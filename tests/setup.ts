--- conflicted
+++ resolved
@@ -2,7 +2,7 @@
 import { config } from "dotenv";
 
 // Load environment variables for testing
-config({ path: ".env.test" });
+config({ path: '.env.test' })
 
 // Polyfills for Node.js globals required by MSW v2
 if (typeof global.TextEncoder === 'undefined') {
@@ -160,7 +160,7 @@
       str = base58[num % 58] + str;
       num = Math.floor(num / 58);
     }
-    return "2" + str.padStart(33, "1"); // P2SH format
+    return '2' + str.padStart(33, '1') // P2SH format
   },
 
   // Alias for generateTestAddress to match test expectations
@@ -202,7 +202,6 @@
 // Extend global types
 declare global {
   var testUtils: {
-<<<<<<< HEAD
     generateTestSecret: () => string
     generateTestAddress: () => string
     generateTestBitcoinAddress: () => string
@@ -211,18 +210,4 @@
     getFutureBlockHeight: (blocksInFuture: number) => Promise<number>
     mineBlocks: (blockCount: number) => Promise<void>
   }
-} 
-=======
-    generateTestSecret: () => string;
-    generateTestAddress: () => string;
-    generateTestBitcoinAddress: () => string;
-    createECPair: () => any;
-    waitForConfirmation: (
-      txid: string,
-      confirmations?: number
-    ) => Promise<void>;
-    getFutureBlockHeight: (blocksInFuture: number) => Promise<number>;
-    mineBlocks: (blockCount: number) => Promise<void>;
-  };
-}
->>>>>>> 1f504a82
+} 