lockfileVersion: '9.0'

settings:
  autoInstallPeers: true
  excludeLinksFromLockfile: false

importers:

  .:
    dependencies:
      '@1inch/cross-chain-sdk':
        specifier: ^0.2.1-rc.47
        version: 0.2.1-rc.62(bufferutil@4.0.9)(typescript@5.8.3)(utf-8-validate@5.0.10)
      '@1inch/fusion-sdk':
        specifier: ^2.3.5
        version: 2.3.5(axios@1.11.0)(bufferutil@4.0.9)(utf-8-validate@5.0.10)
      '@1inch/limit-order-sdk':
        specifier: 4.9.5-rc.0
        version: 4.9.5-rc.0(axios@1.11.0)(bufferutil@4.0.9)(utf-8-validate@5.0.10)
      '@hookform/resolvers':
        specifier: ^3.9.1
        version: 3.10.0(react-hook-form@7.61.1(react@18.3.1))
      '@radix-ui/react-accordion':
        specifier: 1.2.2
        version: 1.2.2(@types/react-dom@18.3.7(@types/react@18.3.23))(@types/react@18.3.23)(react-dom@18.3.1(react@18.3.1))(react@18.3.1)
      '@radix-ui/react-alert-dialog':
        specifier: 1.1.4
        version: 1.1.4(@types/react-dom@18.3.7(@types/react@18.3.23))(@types/react@18.3.23)(react-dom@18.3.1(react@18.3.1))(react@18.3.1)
      '@radix-ui/react-aspect-ratio':
        specifier: 1.1.1
        version: 1.1.1(@types/react-dom@18.3.7(@types/react@18.3.23))(@types/react@18.3.23)(react-dom@18.3.1(react@18.3.1))(react@18.3.1)
      '@radix-ui/react-avatar':
        specifier: 1.1.2
        version: 1.1.2(@types/react-dom@18.3.7(@types/react@18.3.23))(@types/react@18.3.23)(react-dom@18.3.1(react@18.3.1))(react@18.3.1)
      '@radix-ui/react-checkbox':
        specifier: 1.1.3
        version: 1.1.3(@types/react-dom@18.3.7(@types/react@18.3.23))(@types/react@18.3.23)(react-dom@18.3.1(react@18.3.1))(react@18.3.1)
      '@radix-ui/react-collapsible':
        specifier: 1.1.2
        version: 1.1.2(@types/react-dom@18.3.7(@types/react@18.3.23))(@types/react@18.3.23)(react-dom@18.3.1(react@18.3.1))(react@18.3.1)
      '@radix-ui/react-context-menu':
        specifier: 2.2.4
        version: 2.2.4(@types/react-dom@18.3.7(@types/react@18.3.23))(@types/react@18.3.23)(react-dom@18.3.1(react@18.3.1))(react@18.3.1)
      '@radix-ui/react-dialog':
        specifier: 1.1.4
        version: 1.1.4(@types/react-dom@18.3.7(@types/react@18.3.23))(@types/react@18.3.23)(react-dom@18.3.1(react@18.3.1))(react@18.3.1)
      '@radix-ui/react-dropdown-menu':
        specifier: 2.1.4
        version: 2.1.4(@types/react-dom@18.3.7(@types/react@18.3.23))(@types/react@18.3.23)(react-dom@18.3.1(react@18.3.1))(react@18.3.1)
      '@radix-ui/react-hover-card':
        specifier: 1.1.4
        version: 1.1.4(@types/react-dom@18.3.7(@types/react@18.3.23))(@types/react@18.3.23)(react-dom@18.3.1(react@18.3.1))(react@18.3.1)
      '@radix-ui/react-label':
        specifier: 2.1.1
        version: 2.1.1(@types/react-dom@18.3.7(@types/react@18.3.23))(@types/react@18.3.23)(react-dom@18.3.1(react@18.3.1))(react@18.3.1)
      '@radix-ui/react-menubar':
        specifier: 1.1.4
        version: 1.1.4(@types/react-dom@18.3.7(@types/react@18.3.23))(@types/react@18.3.23)(react-dom@18.3.1(react@18.3.1))(react@18.3.1)
      '@radix-ui/react-navigation-menu':
        specifier: 1.2.3
        version: 1.2.3(@types/react-dom@18.3.7(@types/react@18.3.23))(@types/react@18.3.23)(react-dom@18.3.1(react@18.3.1))(react@18.3.1)
      '@radix-ui/react-popover':
        specifier: 1.1.4
        version: 1.1.4(@types/react-dom@18.3.7(@types/react@18.3.23))(@types/react@18.3.23)(react-dom@18.3.1(react@18.3.1))(react@18.3.1)
      '@radix-ui/react-progress':
        specifier: 1.1.1
        version: 1.1.1(@types/react-dom@18.3.7(@types/react@18.3.23))(@types/react@18.3.23)(react-dom@18.3.1(react@18.3.1))(react@18.3.1)
      '@radix-ui/react-radio-group':
        specifier: 1.2.2
        version: 1.2.2(@types/react-dom@18.3.7(@types/react@18.3.23))(@types/react@18.3.23)(react-dom@18.3.1(react@18.3.1))(react@18.3.1)
      '@radix-ui/react-scroll-area':
        specifier: 1.2.2
        version: 1.2.2(@types/react-dom@18.3.7(@types/react@18.3.23))(@types/react@18.3.23)(react-dom@18.3.1(react@18.3.1))(react@18.3.1)
      '@radix-ui/react-select':
        specifier: 2.1.4
        version: 2.1.4(@types/react-dom@18.3.7(@types/react@18.3.23))(@types/react@18.3.23)(react-dom@18.3.1(react@18.3.1))(react@18.3.1)
      '@radix-ui/react-separator':
        specifier: 1.1.1
        version: 1.1.1(@types/react-dom@18.3.7(@types/react@18.3.23))(@types/react@18.3.23)(react-dom@18.3.1(react@18.3.1))(react@18.3.1)
      '@radix-ui/react-slider':
        specifier: 1.2.2
        version: 1.2.2(@types/react-dom@18.3.7(@types/react@18.3.23))(@types/react@18.3.23)(react-dom@18.3.1(react@18.3.1))(react@18.3.1)
      '@radix-ui/react-slot':
        specifier: 1.1.1
        version: 1.1.1(@types/react@18.3.23)(react@18.3.1)
      '@radix-ui/react-switch':
        specifier: 1.1.2
        version: 1.1.2(@types/react-dom@18.3.7(@types/react@18.3.23))(@types/react@18.3.23)(react-dom@18.3.1(react@18.3.1))(react@18.3.1)
      '@radix-ui/react-tabs':
        specifier: 1.1.2
        version: 1.1.2(@types/react-dom@18.3.7(@types/react@18.3.23))(@types/react@18.3.23)(react-dom@18.3.1(react@18.3.1))(react@18.3.1)
      '@radix-ui/react-toast':
        specifier: 1.2.4
        version: 1.2.4(@types/react-dom@18.3.7(@types/react@18.3.23))(@types/react@18.3.23)(react-dom@18.3.1(react@18.3.1))(react@18.3.1)
      '@radix-ui/react-toggle':
        specifier: 1.1.1
        version: 1.1.1(@types/react-dom@18.3.7(@types/react@18.3.23))(@types/react@18.3.23)(react-dom@18.3.1(react@18.3.1))(react@18.3.1)
      '@radix-ui/react-toggle-group':
        specifier: 1.1.1
        version: 1.1.1(@types/react-dom@18.3.7(@types/react@18.3.23))(@types/react@18.3.23)(react-dom@18.3.1(react@18.3.1))(react@18.3.1)
      '@radix-ui/react-tooltip':
        specifier: 1.1.6
        version: 1.1.6(@types/react-dom@18.3.7(@types/react@18.3.23))(@types/react@18.3.23)(react-dom@18.3.1(react@18.3.1))(react@18.3.1)
      '@tanstack/react-query':
        specifier: ^5.83.1
        version: 5.83.1(react@18.3.1)
      '@tanstack/react-query-devtools':
        specifier: ^5.83.1
        version: 5.83.1(@tanstack/react-query@5.83.1(react@18.3.1))(react@18.3.1)
      '@types/coingecko-api':
        specifier: ^1.0.13
        version: 1.0.13
      '@types/ws':
        specifier: ^8.18.1
        version: 8.18.1
      '@web3icons/react':
        specifier: ^4.0.19
        version: 4.0.19(react@18.3.1)(typescript@5.8.3)
      autoprefixer:
        specifier: ^10.4.20
        version: 10.4.21(postcss@8.5.6)
      axios:
        specifier: ^1.6.0
        version: 1.11.0
      bitcoin-address-validation:
        specifier: ^3.0.0
        version: 3.0.0
      bitcoinjs-lib:
        specifier: ^6.1.0
        version: 6.1.7
      class-variance-authority:
        specifier: ^0.7.1
        version: 0.7.1
      clsx:
        specifier: ^2.1.1
        version: 2.1.1
      cmdk:
        specifier: 1.0.4
        version: 1.0.4(@types/react-dom@18.3.7(@types/react@18.3.23))(@types/react@18.3.23)(react-dom@18.3.1(react@18.3.1))(react@18.3.1)
      coingecko-api:
        specifier: ^1.0.10
        version: 1.0.10
      cors:
        specifier: ^2.8.5
        version: 2.8.5
      crypto-js:
        specifier: ^4.2.0
        version: 4.2.0
      date-fns:
        specifier: 4.1.0
        version: 4.1.0
      ecpair:
        specifier: ^2.1.0
        version: 2.1.0
      embla-carousel-react:
        specifier: 8.5.1
        version: 8.5.1(react@18.3.1)
      ethers:
        specifier: ^6.15.0
        version: 6.15.0(bufferutil@4.0.9)(utf-8-validate@5.0.10)
      express-rate-limit:
        specifier: ^8.0.1
        version: 8.0.1(express@5.1.0)
      helmet:
        specifier: ^8.1.0
        version: 8.1.0
      input-otp:
        specifier: 1.4.1
        version: 1.4.1(react-dom@18.3.1(react@18.3.1))(react@18.3.1)
      lucide-react:
        specifier: ^0.454.0
        version: 0.454.0(react@18.3.1)
      next:
        specifier: 15.2.4
        version: 15.2.4(@babel/core@7.28.0)(react-dom@18.3.1(react@18.3.1))(react@18.3.1)
      next-themes:
        specifier: ^0.4.4
        version: 0.4.6(react-dom@18.3.1(react@18.3.1))(react@18.3.1)
      qrcode:
        specifier: ^1.5.4
        version: 1.5.4
      react:
        specifier: ^18.3.1
        version: 18.3.1
      react-day-picker:
        specifier: 8.10.1
        version: 8.10.1(date-fns@4.1.0)(react@18.3.1)
      react-dom:
        specifier: ^18.3.1
        version: 18.3.1(react@18.3.1)
      react-hook-form:
        specifier: ^7.54.1
        version: 7.61.1(react@18.3.1)
      react-qr-reader:
        specifier: 3.0.0-beta-1
        version: 3.0.0-beta-1(react-dom@18.3.1(react@18.3.1))(react@18.3.1)
      react-resizable-panels:
        specifier: ^2.1.7
        version: 2.1.9(react-dom@18.3.1(react@18.3.1))(react@18.3.1)
      recharts:
        specifier: 2.15.0
        version: 2.15.0(react-dom@18.3.1(react@18.3.1))(react@18.3.1)
      socket.io:
        specifier: ^4.8.1
        version: 4.8.1(bufferutil@4.0.9)(utf-8-validate@5.0.10)
      socket.io-client:
        specifier: ^4.8.1
        version: 4.8.1(bufferutil@4.0.9)(utf-8-validate@5.0.10)
      sonner:
        specifier: ^1.7.1
        version: 1.7.4(react-dom@18.3.1(react@18.3.1))(react@18.3.1)
      tailwind-merge:
        specifier: ^2.5.5
        version: 2.6.0
      tailwindcss-animate:
        specifier: ^1.0.7
        version: 1.0.7(tailwindcss@3.4.17(ts-node@10.9.2(@types/node@22.17.0)(typescript@5.8.3)))
      tiny-secp256k1:
        specifier: ^2.2.3
        version: 2.2.4
      tronweb:
        specifier: ^6.0.3
        version: 6.0.4(bufferutil@4.0.9)(utf-8-validate@5.0.10)
      vaul:
        specifier: ^0.9.6
        version: 0.9.9(@types/react-dom@18.3.7(@types/react@18.3.23))(@types/react@18.3.23)(react-dom@18.3.1(react@18.3.1))(react@18.3.1)
      ws:
        specifier: ^8.18.3
        version: 8.18.3(bufferutil@4.0.9)(utf-8-validate@5.0.10)
      zod:
        specifier: ^3.24.1
        version: 3.25.76
      zustand:
        specifier: ^5.0.7
        version: 5.0.7(@types/react@18.3.23)(react@18.3.1)(use-sync-external-store@1.5.0(react@18.3.1))
    devDependencies:
      '@testing-library/dom':
        specifier: ^10.4.1
        version: 10.4.1
      '@testing-library/jest-dom':
        specifier: ^6.6.4
        version: 6.6.4
      '@testing-library/react':
        specifier: ^16.3.0
        version: 16.3.0(@testing-library/dom@10.4.1)(@types/react-dom@18.3.7(@types/react@18.3.23))(@types/react@18.3.23)(react-dom@18.3.1(react@18.3.1))(react@18.3.1)
      '@testing-library/user-event':
        specifier: ^14.6.1
        version: 14.6.1(@testing-library/dom@10.4.1)
      '@types/cors':
        specifier: ^2.8.19
        version: 2.8.19
      '@types/jest':
        specifier: ^30.0.0
        version: 30.0.0
      '@types/node':
        specifier: ^22
        version: 22.17.0
      '@types/node-fetch':
        specifier: ^2.6.13
        version: 2.6.13
      '@types/qrcode':
        specifier: ^1.5.5
        version: 1.5.5
      '@types/react':
        specifier: ^18.3.12
        version: 18.3.23
      '@types/react-dom':
        specifier: ^18.3.1
        version: 18.3.7(@types/react@18.3.23)
      babel-jest:
        specifier: ^30.0.5
        version: 30.0.5(@babel/core@7.28.0)
      dotenv:
        specifier: ^17.2.1
        version: 17.2.1
      eslint:
        specifier: ^9.31.0
        version: 9.32.0(jiti@1.21.7)
      eslint-config-next:
        specifier: 15.4.4
        version: 15.4.4(eslint@9.32.0(jiti@1.21.7))(typescript@5.8.3)
      jest:
        specifier: ^30.0.5
        version: 30.0.5(@types/node@22.17.0)(ts-node@10.9.2(@types/node@22.17.0)(typescript@5.8.3))
      jest-environment-jsdom:
        specifier: ^30.0.5
        version: 30.0.5(bufferutil@4.0.9)(utf-8-validate@5.0.10)
      msw:
        specifier: ^2.10.4
        version: 2.10.4(@types/node@22.17.0)(typescript@5.8.3)
      node-fetch:
        specifier: ^3.3.2
        version: 3.3.2
      postcss:
        specifier: ^8
        version: 8.5.6
      tailwindcss:
        specifier: ^3.4.17
        version: 3.4.17(ts-node@10.9.2(@types/node@22.17.0)(typescript@5.8.3))
      ts-jest:
        specifier: ^29.1.0
        version: 29.4.0(@babel/core@7.28.0)(@jest/transform@30.0.5)(@jest/types@30.0.5)(babel-jest@30.0.5(@babel/core@7.28.0))(jest-util@30.0.5)(jest@30.0.5(@types/node@22.17.0)(ts-node@10.9.2(@types/node@22.17.0)(typescript@5.8.3)))(typescript@5.8.3)
      ts-node:
        specifier: ^10.9.2
        version: 10.9.2(@types/node@22.17.0)(typescript@5.8.3)
      tsx:
        specifier: ^4.20.3
        version: 4.20.3
      typescript:
        specifier: ^5
        version: 5.8.3

packages:

  '@1inch/byte-utils@2.2.1':
    resolution: {integrity: sha512-ESIUUGcRu8cL+rFEJedSLOMMXUmLC3A0zyHcWH1fxLAzUsY+bdjqUX/jWQIbOqg+k1XKyXBu6vkREDna3JCp6w==}
    engines: {node: '>=18.16.0'}

  '@1inch/byte-utils@2.3.0':
    resolution: {integrity: sha512-SKRlhemGFKc+15uTgSzsEs0T4WTpVv7lwcWdMTtUdf7tXDVCz+Dvr36pLk4UJxeKW/HqHCQXv9w1rF+yCgG4Tw==}
    engines: {node: '>=18.16.0'}

  '@1inch/byte-utils@3.0.0':
    resolution: {integrity: sha512-CuX4E0z/pzo9hKGzFsMi3vPVgHRRh14ZwNEZ5TY1svnKF8PjxWx3t0CjXCW4dyqKGe6TKAzgYqzzxrMrWPDy5Q==}
    engines: {node: '>=18.16.0'}
    peerDependencies:
      assert: ^2.0.0
    peerDependenciesMeta:
      assert:
        optional: true

  '@1inch/byte-utils@3.1.0':
    resolution: {integrity: sha512-fMxihTlLKvRvy3gvL16DTWkZGDwQXYSEgCLX/+sazb38+YD7IK3HzKaxvAUzg8ODLwQk5oY/o6pqRQKI+9x+OA==}
    engines: {node: '>=18.16.0'}
    peerDependencies:
      assert: ^2.0.0
    peerDependenciesMeta:
      assert:
        optional: true

  '@1inch/cross-chain-sdk@0.2.1-rc.62':
    resolution: {integrity: sha512-LL3axLD2ekwZyxEgWvMtT+8caXUGx5KJ33SBEaJV92hfZmuZJxx/HFBcxZtES+6xwZeAWrYorwa6Tx4CWtmRYg==}
    engines: {node: '>=18.16.0'}
    peerDependencies:
      assert: ^2.0.0
    peerDependenciesMeta:
      assert:
        optional: true

  '@1inch/fusion-sdk@2.1.11-rc.2':
    resolution: {integrity: sha512-OuCS58rj1TolXQA/bO7TI84h/ncm7YjNlA6Fa1L5Rc5qCtdfA3uCdPn8GITotZ2aR6sz4LopGiVxd227k5ltww==}
    peerDependencies:
      assert: ^2.0.0
      axios: '>=1 <2'
    peerDependenciesMeta:
      assert:
        optional: true
      axios:
        optional: true

  '@1inch/fusion-sdk@2.3.5':
    resolution: {integrity: sha512-HAFLK6IzfkDtH/B+0PBpLsV1d4ABT+leouQATUgHS9E97lvYEqTzfMTvC83XpQ8hPsV9bzXvhqr4QUeEQeHPlw==}
    peerDependencies:
      assert: ^2.0.0
      axios: '>=1 <2'
    peerDependenciesMeta:
      assert:
        optional: true
      axios:
        optional: true

  '@1inch/limit-order-sdk@4.12.1':
    resolution: {integrity: sha512-9CK1U0dqFfa2iDIUWH+XSYPBBPGuvHK3BNB61TX50ozBWh5MfOWfCDQuH7iYRKe2hurvnXdQoO3Dhd16N1C2Zg==}
    engines: {node: '>=20.9.0'}
    peerDependencies:
      assert: ^2.0.0
      axios: '>=1 <2'
    peerDependenciesMeta:
      assert:
        optional: true
      axios:
        optional: true

  '@1inch/limit-order-sdk@4.13.0':
    resolution: {integrity: sha512-n+8EG1aY5wSHkiGv3rqJ/0YQPVqiIu6EPgiOrjnx0+82oydmoEJXaj/tGmFUAuxTJkfYGdzbL/d4vzVGWSXP+Q==}
    engines: {node: '>=20.9.0'}
    peerDependencies:
      assert: ^2.0.0
      axios: '>=1 <2'
    peerDependenciesMeta:
      assert:
        optional: true
      axios:
        optional: true

  '@1inch/limit-order-sdk@4.9.5-rc.0':
    resolution: {integrity: sha512-bVXVxAFBQatVI3p6RGqTVJldzQfZFmwnYjMBBtNyaftkUT/J7K9IQzn2UGBOnPbBjqAwocpXv60Sf+K/xHtAug==}
    engines: {node: '>=18.16.0'}
    peerDependencies:
      assert: ^2.0.0
      axios: '>=1 <2'
    peerDependenciesMeta:
      assert:
        optional: true
      axios:
        optional: true

  '@adobe/css-tools@4.4.3':
    resolution: {integrity: sha512-VQKMkwriZbaOgVCby1UDY/LDk5fIjhQicCvVPFqfe+69fWaPWydbWJ3wRt59/YzIwda1I81loas3oCoHxnqvdA==}

  '@adraffy/ens-normalize@1.10.1':
    resolution: {integrity: sha512-96Z2IP3mYmF1Xg2cDm8f1gWGf/HUVedQ3FMifV4kG/PQ4yEP51xDtRAEfhVNt5f/uzpNkZHwWQuUcu6D6K+Ekw==}

  '@alloc/quick-lru@5.2.0':
    resolution: {integrity: sha512-UrcABB+4bUrFABwbluTIBErXwvbsU/V7TZWfmbgJfbkwiBuziS9gxdODUyuiecfdGQ85jglMW6juS3+z5TsKLw==}
    engines: {node: '>=10'}

  '@ampproject/remapping@2.3.0':
    resolution: {integrity: sha512-30iZtAPgz+LTIYoeivqYo853f02jBYSd5uGnGpkFV0M3xOt9aN73erkgYAmZU43x4VfqcnLxW9Kpg3R5LC4YYw==}
    engines: {node: '>=6.0.0'}

  '@asamuzakjp/css-color@3.2.0':
    resolution: {integrity: sha512-K1A6z8tS3XsmCMM86xoWdn7Fkdn9m6RSVtocUrJYIwZnFVkng/PvkEoWtOWmP+Scc6saYWHWZYbndEEXxl24jw==}

  '@babel/code-frame@7.27.1':
    resolution: {integrity: sha512-cjQ7ZlQ0Mv3b47hABuTevyTuYN4i+loJKGeV9flcCgIK37cCXRh+L1bd3iBHlynerhQ7BhCkn2BPbQUL+rGqFg==}
    engines: {node: '>=6.9.0'}

  '@babel/compat-data@7.28.0':
    resolution: {integrity: sha512-60X7qkglvrap8mn1lh2ebxXdZYtUcpd7gsmy9kLaBJ4i/WdY8PqTSdxyA8qraikqKQK5C1KRBKXqznrVapyNaw==}
    engines: {node: '>=6.9.0'}

  '@babel/core@7.28.0':
    resolution: {integrity: sha512-UlLAnTPrFdNGoFtbSXwcGFQBtQZJCNjaN6hQNP3UPvuNXT1i82N26KL3dZeIpNalWywr9IuQuncaAfUaS1g6sQ==}
    engines: {node: '>=6.9.0'}

  '@babel/generator@7.28.0':
    resolution: {integrity: sha512-lJjzvrbEeWrhB4P3QBsH7tey117PjLZnDbLiQEKjQ/fNJTjuq4HSqgFA+UNSwZT8D7dxxbnuSBMsa1lrWzKlQg==}
    engines: {node: '>=6.9.0'}

  '@babel/helper-compilation-targets@7.27.2':
    resolution: {integrity: sha512-2+1thGUUWWjLTYTHZWK1n8Yga0ijBz1XAhUXcKy81rd5g6yh7hGqMp45v7cadSbEHc9G3OTv45SyneRN3ps4DQ==}
    engines: {node: '>=6.9.0'}

  '@babel/helper-globals@7.28.0':
    resolution: {integrity: sha512-+W6cISkXFa1jXsDEdYA8HeevQT/FULhxzR99pxphltZcVaugps53THCeiWA8SguxxpSp3gKPiuYfSWopkLQ4hw==}
    engines: {node: '>=6.9.0'}

  '@babel/helper-module-imports@7.27.1':
    resolution: {integrity: sha512-0gSFWUPNXNopqtIPQvlD5WgXYI5GY2kP2cCvoT8kczjbfcfuIljTbcWrulD1CIPIX2gt1wghbDy08yE1p+/r3w==}
    engines: {node: '>=6.9.0'}

  '@babel/helper-module-transforms@7.27.3':
    resolution: {integrity: sha512-dSOvYwvyLsWBeIRyOeHXp5vPj5l1I011r52FM1+r1jCERv+aFXYk4whgQccYEGYxK2H3ZAIA8nuPkQ0HaUo3qg==}
    engines: {node: '>=6.9.0'}
    peerDependencies:
      '@babel/core': ^7.0.0

  '@babel/helper-plugin-utils@7.27.1':
    resolution: {integrity: sha512-1gn1Up5YXka3YYAHGKpbideQ5Yjf1tDa9qYcgysz+cNCXukyLl6DjPXhD3VRwSb8c0J9tA4b2+rHEZtc6R0tlw==}
    engines: {node: '>=6.9.0'}

  '@babel/helper-string-parser@7.27.1':
    resolution: {integrity: sha512-qMlSxKbpRlAridDExk92nSobyDdpPijUq2DW6oDnUqd0iOGxmQjyqhMIihI9+zv4LPyZdRje2cavWPbCbWm3eA==}
    engines: {node: '>=6.9.0'}

  '@babel/helper-validator-identifier@7.27.1':
    resolution: {integrity: sha512-D2hP9eA+Sqx1kBZgzxZh0y1trbuU+JoDkiEwqhQ36nodYqJwyEIhPSdMNd7lOm/4io72luTPWH20Yda0xOuUow==}
    engines: {node: '>=6.9.0'}

  '@babel/helper-validator-option@7.27.1':
    resolution: {integrity: sha512-YvjJow9FxbhFFKDSuFnVCe2WxXk1zWc22fFePVNEaWJEu8IrZVlda6N0uHwzZrUM1il7NC9Mlp4MaJYbYd9JSg==}
    engines: {node: '>=6.9.0'}

  '@babel/helpers@7.28.2':
    resolution: {integrity: sha512-/V9771t+EgXz62aCcyofnQhGM8DQACbRhvzKFsXKC9QM+5MadF8ZmIm0crDMaz3+o0h0zXfJnd4EhbYbxsrcFw==}
    engines: {node: '>=6.9.0'}

  '@babel/parser@7.28.0':
    resolution: {integrity: sha512-jVZGvOxOuNSsuQuLRTh13nU0AogFlw32w/MT+LV6D3sP5WdbW61E77RnkbaO2dUvmPAYrBDJXGn5gGS6tH4j8g==}
    engines: {node: '>=6.0.0'}
    hasBin: true

  '@babel/plugin-syntax-async-generators@7.8.4':
    resolution: {integrity: sha512-tycmZxkGfZaxhMRbXlPXuVFpdWlXpir2W4AMhSJgRKzk/eDlIXOhb2LHWoLpDF7TEHylV5zNhykX6KAgHJmTNw==}
    peerDependencies:
      '@babel/core': ^7.0.0-0

  '@babel/plugin-syntax-bigint@7.8.3':
    resolution: {integrity: sha512-wnTnFlG+YxQm3vDxpGE57Pj0srRU4sHE/mDkt1qv2YJJSeUAec2ma4WLUnUPeKjyrfntVwe/N6dCXpU+zL3Npg==}
    peerDependencies:
      '@babel/core': ^7.0.0-0

  '@babel/plugin-syntax-class-properties@7.12.13':
    resolution: {integrity: sha512-fm4idjKla0YahUNgFNLCB0qySdsoPiZP3iQE3rky0mBUtMZ23yDJ9SJdg6dXTSDnulOVqiF3Hgr9nbXvXTQZYA==}
    peerDependencies:
      '@babel/core': ^7.0.0-0

  '@babel/plugin-syntax-class-static-block@7.14.5':
    resolution: {integrity: sha512-b+YyPmr6ldyNnM6sqYeMWE+bgJcJpO6yS4QD7ymxgH34GBPNDM/THBh8iunyvKIZztiwLH4CJZ0RxTk9emgpjw==}
    engines: {node: '>=6.9.0'}
    peerDependencies:
      '@babel/core': ^7.0.0-0

  '@babel/plugin-syntax-import-attributes@7.27.1':
    resolution: {integrity: sha512-oFT0FrKHgF53f4vOsZGi2Hh3I35PfSmVs4IBFLFj4dnafP+hIWDLg3VyKmUHfLoLHlyxY4C7DGtmHuJgn+IGww==}
    engines: {node: '>=6.9.0'}
    peerDependencies:
      '@babel/core': ^7.0.0-0

  '@babel/plugin-syntax-import-meta@7.10.4':
    resolution: {integrity: sha512-Yqfm+XDx0+Prh3VSeEQCPU81yC+JWZ2pDPFSS4ZdpfZhp4MkFMaDC1UqseovEKwSUpnIL7+vK+Clp7bfh0iD7g==}
    peerDependencies:
      '@babel/core': ^7.0.0-0

  '@babel/plugin-syntax-json-strings@7.8.3':
    resolution: {integrity: sha512-lY6kdGpWHvjoe2vk4WrAapEuBR69EMxZl+RoGRhrFGNYVK8mOPAW8VfbT/ZgrFbXlDNiiaxQnAtgVCZ6jv30EA==}
    peerDependencies:
      '@babel/core': ^7.0.0-0

  '@babel/plugin-syntax-jsx@7.27.1':
    resolution: {integrity: sha512-y8YTNIeKoyhGd9O0Jiyzyyqk8gdjnumGTQPsz0xOZOQ2RmkVJeZ1vmmfIvFEKqucBG6axJGBZDE/7iI5suUI/w==}
    engines: {node: '>=6.9.0'}
    peerDependencies:
      '@babel/core': ^7.0.0-0

  '@babel/plugin-syntax-logical-assignment-operators@7.10.4':
    resolution: {integrity: sha512-d8waShlpFDinQ5MtvGU9xDAOzKH47+FFoney2baFIoMr952hKOLp1HR7VszoZvOsV/4+RRszNY7D17ba0te0ig==}
    peerDependencies:
      '@babel/core': ^7.0.0-0

  '@babel/plugin-syntax-nullish-coalescing-operator@7.8.3':
    resolution: {integrity: sha512-aSff4zPII1u2QD7y+F8oDsz19ew4IGEJg9SVW+bqwpwtfFleiQDMdzA/R+UlWDzfnHFCxxleFT0PMIrR36XLNQ==}
    peerDependencies:
      '@babel/core': ^7.0.0-0

  '@babel/plugin-syntax-numeric-separator@7.10.4':
    resolution: {integrity: sha512-9H6YdfkcK/uOnY/K7/aA2xpzaAgkQn37yzWUMRK7OaPOqOpGS1+n0H5hxT9AUw9EsSjPW8SVyMJwYRtWs3X3ug==}
    peerDependencies:
      '@babel/core': ^7.0.0-0

  '@babel/plugin-syntax-object-rest-spread@7.8.3':
    resolution: {integrity: sha512-XoqMijGZb9y3y2XskN+P1wUGiVwWZ5JmoDRwx5+3GmEplNyVM2s2Dg8ILFQm8rWM48orGy5YpI5Bl8U1y7ydlA==}
    peerDependencies:
      '@babel/core': ^7.0.0-0

  '@babel/plugin-syntax-optional-catch-binding@7.8.3':
    resolution: {integrity: sha512-6VPD0Pc1lpTqw0aKoeRTMiB+kWhAoT24PA+ksWSBrFtl5SIRVpZlwN3NNPQjehA2E/91FV3RjLWoVTglWcSV3Q==}
    peerDependencies:
      '@babel/core': ^7.0.0-0

  '@babel/plugin-syntax-optional-chaining@7.8.3':
    resolution: {integrity: sha512-KoK9ErH1MBlCPxV0VANkXW2/dw4vlbGDrFgz8bmUsBGYkFRcbRwMh6cIJubdPrkxRwuGdtCk0v/wPTKbQgBjkg==}
    peerDependencies:
      '@babel/core': ^7.0.0-0

  '@babel/plugin-syntax-private-property-in-object@7.14.5':
    resolution: {integrity: sha512-0wVnp9dxJ72ZUJDV27ZfbSj6iHLoytYZmh3rFcxNnvsJF3ktkzLDZPy/mA17HGsaQT3/DQsWYX1f1QGWkCoVUg==}
    engines: {node: '>=6.9.0'}
    peerDependencies:
      '@babel/core': ^7.0.0-0

  '@babel/plugin-syntax-top-level-await@7.14.5':
    resolution: {integrity: sha512-hx++upLv5U1rgYfwe1xBQUhRmU41NEvpUvrp8jkrSCdvGSnM5/qdRMtylJ6PG5OFkBaHkbTAKTnd3/YyESRHFw==}
    engines: {node: '>=6.9.0'}
    peerDependencies:
      '@babel/core': ^7.0.0-0

  '@babel/plugin-syntax-typescript@7.27.1':
    resolution: {integrity: sha512-xfYCBMxveHrRMnAWl1ZlPXOZjzkN82THFvLhQhFXFt81Z5HnN+EtUkZhv/zcKpmT3fzmWZB0ywiBrbC3vogbwQ==}
    engines: {node: '>=6.9.0'}
    peerDependencies:
      '@babel/core': ^7.0.0-0

  '@babel/runtime@7.26.10':
    resolution: {integrity: sha512-2WJMeRQPHKSPemqk/awGrAiuFfzBmOIPXKizAsVhWH9YJqLZ0H+HS4c8loHGgW6utJ3E/ejXQUsiGaQy2NZ9Fw==}
    engines: {node: '>=6.9.0'}

  '@babel/runtime@7.28.2':
    resolution: {integrity: sha512-KHp2IflsnGywDjBWDkR9iEqiWSpc8GIi0lgTT3mOElT0PP1tG26P4tmFI2YvAdzgq9RGyoHZQEIEdZy6Ec5xCA==}
    engines: {node: '>=6.9.0'}

  '@babel/template@7.27.2':
    resolution: {integrity: sha512-LPDZ85aEJyYSd18/DkjNh4/y1ntkE5KwUHWTiqgRxruuZL2F1yuHligVHLvcHY2vMHXttKFpJn6LwfI7cw7ODw==}
    engines: {node: '>=6.9.0'}

  '@babel/traverse@7.28.0':
    resolution: {integrity: sha512-mGe7UK5wWyh0bKRfupsUchrQGqvDbZDbKJw+kcRGSmdHVYrv+ltd0pnpDTVpiTqnaBru9iEvA8pz8W46v0Amwg==}
    engines: {node: '>=6.9.0'}

  '@babel/types@7.28.2':
    resolution: {integrity: sha512-ruv7Ae4J5dUYULmeXw1gmb7rYRz57OWCPM57pHojnLq/3Z1CK2lNSLTCVjxVk1F/TZHwOZZrOWi0ur95BbLxNQ==}
    engines: {node: '>=6.9.0'}

  '@bcoe/v8-coverage@0.2.3':
    resolution: {integrity: sha512-0hYQ8SB4Db5zvZB4axdMHGwEaQjkZzFjQiN9LVYvIFB2nSUHW9tYpxWriPrWDASIxiaXax83REcLxuSdnGPZtw==}

  '@bundled-es-modules/cookie@2.0.1':
    resolution: {integrity: sha512-8o+5fRPLNbjbdGRRmJj3h6Hh1AQJf2dk3qQ/5ZFb+PXkRNiSoMGGUKlsgLfrxneb72axVJyIYji64E2+nNfYyw==}

  '@bundled-es-modules/statuses@1.0.1':
    resolution: {integrity: sha512-yn7BklA5acgcBr+7w064fGV+SGIFySjCKpqjcWgBAIfrAkY+4GQTJJHQMeT3V/sgz23VTEVV8TtOmkvJAhFVfg==}

  '@bundled-es-modules/tough-cookie@0.1.6':
    resolution: {integrity: sha512-dvMHbL464C0zI+Yqxbz6kZ5TOEp7GLW+pry/RWndAR8MJQAXZ2rPmIs8tziTZjeIyhSNZgZbCePtfSbdWqStJw==}

  '@coral-xyz/anchor-errors@0.31.1':
    resolution: {integrity: sha512-NhNEku4F3zzUSBtrYz84FzYWm48+9OvmT1Hhnwr6GnPQry2dsEqH/ti/7ASjjpoFTWRnPXrjAIT1qM6Isop+LQ==}
    engines: {node: '>=10'}

  '@coral-xyz/anchor@0.31.1':
    resolution: {integrity: sha512-QUqpoEK+gi2S6nlYc2atgT2r41TT3caWr/cPUEL8n8Md9437trZ68STknq897b82p5mW0XrTBNOzRbmIRJtfsA==}
    engines: {node: '>=17'}

  '@coral-xyz/borsh@0.31.1':
    resolution: {integrity: sha512-9N8AU9F0ubriKfNE3g1WF0/4dtlGXoBN/hd1PvbNBamBNwRgHxH4P+o3Zt7rSEloW1HUs6LfZEchlx9fW7POYw==}
    engines: {node: '>=10'}
    peerDependencies:
      '@solana/web3.js': ^1.69.0

  '@cspotcode/source-map-support@0.8.1':
    resolution: {integrity: sha512-IchNf6dN4tHoMFIn/7OE8LWZ19Y6q/67Bmf6vnGREv8RSbBVb9LPJxEcnwrcwX6ixSvaiGoomAUvu4YSxXrVgw==}
    engines: {node: '>=12'}

  '@csstools/color-helpers@5.0.2':
    resolution: {integrity: sha512-JqWH1vsgdGcw2RR6VliXXdA0/59LttzlU8UlRT/iUUsEeWfYq8I+K0yhihEUTTHLRm1EXvpsCx3083EU15ecsA==}
    engines: {node: '>=18'}

  '@csstools/css-calc@2.1.4':
    resolution: {integrity: sha512-3N8oaj+0juUw/1H3YwmDDJXCgTB1gKU6Hc/bB502u9zR0q2vd786XJH9QfrKIEgFlZmhZiq6epXl4rHqhzsIgQ==}
    engines: {node: '>=18'}
    peerDependencies:
      '@csstools/css-parser-algorithms': ^3.0.5
      '@csstools/css-tokenizer': ^3.0.4

  '@csstools/css-color-parser@3.0.10':
    resolution: {integrity: sha512-TiJ5Ajr6WRd1r8HSiwJvZBiJOqtH86aHpUjq5aEKWHiII2Qfjqd/HCWKPOW8EP4vcspXbHnXrwIDlu5savQipg==}
    engines: {node: '>=18'}
    peerDependencies:
      '@csstools/css-parser-algorithms': ^3.0.5
      '@csstools/css-tokenizer': ^3.0.4

  '@csstools/css-parser-algorithms@3.0.5':
    resolution: {integrity: sha512-DaDeUkXZKjdGhgYaHNJTV9pV7Y9B3b644jCLs9Upc3VeNGg6LWARAT6O+Q+/COo+2gg/bM5rhpMAtf70WqfBdQ==}
    engines: {node: '>=18'}
    peerDependencies:
      '@csstools/css-tokenizer': ^3.0.4

  '@csstools/css-tokenizer@3.0.4':
    resolution: {integrity: sha512-Vd/9EVDiu6PPJt9yAh6roZP6El1xHrdvIVGjyBsHR0RYwNHgL7FJPyIIW4fANJNG6FtyZfvlRPpFI4ZM/lubvw==}
    engines: {node: '>=18'}

  '@emnapi/core@1.4.5':
    resolution: {integrity: sha512-XsLw1dEOpkSX/WucdqUhPWP7hDxSvZiY+fsUC14h+FtQ2Ifni4znbBt8punRX+Uj2JG/uDb8nEHVKvrVlvdZ5Q==}

  '@emnapi/runtime@1.4.5':
    resolution: {integrity: sha512-++LApOtY0pEEz1zrd9vy1/zXVaVJJ/EbAF3u0fXIzPJEDtnITsBGbbK0EkM72amhl/R5b+5xx0Y/QhcVOpuulg==}

  '@emnapi/wasi-threads@1.0.4':
    resolution: {integrity: sha512-PJR+bOmMOPH8AtcTGAyYNiuJ3/Fcoj2XN/gBEWzDIKh254XO+mM9XoXHk5GNEhodxeMznbg7BlRojVbKN+gC6g==}

  '@esbuild/aix-ppc64@0.25.8':
    resolution: {integrity: sha512-urAvrUedIqEiFR3FYSLTWQgLu5tb+m0qZw0NBEasUeo6wuqatkMDaRT+1uABiGXEu5vqgPd7FGE1BhsAIy9QVA==}
    engines: {node: '>=18'}
    cpu: [ppc64]
    os: [aix]

  '@esbuild/android-arm64@0.25.8':
    resolution: {integrity: sha512-OD3p7LYzWpLhZEyATcTSJ67qB5D+20vbtr6vHlHWSQYhKtzUYrETuWThmzFpZtFsBIxRvhO07+UgVA9m0i/O1w==}
    engines: {node: '>=18'}
    cpu: [arm64]
    os: [android]

  '@esbuild/android-arm@0.25.8':
    resolution: {integrity: sha512-RONsAvGCz5oWyePVnLdZY/HHwA++nxYWIX1atInlaW6SEkwq6XkP3+cb825EUcRs5Vss/lGh/2YxAb5xqc07Uw==}
    engines: {node: '>=18'}
    cpu: [arm]
    os: [android]

  '@esbuild/android-x64@0.25.8':
    resolution: {integrity: sha512-yJAVPklM5+4+9dTeKwHOaA+LQkmrKFX96BM0A/2zQrbS6ENCmxc4OVoBs5dPkCCak2roAD+jKCdnmOqKszPkjA==}
    engines: {node: '>=18'}
    cpu: [x64]
    os: [android]

  '@esbuild/darwin-arm64@0.25.8':
    resolution: {integrity: sha512-Jw0mxgIaYX6R8ODrdkLLPwBqHTtYHJSmzzd+QeytSugzQ0Vg4c5rDky5VgkoowbZQahCbsv1rT1KW72MPIkevw==}
    engines: {node: '>=18'}
    cpu: [arm64]
    os: [darwin]

  '@esbuild/darwin-x64@0.25.8':
    resolution: {integrity: sha512-Vh2gLxxHnuoQ+GjPNvDSDRpoBCUzY4Pu0kBqMBDlK4fuWbKgGtmDIeEC081xi26PPjn+1tct+Bh8FjyLlw1Zlg==}
    engines: {node: '>=18'}
    cpu: [x64]
    os: [darwin]

  '@esbuild/freebsd-arm64@0.25.8':
    resolution: {integrity: sha512-YPJ7hDQ9DnNe5vxOm6jaie9QsTwcKedPvizTVlqWG9GBSq+BuyWEDazlGaDTC5NGU4QJd666V0yqCBL2oWKPfA==}
    engines: {node: '>=18'}
    cpu: [arm64]
    os: [freebsd]

  '@esbuild/freebsd-x64@0.25.8':
    resolution: {integrity: sha512-MmaEXxQRdXNFsRN/KcIimLnSJrk2r5H8v+WVafRWz5xdSVmWLoITZQXcgehI2ZE6gioE6HirAEToM/RvFBeuhw==}
    engines: {node: '>=18'}
    cpu: [x64]
    os: [freebsd]

  '@esbuild/linux-arm64@0.25.8':
    resolution: {integrity: sha512-WIgg00ARWv/uYLU7lsuDK00d/hHSfES5BzdWAdAig1ioV5kaFNrtK8EqGcUBJhYqotlUByUKz5Qo6u8tt7iD/w==}
    engines: {node: '>=18'}
    cpu: [arm64]
    os: [linux]

  '@esbuild/linux-arm@0.25.8':
    resolution: {integrity: sha512-FuzEP9BixzZohl1kLf76KEVOsxtIBFwCaLupVuk4eFVnOZfU+Wsn+x5Ryam7nILV2pkq2TqQM9EZPsOBuMC+kg==}
    engines: {node: '>=18'}
    cpu: [arm]
    os: [linux]

  '@esbuild/linux-ia32@0.25.8':
    resolution: {integrity: sha512-A1D9YzRX1i+1AJZuFFUMP1E9fMaYY+GnSQil9Tlw05utlE86EKTUA7RjwHDkEitmLYiFsRd9HwKBPEftNdBfjg==}
    engines: {node: '>=18'}
    cpu: [ia32]
    os: [linux]

  '@esbuild/linux-loong64@0.25.8':
    resolution: {integrity: sha512-O7k1J/dwHkY1RMVvglFHl1HzutGEFFZ3kNiDMSOyUrB7WcoHGf96Sh+64nTRT26l3GMbCW01Ekh/ThKM5iI7hQ==}
    engines: {node: '>=18'}
    cpu: [loong64]
    os: [linux]

  '@esbuild/linux-mips64el@0.25.8':
    resolution: {integrity: sha512-uv+dqfRazte3BzfMp8PAQXmdGHQt2oC/y2ovwpTteqrMx2lwaksiFZ/bdkXJC19ttTvNXBuWH53zy/aTj1FgGw==}
    engines: {node: '>=18'}
    cpu: [mips64el]
    os: [linux]

  '@esbuild/linux-ppc64@0.25.8':
    resolution: {integrity: sha512-GyG0KcMi1GBavP5JgAkkstMGyMholMDybAf8wF5A70CALlDM2p/f7YFE7H92eDeH/VBtFJA5MT4nRPDGg4JuzQ==}
    engines: {node: '>=18'}
    cpu: [ppc64]
    os: [linux]

  '@esbuild/linux-riscv64@0.25.8':
    resolution: {integrity: sha512-rAqDYFv3yzMrq7GIcen3XP7TUEG/4LK86LUPMIz6RT8A6pRIDn0sDcvjudVZBiiTcZCY9y2SgYX2lgK3AF+1eg==}
    engines: {node: '>=18'}
    cpu: [riscv64]
    os: [linux]

  '@esbuild/linux-s390x@0.25.8':
    resolution: {integrity: sha512-Xutvh6VjlbcHpsIIbwY8GVRbwoviWT19tFhgdA7DlenLGC/mbc3lBoVb7jxj9Z+eyGqvcnSyIltYUrkKzWqSvg==}
    engines: {node: '>=18'}
    cpu: [s390x]
    os: [linux]

  '@esbuild/linux-x64@0.25.8':
    resolution: {integrity: sha512-ASFQhgY4ElXh3nDcOMTkQero4b1lgubskNlhIfJrsH5OKZXDpUAKBlNS0Kx81jwOBp+HCeZqmoJuihTv57/jvQ==}
    engines: {node: '>=18'}
    cpu: [x64]
    os: [linux]

  '@esbuild/netbsd-arm64@0.25.8':
    resolution: {integrity: sha512-d1KfruIeohqAi6SA+gENMuObDbEjn22olAR7egqnkCD9DGBG0wsEARotkLgXDu6c4ncgWTZJtN5vcgxzWRMzcw==}
    engines: {node: '>=18'}
    cpu: [arm64]
    os: [netbsd]

  '@esbuild/netbsd-x64@0.25.8':
    resolution: {integrity: sha512-nVDCkrvx2ua+XQNyfrujIG38+YGyuy2Ru9kKVNyh5jAys6n+l44tTtToqHjino2My8VAY6Lw9H7RI73XFi66Cg==}
    engines: {node: '>=18'}
    cpu: [x64]
    os: [netbsd]

  '@esbuild/openbsd-arm64@0.25.8':
    resolution: {integrity: sha512-j8HgrDuSJFAujkivSMSfPQSAa5Fxbvk4rgNAS5i3K+r8s1X0p1uOO2Hl2xNsGFppOeHOLAVgYwDVlmxhq5h+SQ==}
    engines: {node: '>=18'}
    cpu: [arm64]
    os: [openbsd]

  '@esbuild/openbsd-x64@0.25.8':
    resolution: {integrity: sha512-1h8MUAwa0VhNCDp6Af0HToI2TJFAn1uqT9Al6DJVzdIBAd21m/G0Yfc77KDM3uF3T/YaOgQq3qTJHPbTOInaIQ==}
    engines: {node: '>=18'}
    cpu: [x64]
    os: [openbsd]

  '@esbuild/openharmony-arm64@0.25.8':
    resolution: {integrity: sha512-r2nVa5SIK9tSWd0kJd9HCffnDHKchTGikb//9c7HX+r+wHYCpQrSgxhlY6KWV1nFo1l4KFbsMlHk+L6fekLsUg==}
    engines: {node: '>=18'}
    cpu: [arm64]
    os: [openharmony]

  '@esbuild/sunos-x64@0.25.8':
    resolution: {integrity: sha512-zUlaP2S12YhQ2UzUfcCuMDHQFJyKABkAjvO5YSndMiIkMimPmxA+BYSBikWgsRpvyxuRnow4nS5NPnf9fpv41w==}
    engines: {node: '>=18'}
    cpu: [x64]
    os: [sunos]

  '@esbuild/win32-arm64@0.25.8':
    resolution: {integrity: sha512-YEGFFWESlPva8hGL+zvj2z/SaK+pH0SwOM0Nc/d+rVnW7GSTFlLBGzZkuSU9kFIGIo8q9X3ucpZhu8PDN5A2sQ==}
    engines: {node: '>=18'}
    cpu: [arm64]
    os: [win32]

  '@esbuild/win32-ia32@0.25.8':
    resolution: {integrity: sha512-hiGgGC6KZ5LZz58OL/+qVVoZiuZlUYlYHNAmczOm7bs2oE1XriPFi5ZHHrS8ACpV5EjySrnoCKmcbQMN+ojnHg==}
    engines: {node: '>=18'}
    cpu: [ia32]
    os: [win32]

  '@esbuild/win32-x64@0.25.8':
    resolution: {integrity: sha512-cn3Yr7+OaaZq1c+2pe+8yxC8E144SReCQjN6/2ynubzYjvyqZjTXfQJpAcQpsdJq3My7XADANiYGHoFC69pLQw==}
    engines: {node: '>=18'}
    cpu: [x64]
    os: [win32]

  '@eslint-community/eslint-utils@4.7.0':
    resolution: {integrity: sha512-dyybb3AcajC7uha6CvhdVRJqaKyn7w2YKqKyAN37NKYgZT36w+iRb0Dymmc5qEJ549c/S31cMMSFd75bteCpCw==}
    engines: {node: ^12.22.0 || ^14.17.0 || >=16.0.0}
    peerDependencies:
      eslint: ^6.0.0 || ^7.0.0 || >=8.0.0

  '@eslint-community/regexpp@4.12.1':
    resolution: {integrity: sha512-CCZCDJuduB9OUkFkY2IgppNZMi2lBQgD2qzwXkEia16cge2pijY/aXi96CJMquDMn3nJdlPV1A5KrJEXwfLNzQ==}
    engines: {node: ^12.0.0 || ^14.0.0 || >=16.0.0}

  '@eslint/config-array@0.21.0':
    resolution: {integrity: sha512-ENIdc4iLu0d93HeYirvKmrzshzofPw6VkZRKQGe9Nv46ZnWUzcF1xV01dcvEg/1wXUR61OmmlSfyeyO7EvjLxQ==}
    engines: {node: ^18.18.0 || ^20.9.0 || >=21.1.0}

  '@eslint/config-helpers@0.3.0':
    resolution: {integrity: sha512-ViuymvFmcJi04qdZeDc2whTHryouGcDlaxPqarTD0ZE10ISpxGUVZGZDx4w01upyIynL3iu6IXH2bS1NhclQMw==}
    engines: {node: ^18.18.0 || ^20.9.0 || >=21.1.0}

  '@eslint/core@0.15.1':
    resolution: {integrity: sha512-bkOp+iumZCCbt1K1CmWf0R9pM5yKpDv+ZXtvSyQpudrI9kuFLp+bM2WOPXImuD/ceQuaa8f5pj93Y7zyECIGNA==}
    engines: {node: ^18.18.0 || ^20.9.0 || >=21.1.0}

  '@eslint/eslintrc@3.3.1':
    resolution: {integrity: sha512-gtF186CXhIl1p4pJNGZw8Yc6RlshoePRvE0X91oPGb3vZ8pM3qOS9W9NGPat9LziaBV7XrJWGylNQXkGcnM3IQ==}
    engines: {node: ^18.18.0 || ^20.9.0 || >=21.1.0}

  '@eslint/js@9.32.0':
    resolution: {integrity: sha512-BBpRFZK3eX6uMLKz8WxFOBIFFcGFJ/g8XuwjTHCqHROSIsopI+ddn/d5Cfh36+7+e5edVS8dbSHnBNhrLEX0zg==}
    engines: {node: ^18.18.0 || ^20.9.0 || >=21.1.0}

  '@eslint/object-schema@2.1.6':
    resolution: {integrity: sha512-RBMg5FRL0I0gs51M/guSAj5/e14VQ4tpZnQNWwuDT66P14I43ItmPfIZRhO9fUVIPOAQXU47atlywZ/czoqFPA==}
    engines: {node: ^18.18.0 || ^20.9.0 || >=21.1.0}

  '@eslint/plugin-kit@0.3.4':
    resolution: {integrity: sha512-Ul5l+lHEcw3L5+k8POx6r74mxEYKG5kOb6Xpy2gCRW6zweT6TEhAf8vhxGgjhqrd/VO/Dirhsb+1hNpD1ue9hw==}
    engines: {node: ^18.18.0 || ^20.9.0 || >=21.1.0}

  '@ethersproject/abi@5.8.0':
    resolution: {integrity: sha512-b9YS/43ObplgyV6SlyQsG53/vkSal0MNA1fskSC4mbnCMi8R+NkcH8K9FPYNESf6jUefBUniE4SOKms0E/KK1Q==}

  '@ethersproject/abstract-provider@5.8.0':
    resolution: {integrity: sha512-wC9SFcmh4UK0oKuLJQItoQdzS/qZ51EJegK6EmAWlh+OptpQ/npECOR3QqECd8iGHC0RJb4WKbVdSfif4ammrg==}

  '@ethersproject/abstract-signer@5.8.0':
    resolution: {integrity: sha512-N0XhZTswXcmIZQdYtUnd79VJzvEwXQw6PK0dTl9VoYrEBxxCPXqS0Eod7q5TNKRxe1/5WUMuR0u0nqTF/avdCA==}

  '@ethersproject/address@5.8.0':
    resolution: {integrity: sha512-GhH/abcC46LJwshoN+uBNoKVFPxUuZm6dA257z0vZkKmU1+t8xTn8oK7B9qrj8W2rFRMch4gbJl6PmVxjxBEBA==}

  '@ethersproject/base64@5.8.0':
    resolution: {integrity: sha512-lN0oIwfkYj9LbPx4xEkie6rAMJtySbpOAFXSDVQaBnAzYfB4X2Qr+FXJGxMoc3Bxp2Sm8OwvzMrywxyw0gLjIQ==}

  '@ethersproject/bignumber@5.8.0':
    resolution: {integrity: sha512-ZyaT24bHaSeJon2tGPKIiHszWjD/54Sz8t57Toch475lCLljC6MgPmxk7Gtzz+ddNN5LuHea9qhAe0x3D+uYPA==}

  '@ethersproject/bytes@5.8.0':
    resolution: {integrity: sha512-vTkeohgJVCPVHu5c25XWaWQOZ4v+DkGoC42/TS2ond+PARCxTJvgTFUNDZovyQ/uAQ4EcpqqowKydcdmRKjg7A==}

  '@ethersproject/constants@5.8.0':
    resolution: {integrity: sha512-wigX4lrf5Vu+axVTIvNsuL6YrV4O5AXl5ubcURKMEME5TnWBouUh0CDTWxZ2GpnRn1kcCgE7l8O5+VbV9QTTcg==}

  '@ethersproject/hash@5.8.0':
    resolution: {integrity: sha512-ac/lBcTbEWW/VGJij0CNSw/wPcw9bSRgCB0AIBz8CvED/jfvDoV9hsIIiWfvWmFEi8RcXtlNwp2jv6ozWOsooA==}

  '@ethersproject/keccak256@5.8.0':
    resolution: {integrity: sha512-A1pkKLZSz8pDaQ1ftutZoaN46I6+jvuqugx5KYNeQOPqq+JZ0Txm7dlWesCHB5cndJSu5vP2VKptKf7cksERng==}

  '@ethersproject/logger@5.8.0':
    resolution: {integrity: sha512-Qe6knGmY+zPPWTC+wQrpitodgBfH7XoceCGL5bJVejmH+yCS3R8jJm8iiWuvWbG76RUmyEG53oqv6GMVWqunjA==}

  '@ethersproject/networks@5.8.0':
    resolution: {integrity: sha512-egPJh3aPVAzbHwq8DD7Po53J4OUSsA1MjQp8Vf/OZPav5rlmWUaFLiq8cvQiGK0Z5K6LYzm29+VA/p4RL1FzNg==}

  '@ethersproject/properties@5.8.0':
    resolution: {integrity: sha512-PYuiEoQ+FMaZZNGrStmN7+lWjlsoufGIHdww7454FIaGdbe/p5rnaCXTr5MtBYl3NkeoVhHZuyzChPeGeKIpQw==}

  '@ethersproject/rlp@5.8.0':
    resolution: {integrity: sha512-LqZgAznqDbiEunaUvykH2JAoXTT9NV0Atqk8rQN9nx9SEgThA/WMx5DnW8a9FOufo//6FZOCHZ+XiClzgbqV9Q==}

  '@ethersproject/signing-key@5.8.0':
    resolution: {integrity: sha512-LrPW2ZxoigFi6U6aVkFN/fa9Yx/+4AtIUe4/HACTvKJdhm0eeb107EVCIQcrLZkxaSIgc/eCrX8Q1GtbH+9n3w==}

  '@ethersproject/strings@5.8.0':
    resolution: {integrity: sha512-qWEAk0MAvl0LszjdfnZ2uC8xbR2wdv4cDabyHiBh3Cldq/T8dPH3V4BbBsAYJUeonwD+8afVXld274Ls+Y1xXg==}

  '@ethersproject/transactions@5.8.0':
    resolution: {integrity: sha512-UglxSDjByHG0TuU17bDfCemZ3AnKO2vYrL5/2n2oXvKzvb7Cz+W9gOWXKARjp2URVwcWlQlPOEQyAviKwT4AHg==}

  '@ethersproject/web@5.8.0':
    resolution: {integrity: sha512-j7+Ksi/9KfGviws6Qtf9Q7KCqRhpwrYKQPs+JBA/rKVFF/yaWLHJEH3zfVP2plVu+eys0d2DlFmhoQJayFewcw==}

  '@floating-ui/core@1.7.3':
    resolution: {integrity: sha512-sGnvb5dmrJaKEZ+LDIpguvdX3bDlEllmv4/ClQ9awcmCZrlx5jQyyMWFM5kBI+EyNOCDDiKk8il0zeuX3Zlg/w==}

  '@floating-ui/dom@1.7.3':
    resolution: {integrity: sha512-uZA413QEpNuhtb3/iIKoYMSK07keHPYeXF02Zhd6e213j+d1NamLix/mCLxBUDW/Gx52sPH2m+chlUsyaBs/Ag==}

  '@floating-ui/react-dom@2.1.5':
    resolution: {integrity: sha512-HDO/1/1oH9fjj4eLgegrlH3dklZpHtUYYFiVwMUwfGvk9jWDRWqkklA2/NFScknrcNSspbV868WjXORvreDX+Q==}
    peerDependencies:
      react: '>=16.8.0'
      react-dom: '>=16.8.0'

  '@floating-ui/utils@0.2.10':
    resolution: {integrity: sha512-aGTxbpbg8/b5JfU1HXSrbH3wXZuLPJcNEcZQFMxLs3oSzgtVu6nFPkbbGGUvBcUjKV2YyB9Wxxabo+HEH9tcRQ==}

  '@hookform/resolvers@3.10.0':
    resolution: {integrity: sha512-79Dv+3mDF7i+2ajj7SkypSKHhl1cbln1OGavqrsF7p6mbUv11xpqpacPsGDCTRvCSjEEIez2ef1NveSVL3b0Ag==}
    peerDependencies:
      react-hook-form: ^7.0.0

  '@humanfs/core@0.19.1':
    resolution: {integrity: sha512-5DyQ4+1JEUzejeK1JGICcideyfUbGixgS9jNgex5nqkW+cY7WZhxBigmieN5Qnw9ZosSNVC9KQKyb+GUaGyKUA==}
    engines: {node: '>=18.18.0'}

  '@humanfs/node@0.16.6':
    resolution: {integrity: sha512-YuI2ZHQL78Q5HbhDiBA1X4LmYdXCKCMQIfw0pw7piHJwyREFebJUvrQN4cMssyES6x+vfUbx1CIpaQUKYdQZOw==}
    engines: {node: '>=18.18.0'}

  '@humanwhocodes/module-importer@1.0.1':
    resolution: {integrity: sha512-bxveV4V8v5Yb4ncFTT3rPSgZBOpCkjfK0y4oVVVJwIuDVBRMDXrPyXRL988i5ap9m9bnyEEjWfm5WkBmtffLfA==}
    engines: {node: '>=12.22'}

  '@humanwhocodes/retry@0.3.1':
    resolution: {integrity: sha512-JBxkERygn7Bv/GbN5Rv8Ul6LVknS+5Bp6RgDC/O8gEBU/yeH5Ui5C/OlWrTb6qct7LjjfT6Re2NxB0ln0yYybA==}
    engines: {node: '>=18.18'}

  '@humanwhocodes/retry@0.4.3':
    resolution: {integrity: sha512-bV0Tgo9K4hfPCek+aMAn81RppFKv2ySDQeMoSZuvTASywNTnVJCArCZE2FWqpvIatKu7VMRLWlR1EazvVhDyhQ==}
    engines: {node: '>=18.18'}

  '@img/sharp-darwin-arm64@0.33.5':
    resolution: {integrity: sha512-UT4p+iz/2H4twwAoLCqfA9UH5pI6DggwKEGuaPy7nCVQ8ZsiY5PIcrRvD1DzuY3qYL07NtIQcWnBSY/heikIFQ==}
    engines: {node: ^18.17.0 || ^20.3.0 || >=21.0.0}
    cpu: [arm64]
    os: [darwin]

  '@img/sharp-darwin-x64@0.33.5':
    resolution: {integrity: sha512-fyHac4jIc1ANYGRDxtiqelIbdWkIuQaI84Mv45KvGRRxSAa7o7d1ZKAOBaYbnepLC1WqxfpimdeWfvqqSGwR2Q==}
    engines: {node: ^18.17.0 || ^20.3.0 || >=21.0.0}
    cpu: [x64]
    os: [darwin]

  '@img/sharp-libvips-darwin-arm64@1.0.4':
    resolution: {integrity: sha512-XblONe153h0O2zuFfTAbQYAX2JhYmDHeWikp1LM9Hul9gVPjFY427k6dFEcOL72O01QxQsWi761svJ/ev9xEDg==}
    cpu: [arm64]
    os: [darwin]

  '@img/sharp-libvips-darwin-x64@1.0.4':
    resolution: {integrity: sha512-xnGR8YuZYfJGmWPvmlunFaWJsb9T/AO2ykoP3Fz/0X5XV2aoYBPkX6xqCQvUTKKiLddarLaxpzNe+b1hjeWHAQ==}
    cpu: [x64]
    os: [darwin]

  '@img/sharp-libvips-linux-arm64@1.0.4':
    resolution: {integrity: sha512-9B+taZ8DlyyqzZQnoeIvDVR/2F4EbMepXMc/NdVbkzsJbzkUjhXv/70GQJ7tdLA4YJgNP25zukcxpX2/SueNrA==}
    cpu: [arm64]
    os: [linux]

  '@img/sharp-libvips-linux-arm@1.0.5':
    resolution: {integrity: sha512-gvcC4ACAOPRNATg/ov8/MnbxFDJqf/pDePbBnuBDcjsI8PssmjoKMAz4LtLaVi+OnSb5FK/yIOamqDwGmXW32g==}
    cpu: [arm]
    os: [linux]

  '@img/sharp-libvips-linux-s390x@1.0.4':
    resolution: {integrity: sha512-u7Wz6ntiSSgGSGcjZ55im6uvTrOxSIS8/dgoVMoiGE9I6JAfU50yH5BoDlYA1tcuGS7g/QNtetJnxA6QEsCVTA==}
    cpu: [s390x]
    os: [linux]

  '@img/sharp-libvips-linux-x64@1.0.4':
    resolution: {integrity: sha512-MmWmQ3iPFZr0Iev+BAgVMb3ZyC4KeFc3jFxnNbEPas60e1cIfevbtuyf9nDGIzOaW9PdnDciJm+wFFaTlj5xYw==}
    cpu: [x64]
    os: [linux]

  '@img/sharp-libvips-linuxmusl-arm64@1.0.4':
    resolution: {integrity: sha512-9Ti+BbTYDcsbp4wfYib8Ctm1ilkugkA/uscUn6UXK1ldpC1JjiXbLfFZtRlBhjPZ5o1NCLiDbg8fhUPKStHoTA==}
    cpu: [arm64]
    os: [linux]

  '@img/sharp-libvips-linuxmusl-x64@1.0.4':
    resolution: {integrity: sha512-viYN1KX9m+/hGkJtvYYp+CCLgnJXwiQB39damAO7WMdKWlIhmYTfHjwSbQeUK/20vY154mwezd9HflVFM1wVSw==}
    cpu: [x64]
    os: [linux]

  '@img/sharp-linux-arm64@0.33.5':
    resolution: {integrity: sha512-JMVv+AMRyGOHtO1RFBiJy/MBsgz0x4AWrT6QoEVVTyh1E39TrCUpTRI7mx9VksGX4awWASxqCYLCV4wBZHAYxA==}
    engines: {node: ^18.17.0 || ^20.3.0 || >=21.0.0}
    cpu: [arm64]
    os: [linux]

  '@img/sharp-linux-arm@0.33.5':
    resolution: {integrity: sha512-JTS1eldqZbJxjvKaAkxhZmBqPRGmxgu+qFKSInv8moZ2AmT5Yib3EQ1c6gp493HvrvV8QgdOXdyaIBrhvFhBMQ==}
    engines: {node: ^18.17.0 || ^20.3.0 || >=21.0.0}
    cpu: [arm]
    os: [linux]

  '@img/sharp-linux-s390x@0.33.5':
    resolution: {integrity: sha512-y/5PCd+mP4CA/sPDKl2961b+C9d+vPAveS33s6Z3zfASk2j5upL6fXVPZi7ztePZ5CuH+1kW8JtvxgbuXHRa4Q==}
    engines: {node: ^18.17.0 || ^20.3.0 || >=21.0.0}
    cpu: [s390x]
    os: [linux]

  '@img/sharp-linux-x64@0.33.5':
    resolution: {integrity: sha512-opC+Ok5pRNAzuvq1AG0ar+1owsu842/Ab+4qvU879ippJBHvyY5n2mxF1izXqkPYlGuP/M556uh53jRLJmzTWA==}
    engines: {node: ^18.17.0 || ^20.3.0 || >=21.0.0}
    cpu: [x64]
    os: [linux]

  '@img/sharp-linuxmusl-arm64@0.33.5':
    resolution: {integrity: sha512-XrHMZwGQGvJg2V/oRSUfSAfjfPxO+4DkiRh6p2AFjLQztWUuY/o8Mq0eMQVIY7HJ1CDQUJlxGGZRw1a5bqmd1g==}
    engines: {node: ^18.17.0 || ^20.3.0 || >=21.0.0}
    cpu: [arm64]
    os: [linux]

  '@img/sharp-linuxmusl-x64@0.33.5':
    resolution: {integrity: sha512-WT+d/cgqKkkKySYmqoZ8y3pxx7lx9vVejxW/W4DOFMYVSkErR+w7mf2u8m/y4+xHe7yY9DAXQMWQhpnMuFfScw==}
    engines: {node: ^18.17.0 || ^20.3.0 || >=21.0.0}
    cpu: [x64]
    os: [linux]

  '@img/sharp-wasm32@0.33.5':
    resolution: {integrity: sha512-ykUW4LVGaMcU9lu9thv85CbRMAwfeadCJHRsg2GmeRa/cJxsVY9Rbd57JcMxBkKHag5U/x7TSBpScF4U8ElVzg==}
    engines: {node: ^18.17.0 || ^20.3.0 || >=21.0.0}
    cpu: [wasm32]

  '@img/sharp-win32-ia32@0.33.5':
    resolution: {integrity: sha512-T36PblLaTwuVJ/zw/LaH0PdZkRz5rd3SmMHX8GSmR7vtNSP5Z6bQkExdSK7xGWyxLw4sUknBuugTelgw2faBbQ==}
    engines: {node: ^18.17.0 || ^20.3.0 || >=21.0.0}
    cpu: [ia32]
    os: [win32]

  '@img/sharp-win32-x64@0.33.5':
    resolution: {integrity: sha512-MpY/o8/8kj+EcnxwvrP4aTJSWw/aZ7JIGR4aBeZkZw5B7/Jn+tY9/VNwtcoGmdT7GfggGIU4kygOMSbYnOrAbg==}
    engines: {node: ^18.17.0 || ^20.3.0 || >=21.0.0}
    cpu: [x64]
    os: [win32]

  '@inquirer/confirm@5.1.14':
    resolution: {integrity: sha512-5yR4IBfe0kXe59r1YCTG8WXkUbl7Z35HK87Sw+WUyGD8wNUx7JvY7laahzeytyE1oLn74bQnL7hstctQxisQ8Q==}
    engines: {node: '>=18'}
    peerDependencies:
      '@types/node': '>=18'
    peerDependenciesMeta:
      '@types/node':
        optional: true

  '@inquirer/core@10.1.15':
    resolution: {integrity: sha512-8xrp836RZvKkpNbVvgWUlxjT4CraKk2q+I3Ksy+seI2zkcE+y6wNs1BVhgcv8VyImFecUhdQrYLdW32pAjwBdA==}
    engines: {node: '>=18'}
    peerDependencies:
      '@types/node': '>=18'
    peerDependenciesMeta:
      '@types/node':
        optional: true

  '@inquirer/figures@1.0.13':
    resolution: {integrity: sha512-lGPVU3yO9ZNqA7vTYz26jny41lE7yoQansmqdMLBEfqaGsmdg7V3W9mK9Pvb5IL4EVZ9GnSDGMO/cJXud5dMaw==}
    engines: {node: '>=18'}

  '@inquirer/type@3.0.8':
    resolution: {integrity: sha512-lg9Whz8onIHRthWaN1Q9EGLa/0LFJjyM8mEUbL1eTi6yMGvBf8gvyDLtxSXztQsxMvhxxNpJYrwa1YHdq+w4Jw==}
    engines: {node: '>=18'}
    peerDependencies:
      '@types/node': '>=18'
    peerDependenciesMeta:
      '@types/node':
        optional: true

  '@isaacs/cliui@8.0.2':
    resolution: {integrity: sha512-O8jcjabXaleOG9DQ0+ARXWZBTfnP4WNAqzuiJK7ll44AmxGKv/J2M4TPjxjY3znBCfvBXFzucm1twdyFybFqEA==}
    engines: {node: '>=12'}

  '@istanbuljs/load-nyc-config@1.1.0':
    resolution: {integrity: sha512-VjeHSlIzpv/NyD3N0YuHfXOPDIixcA1q2ZV98wsMqcYlPmv2n3Yb2lYP9XMElnaFVXg5A7YLTeLu6V84uQDjmQ==}
    engines: {node: '>=8'}

  '@istanbuljs/schema@0.1.3':
    resolution: {integrity: sha512-ZXRY4jNvVgSVQ8DL3LTcakaAtXwTVUxE81hslsyD2AtoXW/wVob10HkOJ1X/pAlcI7D+2YoZKg5do8G/w6RYgA==}
    engines: {node: '>=8'}

  '@jest/console@30.0.5':
    resolution: {integrity: sha512-xY6b0XiL0Nav3ReresUarwl2oIz1gTnxGbGpho9/rbUWsLH0f1OD/VT84xs8c7VmH7MChnLb0pag6PhZhAdDiA==}
    engines: {node: ^18.14.0 || ^20.0.0 || ^22.0.0 || >=24.0.0}

  '@jest/core@30.0.5':
    resolution: {integrity: sha512-fKD0OulvRsXF1hmaFgHhVJzczWzA1RXMMo9LTPuFXo9q/alDbME3JIyWYqovWsUBWSoBcsHaGPSLF9rz4l9Qeg==}
    engines: {node: ^18.14.0 || ^20.0.0 || ^22.0.0 || >=24.0.0}
    peerDependencies:
      node-notifier: ^8.0.1 || ^9.0.0 || ^10.0.0
    peerDependenciesMeta:
      node-notifier:
        optional: true

  '@jest/diff-sequences@30.0.1':
    resolution: {integrity: sha512-n5H8QLDJ47QqbCNn5SuFjCRDrOLEZ0h8vAHCK5RL9Ls7Xa8AQLa/YxAc9UjFqoEDM48muwtBGjtMY5cr0PLDCw==}
    engines: {node: ^18.14.0 || ^20.0.0 || ^22.0.0 || >=24.0.0}

  '@jest/environment-jsdom-abstract@30.0.5':
    resolution: {integrity: sha512-gpWwiVxZunkoglP8DCnT3As9x5O8H6gveAOpvaJd2ATAoSh7ZSSCWbr9LQtUMvr8WD3VjG9YnDhsmkCK5WN1rQ==}
    engines: {node: ^18.14.0 || ^20.0.0 || ^22.0.0 || >=24.0.0}
    peerDependencies:
      canvas: ^3.0.0
      jsdom: '*'
    peerDependenciesMeta:
      canvas:
        optional: true

  '@jest/environment@30.0.5':
    resolution: {integrity: sha512-aRX7WoaWx1oaOkDQvCWImVQ8XNtdv5sEWgk4gxR6NXb7WBUnL5sRak4WRzIQRZ1VTWPvV4VI4mgGjNL9TeKMYA==}
    engines: {node: ^18.14.0 || ^20.0.0 || ^22.0.0 || >=24.0.0}

  '@jest/expect-utils@30.0.5':
    resolution: {integrity: sha512-F3lmTT7CXWYywoVUGTCmom0vXq3HTTkaZyTAzIy+bXSBizB7o5qzlC9VCtq0arOa8GqmNsbg/cE9C6HLn7Szew==}
    engines: {node: ^18.14.0 || ^20.0.0 || ^22.0.0 || >=24.0.0}

  '@jest/expect@30.0.5':
    resolution: {integrity: sha512-6udac8KKrtTtC+AXZ2iUN/R7dp7Ydry+Fo6FPFnDG54wjVMnb6vW/XNlf7Xj8UDjAE3aAVAsR4KFyKk3TCXmTA==}
    engines: {node: ^18.14.0 || ^20.0.0 || ^22.0.0 || >=24.0.0}

  '@jest/fake-timers@30.0.5':
    resolution: {integrity: sha512-ZO5DHfNV+kgEAeP3gK3XlpJLL4U3Sz6ebl/n68Uwt64qFFs5bv4bfEEjyRGK5uM0C90ewooNgFuKMdkbEoMEXw==}
    engines: {node: ^18.14.0 || ^20.0.0 || ^22.0.0 || >=24.0.0}

  '@jest/get-type@30.0.1':
    resolution: {integrity: sha512-AyYdemXCptSRFirI5EPazNxyPwAL0jXt3zceFjaj8NFiKP9pOi0bfXonf6qkf82z2t3QWPeLCWWw4stPBzctLw==}
    engines: {node: ^18.14.0 || ^20.0.0 || ^22.0.0 || >=24.0.0}

  '@jest/globals@30.0.5':
    resolution: {integrity: sha512-7oEJT19WW4oe6HR7oLRvHxwlJk2gev0U9px3ufs8sX9PoD1Eza68KF0/tlN7X0dq/WVsBScXQGgCldA1V9Y/jA==}
    engines: {node: ^18.14.0 || ^20.0.0 || ^22.0.0 || >=24.0.0}

  '@jest/pattern@30.0.1':
    resolution: {integrity: sha512-gWp7NfQW27LaBQz3TITS8L7ZCQ0TLvtmI//4OwlQRx4rnWxcPNIYjxZpDcN4+UlGxgm3jS5QPz8IPTCkb59wZA==}
    engines: {node: ^18.14.0 || ^20.0.0 || ^22.0.0 || >=24.0.0}

  '@jest/reporters@30.0.5':
    resolution: {integrity: sha512-mafft7VBX4jzED1FwGC1o/9QUM2xebzavImZMeqnsklgcyxBto8mV4HzNSzUrryJ+8R9MFOM3HgYuDradWR+4g==}
    engines: {node: ^18.14.0 || ^20.0.0 || ^22.0.0 || >=24.0.0}
    peerDependencies:
      node-notifier: ^8.0.1 || ^9.0.0 || ^10.0.0
    peerDependenciesMeta:
      node-notifier:
        optional: true

  '@jest/schemas@30.0.5':
    resolution: {integrity: sha512-DmdYgtezMkh3cpU8/1uyXakv3tJRcmcXxBOcO0tbaozPwpmh4YMsnWrQm9ZmZMfa5ocbxzbFk6O4bDPEc/iAnA==}
    engines: {node: ^18.14.0 || ^20.0.0 || ^22.0.0 || >=24.0.0}

  '@jest/snapshot-utils@30.0.5':
    resolution: {integrity: sha512-XcCQ5qWHLvi29UUrowgDFvV4t7ETxX91CbDczMnoqXPOIcZOxyNdSjm6kV5XMc8+HkxfRegU/MUmnTbJRzGrUQ==}
    engines: {node: ^18.14.0 || ^20.0.0 || ^22.0.0 || >=24.0.0}

  '@jest/source-map@30.0.1':
    resolution: {integrity: sha512-MIRWMUUR3sdbP36oyNyhbThLHyJ2eEDClPCiHVbrYAe5g3CHRArIVpBw7cdSB5fr+ofSfIb2Tnsw8iEHL0PYQg==}
    engines: {node: ^18.14.0 || ^20.0.0 || ^22.0.0 || >=24.0.0}

  '@jest/test-result@30.0.5':
    resolution: {integrity: sha512-wPyztnK0gbDMQAJZ43tdMro+qblDHH1Ru/ylzUo21TBKqt88ZqnKKK2m30LKmLLoKtR2lxdpCC/P3g1vfKcawQ==}
    engines: {node: ^18.14.0 || ^20.0.0 || ^22.0.0 || >=24.0.0}

  '@jest/test-sequencer@30.0.5':
    resolution: {integrity: sha512-Aea/G1egWoIIozmDD7PBXUOxkekXl7ueGzrsGGi1SbeKgQqCYCIf+wfbflEbf2LiPxL8j2JZGLyrzZagjvW4YQ==}
    engines: {node: ^18.14.0 || ^20.0.0 || ^22.0.0 || >=24.0.0}

  '@jest/transform@30.0.5':
    resolution: {integrity: sha512-Vk8amLQCmuZyy6GbBht1Jfo9RSdBtg7Lks+B0PecnjI8J+PCLQPGh7uI8Q/2wwpW2gLdiAfiHNsmekKlywULqg==}
    engines: {node: ^18.14.0 || ^20.0.0 || ^22.0.0 || >=24.0.0}

  '@jest/types@30.0.5':
    resolution: {integrity: sha512-aREYa3aku9SSnea4aX6bhKn4bgv3AXkgijoQgbYV3yvbiGt6z+MQ85+6mIhx9DsKW2BuB/cLR/A+tcMThx+KLQ==}
    engines: {node: ^18.14.0 || ^20.0.0 || ^22.0.0 || >=24.0.0}

  '@jridgewell/gen-mapping@0.3.12':
    resolution: {integrity: sha512-OuLGC46TjB5BbN1dH8JULVVZY4WTdkF7tV9Ys6wLL1rubZnCMstOhNHueU5bLCrnRuDhKPDM4g6sw4Bel5Gzqg==}

  '@jridgewell/resolve-uri@3.1.2':
    resolution: {integrity: sha512-bRISgCIjP20/tbWSPWMEi54QVPRZExkuD9lJL+UIxUKtwVJA8wW1Trb1jMs1RFXo1CBTNZ/5hpC9QvmKWdopKw==}
    engines: {node: '>=6.0.0'}

  '@jridgewell/sourcemap-codec@1.5.4':
    resolution: {integrity: sha512-VT2+G1VQs/9oz078bLrYbecdZKs912zQlkelYpuf+SXF+QvZDYJlbx/LSx+meSAwdDFnF8FVXW92AVjjkVmgFw==}

  '@jridgewell/trace-mapping@0.3.29':
    resolution: {integrity: sha512-uw6guiW/gcAGPDhLmd77/6lW8QLeiV5RUTsAX46Db6oLhGaVj4lhnPwb184s1bkc8kdVg/+h988dro8GRDpmYQ==}

  '@jridgewell/trace-mapping@0.3.9':
    resolution: {integrity: sha512-3Belt6tdc8bPgAtbcmdtNJlirVoTmEb5e2gC94PnkwEW9jI6CAHUeoG85tjWP5WquqfavoMtMwiG4P926ZKKuQ==}

  '@mswjs/interceptors@0.39.5':
    resolution: {integrity: sha512-B9nHSJYtsv79uo7QdkZ/b/WoKm20IkVSmTc/WCKarmDtFwM0dRx2ouEniqwNkzCSLn3fydzKmnMzjtfdOWt3VQ==}
    engines: {node: '>=18'}

  '@napi-rs/wasm-runtime@0.2.12':
    resolution: {integrity: sha512-ZVWUcfwY4E/yPitQJl481FjFo3K22D6qF0DuFH6Y/nbnE11GY5uguDxZMGXPQ8WQ0128MXQD7TnfHyK4oWoIJQ==}

  '@next/env@15.2.4':
    resolution: {integrity: sha512-+SFtMgoiYP3WoSswuNmxJOCwi06TdWE733D+WPjpXIe4LXGULwEaofiiAy6kbS0+XjM5xF5n3lKuBwN2SnqD9g==}

  '@next/eslint-plugin-next@15.4.4':
    resolution: {integrity: sha512-1FDsyN//ai3Jd97SEd7scw5h1yLdzDACGOPRofr2GD3sEFsBylEEoL0MHSerd4n2dq9Zm/mFMqi4+NRMOreOKA==}

  '@next/swc-darwin-arm64@15.2.4':
    resolution: {integrity: sha512-1AnMfs655ipJEDC/FHkSr0r3lXBgpqKo4K1kiwfUf3iE68rDFXZ1TtHdMvf7D0hMItgDZ7Vuq3JgNMbt/+3bYw==}
    engines: {node: '>= 10'}
    cpu: [arm64]
    os: [darwin]

  '@next/swc-darwin-x64@15.2.4':
    resolution: {integrity: sha512-3qK2zb5EwCwxnO2HeO+TRqCubeI/NgCe+kL5dTJlPldV/uwCnUgC7VbEzgmxbfrkbjehL4H9BPztWOEtsoMwew==}
    engines: {node: '>= 10'}
    cpu: [x64]
    os: [darwin]

  '@next/swc-linux-arm64-gnu@15.2.4':
    resolution: {integrity: sha512-HFN6GKUcrTWvem8AZN7tT95zPb0GUGv9v0d0iyuTb303vbXkkbHDp/DxufB04jNVD+IN9yHy7y/6Mqq0h0YVaQ==}
    engines: {node: '>= 10'}
    cpu: [arm64]
    os: [linux]

  '@next/swc-linux-arm64-musl@15.2.4':
    resolution: {integrity: sha512-Oioa0SORWLwi35/kVB8aCk5Uq+5/ZIumMK1kJV+jSdazFm2NzPDztsefzdmzzpx5oGCJ6FkUC7vkaUseNTStNA==}
    engines: {node: '>= 10'}
    cpu: [arm64]
    os: [linux]

  '@next/swc-linux-x64-gnu@15.2.4':
    resolution: {integrity: sha512-yb5WTRaHdkgOqFOZiu6rHV1fAEK0flVpaIN2HB6kxHVSy/dIajWbThS7qON3W9/SNOH2JWkVCyulgGYekMePuw==}
    engines: {node: '>= 10'}
    cpu: [x64]
    os: [linux]

  '@next/swc-linux-x64-musl@15.2.4':
    resolution: {integrity: sha512-Dcdv/ix6srhkM25fgXiyOieFUkz+fOYkHlydWCtB0xMST6X9XYI3yPDKBZt1xuhOytONsIFJFB08xXYsxUwJLw==}
    engines: {node: '>= 10'}
    cpu: [x64]
    os: [linux]

  '@next/swc-win32-arm64-msvc@15.2.4':
    resolution: {integrity: sha512-dW0i7eukvDxtIhCYkMrZNQfNicPDExt2jPb9AZPpL7cfyUo7QSNl1DjsHjmmKp6qNAqUESyT8YFl/Aw91cNJJg==}
    engines: {node: '>= 10'}
    cpu: [arm64]
    os: [win32]

  '@next/swc-win32-x64-msvc@15.2.4':
    resolution: {integrity: sha512-SbnWkJmkS7Xl3kre8SdMF6F/XDh1DTFEhp0jRTj/uB8iPKoU2bb2NDfcu+iifv1+mxQEd1g2vvSxcZbXSKyWiQ==}
    engines: {node: '>= 10'}
    cpu: [x64]
    os: [win32]

  '@noble/curves@1.2.0':
    resolution: {integrity: sha512-oYclrNgRaM9SsBUBVbb8M6DTV7ZHRTKugureoYEncY5c65HOmRzvSiTE3y5CYaPYJA/GVkrhXEoF0M3Ya9PMnw==}

  '@noble/curves@1.4.2':
    resolution: {integrity: sha512-TavHr8qycMChk8UwMld0ZDRvatedkzWfH8IiaeGCfymOP5i0hSCozz9vHOL0nkwk7HRMlFnAiKpS2jrUmSybcw==}

  '@noble/curves@1.9.6':
    resolution: {integrity: sha512-GIKz/j99FRthB8icyJQA51E8Uk5hXmdyThjgQXRKiv9h0zeRlzSCLIzFw6K1LotZ3XuB7yzlf76qk7uBmTdFqA==}
    engines: {node: ^14.21.3 || >=16}

  '@noble/hashes@1.3.2':
    resolution: {integrity: sha512-MVC8EAQp7MvEcm30KWENFjgR+Mkmf+D189XJTkFIlwohU5hcBbn1ZkKq7KVTi2Hme3PMGF390DaL52beVrIihQ==}
    engines: {node: '>= 16'}

  '@noble/hashes@1.4.0':
    resolution: {integrity: sha512-V1JJ1WTRUqHHrOSh597hURcMqVKVGL/ea3kv0gSnEdsEZ0/+VyPghM1lMNGc00z7CIQorSvbKpuJkxvuHbvdbg==}
    engines: {node: '>= 16'}

  '@noble/hashes@1.8.0':
    resolution: {integrity: sha512-jCs9ldd7NwzpgXDIf6P3+NrHh9/sD6CQdxHyjQI+h/6rDNo88ypBxxz45UDuZHz9r3tNz7N/VInSVoVdtXEI4A==}
    engines: {node: ^14.21.3 || >=16}

  '@nodelib/fs.scandir@2.1.5':
    resolution: {integrity: sha512-vq24Bq3ym5HEQm2NKCr3yXDwjc7vTsEThRDnkp2DK9p1uqLR+DHurm/NOTo0KG7HYHU7eppKZj3MyqYuMBf62g==}
    engines: {node: '>= 8'}

  '@nodelib/fs.stat@2.0.5':
    resolution: {integrity: sha512-RkhPPp2zrqDAQA/2jNhnztcPAlv64XdhIp7a7454A5ovI7Bukxgt7MX7udwAu3zg1DcpPU0rz3VV1SeaqvY4+A==}
    engines: {node: '>= 8'}

  '@nodelib/fs.walk@1.2.8':
    resolution: {integrity: sha512-oGB+UxlgWcgQkgwo8GcEGwemoTFt3FIO9ababBmaGwXIoBKZ+GTy0pP185beGg7Llih/NSHSV2XAs1lnznocSg==}
    engines: {node: '>= 8'}

  '@nolyfill/is-core-module@1.0.39':
    resolution: {integrity: sha512-nn5ozdjYQpUCZlWGuxcJY/KpxkWQs4DcbMCmKojjyrYDEAGy4Ce19NN4v5MduafTwJlbKc99UA8YhSVqq9yPZA==}
    engines: {node: '>=12.4.0'}

  '@open-draft/deferred-promise@2.2.0':
    resolution: {integrity: sha512-CecwLWx3rhxVQF6V4bAgPS5t+So2sTbPgAzafKkVizyi7tlwpcFpdFqq+wqF2OwNBmqFuu6tOyouTuxgpMfzmA==}

  '@open-draft/logger@0.3.0':
    resolution: {integrity: sha512-X2g45fzhxH238HKO4xbSr7+wBS8Fvw6ixhTDuvLd5mqh6bJJCFAPwU9mPDxbcrRtfxv4u5IHCEH77BmxvXmmxQ==}

  '@open-draft/until@2.1.0':
    resolution: {integrity: sha512-U69T3ItWHvLwGg5eJ0n3I62nWuE6ilHlmz7zM0npLBRvPRd7e6NYmg54vvRtP5mZG7kZqZCFVdsTWo7BPtBujg==}

  '@openzeppelin/merkle-tree@1.0.7':
    resolution: {integrity: sha512-i93t0YYv6ZxTCYU3CdO5Q+DXK0JH10A4dCBOMlzYbX+ujTXm+k1lXiEyVqmf94t3sqmv8sm/XT5zTa0+efnPgQ==}

  '@pedrouid/environment@1.0.1':
    resolution: {integrity: sha512-HaW78NszGzRZd9SeoI3JD11JqY+lubnaOx7Pewj5pfjqWXOEATpeKIFb9Z4t2WBUK2iryiXX3lzWwmYWgUL0Ug==}

  '@pedrouid/iso-crypto@1.1.0':
    resolution: {integrity: sha512-twi+tW67XT0BSOv4rsegnGo4TQMhfFswS/GY3KhrjFiNw3z9x+cMkfO+itNe1JZghQxsxHuhifvfsnG814g1hQ==}

  '@pedrouid/iso-random@1.2.1':
    resolution: {integrity: sha512-C35NqYMmLsg61WDiEup4OwjRhgfZIcK4BL+Qg49xowHUJ+f7/LFZCO+TGuQqoXFAj1beKIOpUN33f0fqV7zneQ==}

  '@pkgjs/parseargs@0.11.0':
    resolution: {integrity: sha512-+1VkjdD0QBLPodGrJUeqarH8VAIvQODIbwh9XpP5Syisf7YoQgsJKPNFoqqLQlu+VQ/tVSshMR6loPMn8U+dPg==}
    engines: {node: '>=14'}

  '@pkgr/core@0.2.9':
    resolution: {integrity: sha512-QNqXyfVS2wm9hweSYD2O7F0G06uurj9kZ96TRQE5Y9hU7+tgdZwIkbAKc5Ocy1HxEY2kuDQa6cQ1WRs/O5LFKA==}
    engines: {node: ^12.20.0 || ^14.18.0 || >=16.0.0}

  '@radix-ui/number@1.1.0':
    resolution: {integrity: sha512-V3gRzhVNU1ldS5XhAPTom1fOIo4ccrjjJgmE+LI2h/WaFpHmx0MQApT+KZHnx8abG6Avtfcz4WoEciMnpFT3HQ==}

  '@radix-ui/primitive@1.1.1':
    resolution: {integrity: sha512-SJ31y+Q/zAyShtXJc8x83i9TYdbAfHZ++tUZnvjJJqFjzsdUnKsxPL6IEtBlxKkU7yzer//GQtZSV4GbldL3YA==}

  '@radix-ui/react-accordion@1.2.2':
    resolution: {integrity: sha512-b1oh54x4DMCdGsB4/7ahiSrViXxaBwRPotiZNnYXjLha9vfuURSAZErki6qjDoSIV0eXx5v57XnTGVtGwnfp2g==}
    peerDependencies:
      '@types/react': '*'
      '@types/react-dom': '*'
      react: ^16.8 || ^17.0 || ^18.0 || ^19.0 || ^19.0.0-rc
      react-dom: ^16.8 || ^17.0 || ^18.0 || ^19.0 || ^19.0.0-rc
    peerDependenciesMeta:
      '@types/react':
        optional: true
      '@types/react-dom':
        optional: true

  '@radix-ui/react-alert-dialog@1.1.4':
    resolution: {integrity: sha512-A6Kh23qZDLy3PSU4bh2UJZznOrUdHImIXqF8YtUa6CN73f8EOO9XlXSCd9IHyPvIquTaa/kwaSWzZTtUvgXVGw==}
    peerDependencies:
      '@types/react': '*'
      '@types/react-dom': '*'
      react: ^16.8 || ^17.0 || ^18.0 || ^19.0 || ^19.0.0-rc
      react-dom: ^16.8 || ^17.0 || ^18.0 || ^19.0 || ^19.0.0-rc
    peerDependenciesMeta:
      '@types/react':
        optional: true
      '@types/react-dom':
        optional: true

  '@radix-ui/react-arrow@1.1.1':
    resolution: {integrity: sha512-NaVpZfmv8SKeZbn4ijN2V3jlHA9ngBG16VnIIm22nUR0Yk8KUALyBxT3KYEUnNuch9sTE8UTsS3whzBgKOL30w==}
    peerDependencies:
      '@types/react': '*'
      '@types/react-dom': '*'
      react: ^16.8 || ^17.0 || ^18.0 || ^19.0 || ^19.0.0-rc
      react-dom: ^16.8 || ^17.0 || ^18.0 || ^19.0 || ^19.0.0-rc
    peerDependenciesMeta:
      '@types/react':
        optional: true
      '@types/react-dom':
        optional: true

  '@radix-ui/react-aspect-ratio@1.1.1':
    resolution: {integrity: sha512-kNU4FIpcFMBLkOUcgeIteH06/8JLBcYY6Le1iKenDGCYNYFX3TQqCZjzkOsz37h7r94/99GTb7YhEr98ZBJibw==}
    peerDependencies:
      '@types/react': '*'
      '@types/react-dom': '*'
      react: ^16.8 || ^17.0 || ^18.0 || ^19.0 || ^19.0.0-rc
      react-dom: ^16.8 || ^17.0 || ^18.0 || ^19.0 || ^19.0.0-rc
    peerDependenciesMeta:
      '@types/react':
        optional: true
      '@types/react-dom':
        optional: true

  '@radix-ui/react-avatar@1.1.2':
    resolution: {integrity: sha512-GaC7bXQZ5VgZvVvsJ5mu/AEbjYLnhhkoidOboC50Z6FFlLA03wG2ianUoH+zgDQ31/9gCF59bE4+2bBgTyMiig==}
    peerDependencies:
      '@types/react': '*'
      '@types/react-dom': '*'
      react: ^16.8 || ^17.0 || ^18.0 || ^19.0 || ^19.0.0-rc
      react-dom: ^16.8 || ^17.0 || ^18.0 || ^19.0 || ^19.0.0-rc
    peerDependenciesMeta:
      '@types/react':
        optional: true
      '@types/react-dom':
        optional: true

  '@radix-ui/react-checkbox@1.1.3':
    resolution: {integrity: sha512-HD7/ocp8f1B3e6OHygH0n7ZKjONkhciy1Nh0yuBgObqThc3oyx+vuMfFHKAknXRHHWVE9XvXStxJFyjUmB8PIw==}
    peerDependencies:
      '@types/react': '*'
      '@types/react-dom': '*'
      react: ^16.8 || ^17.0 || ^18.0 || ^19.0 || ^19.0.0-rc
      react-dom: ^16.8 || ^17.0 || ^18.0 || ^19.0 || ^19.0.0-rc
    peerDependenciesMeta:
      '@types/react':
        optional: true
      '@types/react-dom':
        optional: true

  '@radix-ui/react-collapsible@1.1.2':
    resolution: {integrity: sha512-PliMB63vxz7vggcyq0IxNYk8vGDrLXVWw4+W4B8YnwI1s18x7YZYqlG9PLX7XxAJUi0g2DxP4XKJMFHh/iVh9A==}
    peerDependencies:
      '@types/react': '*'
      '@types/react-dom': '*'
      react: ^16.8 || ^17.0 || ^18.0 || ^19.0 || ^19.0.0-rc
      react-dom: ^16.8 || ^17.0 || ^18.0 || ^19.0 || ^19.0.0-rc
    peerDependenciesMeta:
      '@types/react':
        optional: true
      '@types/react-dom':
        optional: true

  '@radix-ui/react-collection@1.1.1':
    resolution: {integrity: sha512-LwT3pSho9Dljg+wY2KN2mrrh6y3qELfftINERIzBUO9e0N+t0oMTyn3k9iv+ZqgrwGkRnLpNJrsMv9BZlt2yuA==}
    peerDependencies:
      '@types/react': '*'
      '@types/react-dom': '*'
      react: ^16.8 || ^17.0 || ^18.0 || ^19.0 || ^19.0.0-rc
      react-dom: ^16.8 || ^17.0 || ^18.0 || ^19.0 || ^19.0.0-rc
    peerDependenciesMeta:
      '@types/react':
        optional: true
      '@types/react-dom':
        optional: true

  '@radix-ui/react-compose-refs@1.1.1':
    resolution: {integrity: sha512-Y9VzoRDSJtgFMUCoiZBDVo084VQ5hfpXxVE+NgkdNsjiDBByiImMZKKhxMwCbdHvhlENG6a833CbFkOQvTricw==}
    peerDependencies:
      '@types/react': '*'
      react: ^16.8 || ^17.0 || ^18.0 || ^19.0 || ^19.0.0-rc
    peerDependenciesMeta:
      '@types/react':
        optional: true

  '@radix-ui/react-compose-refs@1.1.2':
    resolution: {integrity: sha512-z4eqJvfiNnFMHIIvXP3CY57y2WJs5g2v3X0zm9mEJkrkNv4rDxu+sg9Jh8EkXyeqBkB7SOcboo9dMVqhyrACIg==}
    peerDependencies:
      '@types/react': '*'
      react: ^16.8 || ^17.0 || ^18.0 || ^19.0 || ^19.0.0-rc
    peerDependenciesMeta:
      '@types/react':
        optional: true

  '@radix-ui/react-context-menu@2.2.4':
    resolution: {integrity: sha512-ap4wdGwK52rJxGkwukU1NrnEodsUFQIooANKu+ey7d6raQ2biTcEf8za1zr0mgFHieevRTB2nK4dJeN8pTAZGQ==}
    peerDependencies:
      '@types/react': '*'
      '@types/react-dom': '*'
      react: ^16.8 || ^17.0 || ^18.0 || ^19.0 || ^19.0.0-rc
      react-dom: ^16.8 || ^17.0 || ^18.0 || ^19.0 || ^19.0.0-rc
    peerDependenciesMeta:
      '@types/react':
        optional: true
      '@types/react-dom':
        optional: true

  '@radix-ui/react-context@1.1.1':
    resolution: {integrity: sha512-UASk9zi+crv9WteK/NU4PLvOoL3OuE6BWVKNF6hPRBtYBDXQ2u5iu3O59zUlJiTVvkyuycnqrztsHVJwcK9K+Q==}
    peerDependencies:
      '@types/react': '*'
      react: ^16.8 || ^17.0 || ^18.0 || ^19.0 || ^19.0.0-rc
    peerDependenciesMeta:
      '@types/react':
        optional: true

  '@radix-ui/react-dialog@1.1.4':
    resolution: {integrity: sha512-Ur7EV1IwQGCyaAuyDRiOLA5JIUZxELJljF+MbM/2NC0BYwfuRrbpS30BiQBJrVruscgUkieKkqXYDOoByaxIoA==}
    peerDependencies:
      '@types/react': '*'
      '@types/react-dom': '*'
      react: ^16.8 || ^17.0 || ^18.0 || ^19.0 || ^19.0.0-rc
      react-dom: ^16.8 || ^17.0 || ^18.0 || ^19.0 || ^19.0.0-rc
    peerDependenciesMeta:
      '@types/react':
        optional: true
      '@types/react-dom':
        optional: true

  '@radix-ui/react-direction@1.1.0':
    resolution: {integrity: sha512-BUuBvgThEiAXh2DWu93XsT+a3aWrGqolGlqqw5VU1kG7p/ZH2cuDlM1sRLNnY3QcBS69UIz2mcKhMxDsdewhjg==}
    peerDependencies:
      '@types/react': '*'
      react: ^16.8 || ^17.0 || ^18.0 || ^19.0 || ^19.0.0-rc
    peerDependenciesMeta:
      '@types/react':
        optional: true

  '@radix-ui/react-dismissable-layer@1.1.3':
    resolution: {integrity: sha512-onrWn/72lQoEucDmJnr8uczSNTujT0vJnA/X5+3AkChVPowr8n1yvIKIabhWyMQeMvvmdpsvcyDqx3X1LEXCPg==}
    peerDependencies:
      '@types/react': '*'
      '@types/react-dom': '*'
      react: ^16.8 || ^17.0 || ^18.0 || ^19.0 || ^19.0.0-rc
      react-dom: ^16.8 || ^17.0 || ^18.0 || ^19.0 || ^19.0.0-rc
    peerDependenciesMeta:
      '@types/react':
        optional: true
      '@types/react-dom':
        optional: true

  '@radix-ui/react-dropdown-menu@2.1.4':
    resolution: {integrity: sha512-iXU1Ab5ecM+yEepGAWK8ZhMyKX4ubFdCNtol4sT9D0OVErG9PNElfx3TQhjw7n7BC5nFVz68/5//clWy+8TXzA==}
    peerDependencies:
      '@types/react': '*'
      '@types/react-dom': '*'
      react: ^16.8 || ^17.0 || ^18.0 || ^19.0 || ^19.0.0-rc
      react-dom: ^16.8 || ^17.0 || ^18.0 || ^19.0 || ^19.0.0-rc
    peerDependenciesMeta:
      '@types/react':
        optional: true
      '@types/react-dom':
        optional: true

  '@radix-ui/react-focus-guards@1.1.1':
    resolution: {integrity: sha512-pSIwfrT1a6sIoDASCSpFwOasEwKTZWDw/iBdtnqKO7v6FeOzYJ7U53cPzYFVR3geGGXgVHaH+CdngrrAzqUGxg==}
    peerDependencies:
      '@types/react': '*'
      react: ^16.8 || ^17.0 || ^18.0 || ^19.0 || ^19.0.0-rc
    peerDependenciesMeta:
      '@types/react':
        optional: true

  '@radix-ui/react-focus-scope@1.1.1':
    resolution: {integrity: sha512-01omzJAYRxXdG2/he/+xy+c8a8gCydoQ1yOxnWNcRhrrBW5W+RQJ22EK1SaO8tb3WoUsuEw7mJjBozPzihDFjA==}
    peerDependencies:
      '@types/react': '*'
      '@types/react-dom': '*'
      react: ^16.8 || ^17.0 || ^18.0 || ^19.0 || ^19.0.0-rc
      react-dom: ^16.8 || ^17.0 || ^18.0 || ^19.0 || ^19.0.0-rc
    peerDependenciesMeta:
      '@types/react':
        optional: true
      '@types/react-dom':
        optional: true

  '@radix-ui/react-hover-card@1.1.4':
    resolution: {integrity: sha512-QSUUnRA3PQ2UhvoCv3eYvMnCAgGQW+sTu86QPuNb+ZMi+ZENd6UWpiXbcWDQ4AEaKF9KKpCHBeaJz9Rw6lRlaQ==}
    peerDependencies:
      '@types/react': '*'
      '@types/react-dom': '*'
      react: ^16.8 || ^17.0 || ^18.0 || ^19.0 || ^19.0.0-rc
      react-dom: ^16.8 || ^17.0 || ^18.0 || ^19.0 || ^19.0.0-rc
    peerDependenciesMeta:
      '@types/react':
        optional: true
      '@types/react-dom':
        optional: true

  '@radix-ui/react-id@1.1.0':
    resolution: {integrity: sha512-EJUrI8yYh7WOjNOqpoJaf1jlFIH2LvtgAl+YcFqNCa+4hj64ZXmPkAKOFs/ukjz3byN6bdb/AVUqHkI8/uWWMA==}
    peerDependencies:
      '@types/react': '*'
      react: ^16.8 || ^17.0 || ^18.0 || ^19.0 || ^19.0.0-rc
    peerDependenciesMeta:
      '@types/react':
        optional: true

  '@radix-ui/react-id@1.1.1':
    resolution: {integrity: sha512-kGkGegYIdQsOb4XjsfM97rXsiHaBwco+hFI66oO4s9LU+PLAC5oJ7khdOVFxkhsmlbpUqDAvXw11CluXP+jkHg==}
    peerDependencies:
      '@types/react': '*'
      react: ^16.8 || ^17.0 || ^18.0 || ^19.0 || ^19.0.0-rc
    peerDependenciesMeta:
      '@types/react':
        optional: true

  '@radix-ui/react-label@2.1.1':
    resolution: {integrity: sha512-UUw5E4e/2+4kFMH7+YxORXGWggtY6sM8WIwh5RZchhLuUg2H1hc98Py+pr8HMz6rdaYrK2t296ZEjYLOCO5uUw==}
    peerDependencies:
      '@types/react': '*'
      '@types/react-dom': '*'
      react: ^16.8 || ^17.0 || ^18.0 || ^19.0 || ^19.0.0-rc
      react-dom: ^16.8 || ^17.0 || ^18.0 || ^19.0 || ^19.0.0-rc
    peerDependenciesMeta:
      '@types/react':
        optional: true
      '@types/react-dom':
        optional: true

  '@radix-ui/react-menu@2.1.4':
    resolution: {integrity: sha512-BnOgVoL6YYdHAG6DtXONaR29Eq4nvbi8rutrV/xlr3RQCMMb3yqP85Qiw/3NReozrSW+4dfLkK+rc1hb4wPU/A==}
    peerDependencies:
      '@types/react': '*'
      '@types/react-dom': '*'
      react: ^16.8 || ^17.0 || ^18.0 || ^19.0 || ^19.0.0-rc
      react-dom: ^16.8 || ^17.0 || ^18.0 || ^19.0 || ^19.0.0-rc
    peerDependenciesMeta:
      '@types/react':
        optional: true
      '@types/react-dom':
        optional: true

  '@radix-ui/react-menubar@1.1.4':
    resolution: {integrity: sha512-+KMpi7VAZuB46+1LD7a30zb5IxyzLgC8m8j42gk3N4TUCcViNQdX8FhoH1HDvYiA8quuqcek4R4bYpPn/SY1GA==}
    peerDependencies:
      '@types/react': '*'
      '@types/react-dom': '*'
      react: ^16.8 || ^17.0 || ^18.0 || ^19.0 || ^19.0.0-rc
      react-dom: ^16.8 || ^17.0 || ^18.0 || ^19.0 || ^19.0.0-rc
    peerDependenciesMeta:
      '@types/react':
        optional: true
      '@types/react-dom':
        optional: true

  '@radix-ui/react-navigation-menu@1.2.3':
    resolution: {integrity: sha512-IQWAsQ7dsLIYDrn0WqPU+cdM7MONTv9nqrLVYoie3BPiabSfUVDe6Fr+oEt0Cofsr9ONDcDe9xhmJbL1Uq1yKg==}
    peerDependencies:
      '@types/react': '*'
      '@types/react-dom': '*'
      react: ^16.8 || ^17.0 || ^18.0 || ^19.0 || ^19.0.0-rc
      react-dom: ^16.8 || ^17.0 || ^18.0 || ^19.0 || ^19.0.0-rc
    peerDependenciesMeta:
      '@types/react':
        optional: true
      '@types/react-dom':
        optional: true

  '@radix-ui/react-popover@1.1.4':
    resolution: {integrity: sha512-aUACAkXx8LaFymDma+HQVji7WhvEhpFJ7+qPz17Nf4lLZqtreGOFRiNQWQmhzp7kEWg9cOyyQJpdIMUMPc/CPw==}
    peerDependencies:
      '@types/react': '*'
      '@types/react-dom': '*'
      react: ^16.8 || ^17.0 || ^18.0 || ^19.0 || ^19.0.0-rc
      react-dom: ^16.8 || ^17.0 || ^18.0 || ^19.0 || ^19.0.0-rc
    peerDependenciesMeta:
      '@types/react':
        optional: true
      '@types/react-dom':
        optional: true

  '@radix-ui/react-popper@1.2.1':
    resolution: {integrity: sha512-3kn5Me69L+jv82EKRuQCXdYyf1DqHwD2U/sxoNgBGCB7K9TRc3bQamQ+5EPM9EvyPdli0W41sROd+ZU1dTCztw==}
    peerDependencies:
      '@types/react': '*'
      '@types/react-dom': '*'
      react: ^16.8 || ^17.0 || ^18.0 || ^19.0 || ^19.0.0-rc
      react-dom: ^16.8 || ^17.0 || ^18.0 || ^19.0 || ^19.0.0-rc
    peerDependenciesMeta:
      '@types/react':
        optional: true
      '@types/react-dom':
        optional: true

  '@radix-ui/react-portal@1.1.3':
    resolution: {integrity: sha512-NciRqhXnGojhT93RPyDaMPfLH3ZSl4jjIFbZQ1b/vxvZEdHsBZ49wP9w8L3HzUQwep01LcWtkUvm0OVB5JAHTw==}
    peerDependencies:
      '@types/react': '*'
      '@types/react-dom': '*'
      react: ^16.8 || ^17.0 || ^18.0 || ^19.0 || ^19.0.0-rc
      react-dom: ^16.8 || ^17.0 || ^18.0 || ^19.0 || ^19.0.0-rc
    peerDependenciesMeta:
      '@types/react':
        optional: true
      '@types/react-dom':
        optional: true

  '@radix-ui/react-presence@1.1.2':
    resolution: {integrity: sha512-18TFr80t5EVgL9x1SwF/YGtfG+l0BS0PRAlCWBDoBEiDQjeKgnNZRVJp/oVBl24sr3Gbfwc/Qpj4OcWTQMsAEg==}
    peerDependencies:
      '@types/react': '*'
      '@types/react-dom': '*'
      react: ^16.8 || ^17.0 || ^18.0 || ^19.0 || ^19.0.0-rc
      react-dom: ^16.8 || ^17.0 || ^18.0 || ^19.0 || ^19.0.0-rc
    peerDependenciesMeta:
      '@types/react':
        optional: true
      '@types/react-dom':
        optional: true

  '@radix-ui/react-primitive@2.0.1':
    resolution: {integrity: sha512-sHCWTtxwNn3L3fH8qAfnF3WbUZycW93SM1j3NFDzXBiz8D6F5UTTy8G1+WFEaiCdvCVRJWj6N2R4Xq6HdiHmDg==}
    peerDependencies:
      '@types/react': '*'
      '@types/react-dom': '*'
      react: ^16.8 || ^17.0 || ^18.0 || ^19.0 || ^19.0.0-rc
      react-dom: ^16.8 || ^17.0 || ^18.0 || ^19.0 || ^19.0.0-rc
    peerDependenciesMeta:
      '@types/react':
        optional: true
      '@types/react-dom':
        optional: true

  '@radix-ui/react-primitive@2.1.3':
    resolution: {integrity: sha512-m9gTwRkhy2lvCPe6QJp4d3G1TYEUHn/FzJUtq9MjH46an1wJU+GdoGC5VLof8RX8Ft/DlpshApkhswDLZzHIcQ==}
    peerDependencies:
      '@types/react': '*'
      '@types/react-dom': '*'
      react: ^16.8 || ^17.0 || ^18.0 || ^19.0 || ^19.0.0-rc
      react-dom: ^16.8 || ^17.0 || ^18.0 || ^19.0 || ^19.0.0-rc
    peerDependenciesMeta:
      '@types/react':
        optional: true
      '@types/react-dom':
        optional: true

  '@radix-ui/react-progress@1.1.1':
    resolution: {integrity: sha512-6diOawA84f/eMxFHcWut0aE1C2kyE9dOyCTQOMRR2C/qPiXz/X0SaiA/RLbapQaXUCmy0/hLMf9meSccD1N0pA==}
    peerDependencies:
      '@types/react': '*'
      '@types/react-dom': '*'
      react: ^16.8 || ^17.0 || ^18.0 || ^19.0 || ^19.0.0-rc
      react-dom: ^16.8 || ^17.0 || ^18.0 || ^19.0 || ^19.0.0-rc
    peerDependenciesMeta:
      '@types/react':
        optional: true
      '@types/react-dom':
        optional: true

  '@radix-ui/react-radio-group@1.2.2':
    resolution: {integrity: sha512-E0MLLGfOP0l8P/NxgVzfXJ8w3Ch8cdO6UDzJfDChu4EJDy+/WdO5LqpdY8PYnCErkmZH3gZhDL1K7kQ41fAHuQ==}
    peerDependencies:
      '@types/react': '*'
      '@types/react-dom': '*'
      react: ^16.8 || ^17.0 || ^18.0 || ^19.0 || ^19.0.0-rc
      react-dom: ^16.8 || ^17.0 || ^18.0 || ^19.0 || ^19.0.0-rc
    peerDependenciesMeta:
      '@types/react':
        optional: true
      '@types/react-dom':
        optional: true

  '@radix-ui/react-roving-focus@1.1.1':
    resolution: {integrity: sha512-QE1RoxPGJ/Nm8Qmk0PxP8ojmoaS67i0s7hVssS7KuI2FQoc/uzVlZsqKfQvxPE6D8hICCPHJ4D88zNhT3OOmkw==}
    peerDependencies:
      '@types/react': '*'
      '@types/react-dom': '*'
      react: ^16.8 || ^17.0 || ^18.0 || ^19.0 || ^19.0.0-rc
      react-dom: ^16.8 || ^17.0 || ^18.0 || ^19.0 || ^19.0.0-rc
    peerDependenciesMeta:
      '@types/react':
        optional: true
      '@types/react-dom':
        optional: true

  '@radix-ui/react-scroll-area@1.2.2':
    resolution: {integrity: sha512-EFI1N/S3YxZEW/lJ/H1jY3njlvTd8tBmgKEn4GHi51+aMm94i6NmAJstsm5cu3yJwYqYc93gpCPm21FeAbFk6g==}
    peerDependencies:
      '@types/react': '*'
      '@types/react-dom': '*'
      react: ^16.8 || ^17.0 || ^18.0 || ^19.0 || ^19.0.0-rc
      react-dom: ^16.8 || ^17.0 || ^18.0 || ^19.0 || ^19.0.0-rc
    peerDependenciesMeta:
      '@types/react':
        optional: true
      '@types/react-dom':
        optional: true

  '@radix-ui/react-select@2.1.4':
    resolution: {integrity: sha512-pOkb2u8KgO47j/h7AylCj7dJsm69BXcjkrvTqMptFqsE2i0p8lHkfgneXKjAgPzBMivnoMyt8o4KiV4wYzDdyQ==}
    peerDependencies:
      '@types/react': '*'
      '@types/react-dom': '*'
      react: ^16.8 || ^17.0 || ^18.0 || ^19.0 || ^19.0.0-rc
      react-dom: ^16.8 || ^17.0 || ^18.0 || ^19.0 || ^19.0.0-rc
    peerDependenciesMeta:
      '@types/react':
        optional: true
      '@types/react-dom':
        optional: true

  '@radix-ui/react-separator@1.1.1':
    resolution: {integrity: sha512-RRiNRSrD8iUiXriq/Y5n4/3iE8HzqgLHsusUSg5jVpU2+3tqcUFPJXHDymwEypunc2sWxDUS3UC+rkZRlHedsw==}
    peerDependencies:
      '@types/react': '*'
      '@types/react-dom': '*'
      react: ^16.8 || ^17.0 || ^18.0 || ^19.0 || ^19.0.0-rc
      react-dom: ^16.8 || ^17.0 || ^18.0 || ^19.0 || ^19.0.0-rc
    peerDependenciesMeta:
      '@types/react':
        optional: true
      '@types/react-dom':
        optional: true

  '@radix-ui/react-slider@1.2.2':
    resolution: {integrity: sha512-sNlU06ii1/ZcbHf8I9En54ZPW0Vil/yPVg4vQMcFNjrIx51jsHbFl1HYHQvCIWJSr1q0ZmA+iIs/ZTv8h7HHSA==}
    peerDependencies:
      '@types/react': '*'
      '@types/react-dom': '*'
      react: ^16.8 || ^17.0 || ^18.0 || ^19.0 || ^19.0.0-rc
      react-dom: ^16.8 || ^17.0 || ^18.0 || ^19.0 || ^19.0.0-rc
    peerDependenciesMeta:
      '@types/react':
        optional: true
      '@types/react-dom':
        optional: true

  '@radix-ui/react-slot@1.1.1':
    resolution: {integrity: sha512-RApLLOcINYJA+dMVbOju7MYv1Mb2EBp2nH4HdDzXTSyaR5optlm6Otrz1euW3HbdOR8UmmFK06TD+A9frYWv+g==}
    peerDependencies:
      '@types/react': '*'
      react: ^16.8 || ^17.0 || ^18.0 || ^19.0 || ^19.0.0-rc
    peerDependenciesMeta:
      '@types/react':
        optional: true

  '@radix-ui/react-slot@1.2.3':
    resolution: {integrity: sha512-aeNmHnBxbi2St0au6VBVC7JXFlhLlOnvIIlePNniyUNAClzmtAUEY8/pBiK3iHjufOlwA+c20/8jngo7xcrg8A==}
    peerDependencies:
      '@types/react': '*'
      react: ^16.8 || ^17.0 || ^18.0 || ^19.0 || ^19.0.0-rc
    peerDependenciesMeta:
      '@types/react':
        optional: true

  '@radix-ui/react-switch@1.1.2':
    resolution: {integrity: sha512-zGukiWHjEdBCRyXvKR6iXAQG6qXm2esuAD6kDOi9Cn+1X6ev3ASo4+CsYaD6Fov9r/AQFekqnD/7+V0Cs6/98g==}
    peerDependencies:
      '@types/react': '*'
      '@types/react-dom': '*'
      react: ^16.8 || ^17.0 || ^18.0 || ^19.0 || ^19.0.0-rc
      react-dom: ^16.8 || ^17.0 || ^18.0 || ^19.0 || ^19.0.0-rc
    peerDependenciesMeta:
      '@types/react':
        optional: true
      '@types/react-dom':
        optional: true

  '@radix-ui/react-tabs@1.1.2':
    resolution: {integrity: sha512-9u/tQJMcC2aGq7KXpGivMm1mgq7oRJKXphDwdypPd/j21j/2znamPU8WkXgnhUaTrSFNIt8XhOyCAupg8/GbwQ==}
    peerDependencies:
      '@types/react': '*'
      '@types/react-dom': '*'
      react: ^16.8 || ^17.0 || ^18.0 || ^19.0 || ^19.0.0-rc
      react-dom: ^16.8 || ^17.0 || ^18.0 || ^19.0 || ^19.0.0-rc
    peerDependenciesMeta:
      '@types/react':
        optional: true
      '@types/react-dom':
        optional: true

  '@radix-ui/react-toast@1.2.4':
    resolution: {integrity: sha512-Sch9idFJHJTMH9YNpxxESqABcAFweJG4tKv+0zo0m5XBvUSL8FM5xKcJLFLXononpePs8IclyX1KieL5SDUNgA==}
    peerDependencies:
      '@types/react': '*'
      '@types/react-dom': '*'
      react: ^16.8 || ^17.0 || ^18.0 || ^19.0 || ^19.0.0-rc
      react-dom: ^16.8 || ^17.0 || ^18.0 || ^19.0 || ^19.0.0-rc
    peerDependenciesMeta:
      '@types/react':
        optional: true
      '@types/react-dom':
        optional: true

  '@radix-ui/react-toggle-group@1.1.1':
    resolution: {integrity: sha512-OgDLZEA30Ylyz8YSXvnGqIHtERqnUt1KUYTKdw/y8u7Ci6zGiJfXc02jahmcSNK3YcErqioj/9flWC9S1ihfwg==}
    peerDependencies:
      '@types/react': '*'
      '@types/react-dom': '*'
      react: ^16.8 || ^17.0 || ^18.0 || ^19.0 || ^19.0.0-rc
      react-dom: ^16.8 || ^17.0 || ^18.0 || ^19.0 || ^19.0.0-rc
    peerDependenciesMeta:
      '@types/react':
        optional: true
      '@types/react-dom':
        optional: true

  '@radix-ui/react-toggle@1.1.1':
    resolution: {integrity: sha512-i77tcgObYr743IonC1hrsnnPmszDRn8p+EGUsUt+5a/JFn28fxaM88Py6V2mc8J5kELMWishI0rLnuGLFD/nnQ==}
    peerDependencies:
      '@types/react': '*'
      '@types/react-dom': '*'
      react: ^16.8 || ^17.0 || ^18.0 || ^19.0 || ^19.0.0-rc
      react-dom: ^16.8 || ^17.0 || ^18.0 || ^19.0 || ^19.0.0-rc
    peerDependenciesMeta:
      '@types/react':
        optional: true
      '@types/react-dom':
        optional: true

  '@radix-ui/react-tooltip@1.1.6':
    resolution: {integrity: sha512-TLB5D8QLExS1uDn7+wH/bjEmRurNMTzNrtq7IjaS4kjion9NtzsTGkvR5+i7yc9q01Pi2KMM2cN3f8UG4IvvXA==}
    peerDependencies:
      '@types/react': '*'
      '@types/react-dom': '*'
      react: ^16.8 || ^17.0 || ^18.0 || ^19.0 || ^19.0.0-rc
      react-dom: ^16.8 || ^17.0 || ^18.0 || ^19.0 || ^19.0.0-rc
    peerDependenciesMeta:
      '@types/react':
        optional: true
      '@types/react-dom':
        optional: true

  '@radix-ui/react-use-callback-ref@1.1.0':
    resolution: {integrity: sha512-CasTfvsy+frcFkbXtSJ2Zu9JHpN8TYKxkgJGWbjiZhFivxaeW7rMeZt7QELGVLaYVfFMsKHjb7Ak0nMEe+2Vfw==}
    peerDependencies:
      '@types/react': '*'
      react: ^16.8 || ^17.0 || ^18.0 || ^19.0 || ^19.0.0-rc
    peerDependenciesMeta:
      '@types/react':
        optional: true

  '@radix-ui/react-use-controllable-state@1.1.0':
    resolution: {integrity: sha512-MtfMVJiSr2NjzS0Aa90NPTnvTSg6C/JLCV7ma0W6+OMV78vd8OyRpID+Ng9LxzsPbLeuBnWBA1Nq30AtBIDChw==}
    peerDependencies:
      '@types/react': '*'
      react: ^16.8 || ^17.0 || ^18.0 || ^19.0 || ^19.0.0-rc
    peerDependenciesMeta:
      '@types/react':
        optional: true

  '@radix-ui/react-use-escape-keydown@1.1.0':
    resolution: {integrity: sha512-L7vwWlR1kTTQ3oh7g1O0CBF3YCyyTj8NmhLR+phShpyA50HCfBFKVJTpshm9PzLiKmehsrQzTYTpX9HvmC9rhw==}
    peerDependencies:
      '@types/react': '*'
      react: ^16.8 || ^17.0 || ^18.0 || ^19.0 || ^19.0.0-rc
    peerDependenciesMeta:
      '@types/react':
        optional: true

  '@radix-ui/react-use-layout-effect@1.1.0':
    resolution: {integrity: sha512-+FPE0rOdziWSrH9athwI1R0HDVbWlEhd+FR+aSDk4uWGmSJ9Z54sdZVDQPZAinJhJXwfT+qnj969mCsT2gfm5w==}
    peerDependencies:
      '@types/react': '*'
      react: ^16.8 || ^17.0 || ^18.0 || ^19.0 || ^19.0.0-rc
    peerDependenciesMeta:
      '@types/react':
        optional: true

  '@radix-ui/react-use-layout-effect@1.1.1':
    resolution: {integrity: sha512-RbJRS4UWQFkzHTTwVymMTUv8EqYhOp8dOOviLj2ugtTiXRaRQS7GLGxZTLL1jWhMeoSCf5zmcZkqTl9IiYfXcQ==}
    peerDependencies:
      '@types/react': '*'
      react: ^16.8 || ^17.0 || ^18.0 || ^19.0 || ^19.0.0-rc
    peerDependenciesMeta:
      '@types/react':
        optional: true

  '@radix-ui/react-use-previous@1.1.0':
    resolution: {integrity: sha512-Z/e78qg2YFnnXcW88A4JmTtm4ADckLno6F7OXotmkQfeuCVaKuYzqAATPhVzl3delXE7CxIV8shofPn3jPc5Og==}
    peerDependencies:
      '@types/react': '*'
      react: ^16.8 || ^17.0 || ^18.0 || ^19.0 || ^19.0.0-rc
    peerDependenciesMeta:
      '@types/react':
        optional: true

  '@radix-ui/react-use-rect@1.1.0':
    resolution: {integrity: sha512-0Fmkebhr6PiseyZlYAOtLS+nb7jLmpqTrJyv61Pe68MKYW6OWdRE2kI70TaYY27u7H0lajqM3hSMMLFq18Z7nQ==}
    peerDependencies:
      '@types/react': '*'
      react: ^16.8 || ^17.0 || ^18.0 || ^19.0 || ^19.0.0-rc
    peerDependenciesMeta:
      '@types/react':
        optional: true

  '@radix-ui/react-use-size@1.1.0':
    resolution: {integrity: sha512-XW3/vWuIXHa+2Uwcc2ABSfcCledmXhhQPlGbfcRXbiUQI5Icjcg19BGCZVKKInYbvUCut/ufbbLLPFC5cbb1hw==}
    peerDependencies:
      '@types/react': '*'
      react: ^16.8 || ^17.0 || ^18.0 || ^19.0 || ^19.0.0-rc
    peerDependenciesMeta:
      '@types/react':
        optional: true

  '@radix-ui/react-visually-hidden@1.1.1':
    resolution: {integrity: sha512-vVfA2IZ9q/J+gEamvj761Oq1FpWgCDaNOOIfbPVp2MVPLEomUr5+Vf7kJGwQ24YxZSlQVar7Bes8kyTo5Dshpg==}
    peerDependencies:
      '@types/react': '*'
      '@types/react-dom': '*'
      react: ^16.8 || ^17.0 || ^18.0 || ^19.0 || ^19.0.0-rc
      react-dom: ^16.8 || ^17.0 || ^18.0 || ^19.0 || ^19.0.0-rc
    peerDependenciesMeta:
      '@types/react':
        optional: true
      '@types/react-dom':
        optional: true

  '@radix-ui/rect@1.1.0':
    resolution: {integrity: sha512-A9+lCBZoaMJlVKcRBz2YByCG+Cp2t6nAnMnNba+XiWxnj6r4JUFqfsgwocMBZU9LPtdxC6wB56ySYpc7LQIoJg==}

  '@rtsao/scc@1.1.0':
    resolution: {integrity: sha512-zt6OdqaDoOnJ1ZYsCYGt9YmWzDXl4vQdKTyJev62gFhRGKdx7mcT54V9KIjg+d2wi9EXsPvAPKe7i7WjfVWB8g==}

  '@rushstack/eslint-patch@1.12.0':
    resolution: {integrity: sha512-5EwMtOqvJMMa3HbmxLlF74e+3/HhwBTMcvt3nqVJgGCozO6hzIPOBlwm8mGVNR9SN2IJpxSnlxczyDjcn7qIyw==}

  '@scure/base@1.1.9':
    resolution: {integrity: sha512-8YKhl8GHiNI/pU2VMaofa2Tor7PJRAjwQLBBuilkJ9L5+13yVbC7JO/wS7piioAvPSwR3JKM1IJ/u4xQzbcXKg==}

  '@scure/bip32@1.4.0':
    resolution: {integrity: sha512-sVUpc0Vq3tXCkDGYVWGIZTRfnvu8LoTDaev7vbwh0omSvVORONr960MQWdKqJDCReIEmTj3PAr73O3aoxz7OPg==}

  '@scure/bip39@1.3.0':
    resolution: {integrity: sha512-disdg7gHuTDZtY+ZdkmLpPCk7fxZSu3gBiEGuoC1XYxv9cGx3Z6cpTggCgW6odSOOIXCiDjuGejW+aJKCY/pIQ==}

  '@sinclair/typebox@0.34.38':
    resolution: {integrity: sha512-HpkxMmc2XmZKhvaKIZZThlHmx1L0I/V1hWK1NubtlFnr6ZqdiOpV72TKudZUNQjZNsyDBay72qFEhEvb+bcwcA==}

  '@sinonjs/commons@3.0.1':
    resolution: {integrity: sha512-K3mCHKQ9sVh8o1C9cxkwxaOmXoAMlDxC1mYyHrjqOWEcBjYr76t96zL2zlj5dUGZ3HSw240X1qgH3Mjf1yJWpQ==}

  '@sinonjs/fake-timers@13.0.5':
    resolution: {integrity: sha512-36/hTbH2uaWuGVERyC6da9YwGWnzUZXuPro/F2LfsdOsLnCojz/iSH8MxUt/FD2S5XBSVPhmArFUXcpCQ2Hkiw==}

  '@socket.io/component-emitter@3.1.2':
    resolution: {integrity: sha512-9BCxFwvbGg/RsZK9tjXd8s4UcwR0MWeFQ1XEKIQVVvAGJyINdrqKMcTRyLoK8Rse1GjzLV9cwjWV1olXRWEXVA==}

  '@solana/buffer-layout@4.0.1':
    resolution: {integrity: sha512-E1ImOIAD1tBZFRdjeM4/pzTiTApC0AOBGwyAMS4fwIodCWArzJ3DWdoh8cKxeFM2fElkxBh2Aqts1BPC373rHA==}
    engines: {node: '>=5.10'}

  '@solana/codecs-core@2.3.0':
    resolution: {integrity: sha512-oG+VZzN6YhBHIoSKgS5ESM9VIGzhWjEHEGNPSibiDTxFhsFWxNaz8LbMDPjBUE69r9wmdGLkrQ+wVPbnJcZPvw==}
    engines: {node: '>=20.18.0'}
    peerDependencies:
      typescript: '>=5.3.3'

  '@solana/codecs-numbers@2.3.0':
    resolution: {integrity: sha512-jFvvwKJKffvG7Iz9dmN51OGB7JBcy2CJ6Xf3NqD/VP90xak66m/Lg48T01u5IQ/hc15mChVHiBm+HHuOFDUrQg==}
    engines: {node: '>=20.18.0'}
    peerDependencies:
      typescript: '>=5.3.3'

  '@solana/errors@2.3.0':
    resolution: {integrity: sha512-66RI9MAbwYV0UtP7kGcTBVLxJgUxoZGm8Fbc0ah+lGiAw17Gugco6+9GrJCV83VyF2mDWyYnYM9qdI3yjgpnaQ==}
    engines: {node: '>=20.18.0'}
    hasBin: true
    peerDependencies:
      typescript: '>=5.3.3'

  '@solana/web3.js@1.98.2':
    resolution: {integrity: sha512-BqVwEG+TaG2yCkBMbD3C4hdpustR4FpuUFRPUmqRZYYlPI9Hg4XMWxHWOWRzHE9Lkc9NDjzXFX7lDXSgzC7R1A==}

  '@stablelib/binary@1.0.1':
    resolution: {integrity: sha512-ClJWvmL6UBM/wjkvv/7m5VP3GMr9t0osr4yVgLZsLCOz4hGN9gIAFEqnJ0TsSMAN+n840nf2cHZnA5/KFqHC7Q==}

  '@stablelib/bytes@1.0.1':
    resolution: {integrity: sha512-Kre4Y4kdwuqL8BR2E9hV/R5sOrUj6NanZaZis0V6lX5yzqC3hBuVSDXUIBqQv/sCpmuWRiHLwqiT1pqqjuBXoQ==}

  '@stablelib/int@1.0.1':
    resolution: {integrity: sha512-byr69X/sDtDiIjIV6m4roLVWnNNlRGzsvxw+agj8CIEazqWGOQp2dTYgQhtyVXV9wpO6WyXRQUzLV/JRNumT2w==}

  '@stablelib/keyagreement@1.0.1':
    resolution: {integrity: sha512-VKL6xBwgJnI6l1jKrBAfn265cspaWBPAPEc62VBQrWHLqVgNRE09gQ/AnOEyKUWrrqfD+xSQ3u42gJjLDdMDQg==}

  '@stablelib/random@1.0.2':
    resolution: {integrity: sha512-rIsE83Xpb7clHPVRlBj8qNe5L8ISQOzjghYQm/dZ7VaM2KHYwMW5adjQjrzTZCchFnNCNhkwtnOBa9HTMJCI8w==}

  '@stablelib/wipe@1.0.1':
    resolution: {integrity: sha512-WfqfX/eXGiAd3RJe4VU2snh/ZPwtSjLG4ynQ/vYzvghTh7dHFcI1wl+nrkWG6lGhukOxOsUHfv8dUXr58D0ayg==}

  '@stablelib/x25519@1.0.3':
    resolution: {integrity: sha512-KnTbKmUhPhHavzobclVJQG5kuivH+qDLpe84iRqX3CLrKp881cF160JvXJ+hjn1aMyCwYOKeIZefIH/P5cJoRw==}

  '@swc/counter@0.1.3':
    resolution: {integrity: sha512-e2BR4lsJkkRlKZ/qCHPw9ZaSxc0MVUd7gtbtaB7aMvHeJVYe8sOB8DBZkP2DtISHGSku9sCK6T6cnY0CtXrOCQ==}

  '@swc/helpers@0.5.15':
    resolution: {integrity: sha512-JQ5TuMi45Owi4/BIMAJBoSQoOJu12oOk/gADqlcUL9JEdHB8vyjUSsxqeNXnmXHjYKMi2WcYtezGEEhqUI/E2g==}

<<<<<<< HEAD
  '@tanstack/query-core@5.83.1':
    resolution: {integrity: sha512-OG69LQgT7jSp+5pPuCfzltq/+7l2xoweggjme9vlbCPa/d7D7zaqv5vN/S82SzSYZ4EDLTxNO1PWrv49RAS64Q==}

  '@tanstack/query-devtools@5.83.1':
    resolution: {integrity: sha512-KOQ3SMLnHHrnwwAHflK50QT8zEHg3rjPZx6cd+G7yZl4vU9moctTQU1A3zvHYEXabzKu5G31bcll6qhNCya9+w==}

  '@tanstack/react-query-devtools@5.83.1':
    resolution: {integrity: sha512-t5zcIHoSbT4ducv5YBYULgol6mt1gflHBLbN9oMa/VvPxVtQBY7nyDWFzOYycGXLlH3RrSp7w+oFBTB2GS04Ug==}
    peerDependencies:
      '@tanstack/react-query': ^5.83.1
      react: ^18 || ^19

  '@tanstack/react-query@5.83.1':
    resolution: {integrity: sha512-JHZ3xox3p0sqCgM7ykBRtMWSLmWgjR7I+oJMAZ1beK/O/gfShI2b/PdovL2/ivVLUZklXgBenQu4ZjPhIM+yrw==}
    peerDependencies:
      react: ^18 || ^19
=======
  '@swc/helpers@0.5.17':
    resolution: {integrity: sha512-5IKx/Y13RsYd+sauPb2x+U/xZikHjolzfuDgTAl/Tdf3Q8rslRvC19NKDLgAJQ6wsqADk10ntlv08nPFw/gO/A==}
>>>>>>> 1f504a82

  '@testing-library/dom@10.4.1':
    resolution: {integrity: sha512-o4PXJQidqJl82ckFaXUeoAW+XysPLauYI43Abki5hABd853iMhitooc6znOnczgbTYmEP6U6/y1ZyKAIsvMKGg==}
    engines: {node: '>=18'}

  '@testing-library/jest-dom@6.6.4':
    resolution: {integrity: sha512-xDXgLjVunjHqczScfkCJ9iyjdNOVHvvCdqHSSxwM9L0l/wHkTRum67SDc020uAlCoqktJplgO2AAQeLP1wgqDQ==}
    engines: {node: '>=14', npm: '>=6', yarn: '>=1'}

  '@testing-library/react@16.3.0':
    resolution: {integrity: sha512-kFSyxiEDwv1WLl2fgsq6pPBbw5aWKrsY2/noi1Id0TK0UParSF62oFQFGHXIyaG4pp2tEub/Zlel+fjjZILDsw==}
    engines: {node: '>=18'}
    peerDependencies:
      '@testing-library/dom': ^10.0.0
      '@types/react': ^18.0.0 || ^19.0.0
      '@types/react-dom': ^18.0.0 || ^19.0.0
      react: ^18.0.0 || ^19.0.0
      react-dom: ^18.0.0 || ^19.0.0
    peerDependenciesMeta:
      '@types/react':
        optional: true
      '@types/react-dom':
        optional: true

  '@testing-library/user-event@14.6.1':
    resolution: {integrity: sha512-vq7fv0rnt+QTXgPxr5Hjc210p6YKq2kmdziLgnsZGgLJ9e6VAShx1pACLuRjd/AS/sr7phAR58OIIpf0LlmQNw==}
    engines: {node: '>=12', npm: '>=6'}
    peerDependencies:
      '@testing-library/dom': '>=7.21.4'

  '@tsconfig/node10@1.0.11':
    resolution: {integrity: sha512-DcRjDCujK/kCk/cUe8Xz8ZSpm8mS3mNNpta+jGCA6USEDfktlNvm1+IuZ9eTcDbNk41BHwpHHeW+N1lKCz4zOw==}

  '@tsconfig/node12@1.0.11':
    resolution: {integrity: sha512-cqefuRsh12pWyGsIoBKJA9luFu3mRxCA+ORZvA4ktLSzIuCUtWVxGIuXigEwO5/ywWFMZ2QEGKWvkZG1zDMTag==}

  '@tsconfig/node14@1.0.3':
    resolution: {integrity: sha512-ysT8mhdixWK6Hw3i1V2AeRqZ5WfXg1G43mqoYlM2nc6388Fq5jcXyr5mRsqViLx/GJYdoL0bfXD8nmF+Zn/Iow==}

  '@tsconfig/node16@1.0.4':
    resolution: {integrity: sha512-vxhUy4J8lyeyinH7Azl1pdd43GJhZH/tP2weN8TntQblOY+A0XbT8DJk1/oCPuOOyg/Ja757rG0CgHcWC8OfMA==}

  '@tybys/wasm-util@0.10.0':
    resolution: {integrity: sha512-VyyPYFlOMNylG45GoAe0xDoLwWuowvf92F9kySqzYh8vmYm7D2u4iUJKa1tOUpS70Ku13ASrOkS4ScXFsTaCNQ==}

  '@types/aria-query@5.0.4':
    resolution: {integrity: sha512-rfT93uj5s0PRL7EzccGMs3brplhcrghnDoV26NqKhCAS1hVo+WdNsPvE/yb6ilfr5hi2MEk6d5EWJTKdxg8jVw==}

  '@types/babel__core@7.20.5':
    resolution: {integrity: sha512-qoQprZvz5wQFJwMDqeseRXWv3rqMvhgpbXFfVyWhbx9X47POIA6i/+dXefEmZKoAgOaTdaIgNSMqMIU61yRyzA==}

  '@types/babel__generator@7.27.0':
    resolution: {integrity: sha512-ufFd2Xi92OAVPYsy+P4n7/U7e68fex0+Ee8gSG9KX7eo084CWiQ4sdxktvdl0bOPupXtVJPY19zk6EwWqUQ8lg==}

  '@types/babel__template@7.4.4':
    resolution: {integrity: sha512-h/NUaSyG5EyxBIp8YRxo4RMe2/qQgvyowRwVMzhYhBCONbW8PUsg4lkFMrhgZhUe5z3L3MiLDuvyJ/CaPa2A8A==}

  '@types/babel__traverse@7.20.7':
    resolution: {integrity: sha512-dkO5fhS7+/oos4ciWxyEyjWe48zmG6wbCheo/G2ZnHx4fs3EU6YC6UM8rk56gAjNJ9P3MTH2jo5jb92/K6wbng==}

  '@types/coingecko-api@1.0.13':
    resolution: {integrity: sha512-SUSnzv176f7IzwNSiTwX0wWvMCBVZ24tRUo5vUKNmAVbXoTB4eW0MDZL9ZPsrwPqOXtzBj3IKd2BEmbp1FMSjA==}

  '@types/connect@3.4.38':
    resolution: {integrity: sha512-K6uROf1LD88uDQqJCktA4yzL1YYAK6NgfsI0v/mTgyPKWsX1CnJ0XPSDhViejru1GcRkLWb8RlzFYJRqGUbaug==}

  '@types/cookie@0.6.0':
    resolution: {integrity: sha512-4Kh9a6B2bQciAhf7FSuMRRkUWecJgJu9nPnx3yzpsfXX/c50REIqpHY4C82bXP90qrLtXtkDxTZosYO3UpOwlA==}

  '@types/cors@2.8.19':
    resolution: {integrity: sha512-mFNylyeyqN93lfe/9CSxOGREz8cpzAhH+E93xJ4xWQf62V8sQ/24reV2nyzUWM6H6Xji+GGHpkbLe7pVoUEskg==}

  '@types/d3-array@3.2.1':
    resolution: {integrity: sha512-Y2Jn2idRrLzUfAKV2LyRImR+y4oa2AntrgID95SHJxuMUrkNXmanDSed71sRNZysveJVt1hLLemQZIady0FpEg==}

  '@types/d3-color@3.1.3':
    resolution: {integrity: sha512-iO90scth9WAbmgv7ogoq57O9YpKmFBbmoEoCHDB2xMBY0+/KVrqAaCDyCE16dUspeOvIxFFRI+0sEtqDqy2b4A==}

  '@types/d3-ease@3.0.2':
    resolution: {integrity: sha512-NcV1JjO5oDzoK26oMzbILE6HW7uVXOHLQvHshBUW4UMdZGfiY6v5BeQwh9a9tCzv+CeefZQHJt5SRgK154RtiA==}

  '@types/d3-interpolate@3.0.4':
    resolution: {integrity: sha512-mgLPETlrpVV1YRJIglr4Ez47g7Yxjl1lj7YKsiMCb27VJH9W8NVM6Bb9d8kkpG/uAQS5AmbA48q2IAolKKo1MA==}

  '@types/d3-path@3.1.1':
    resolution: {integrity: sha512-VMZBYyQvbGmWyWVea0EHs/BwLgxc+MKi1zLDCONksozI4YJMcTt8ZEuIR4Sb1MMTE8MMW49v0IwI5+b7RmfWlg==}

  '@types/d3-scale@4.0.9':
    resolution: {integrity: sha512-dLmtwB8zkAeO/juAMfnV+sItKjlsw2lKdZVVy6LRr0cBmegxSABiLEpGVmSJJ8O08i4+sGR6qQtb6WtuwJdvVw==}

  '@types/d3-shape@3.1.7':
    resolution: {integrity: sha512-VLvUQ33C+3J+8p+Daf+nYSOsjB4GXp19/S/aGo60m9h1v6XaxjiT82lKVWJCfzhtuZ3yD7i/TPeC/fuKLLOSmg==}

  '@types/d3-time@3.0.4':
    resolution: {integrity: sha512-yuzZug1nkAAaBlBBikKZTgzCeA+k1uy4ZFwWANOfKw5z5LRhV0gNA7gNkKm7HoK+HRN0wX3EkxGk0fpbWhmB7g==}

  '@types/d3-timer@3.0.2':
    resolution: {integrity: sha512-Ps3T8E8dZDam6fUyNiMkekK3XUsaUEik+idO9/YjPtfj2qruF8tFBXS7XhtE4iIXBLxhmLjP3SXpLhVf21I9Lw==}

  '@types/estree@1.0.8':
    resolution: {integrity: sha512-dWHzHa2WqEXI/O1E9OjrocMTKJl2mSrEolh1Iomrv6U+JuNwaHXsXx9bLu5gG7BUWFIN0skIQJQ/L1rIex4X6w==}

  '@types/istanbul-lib-coverage@2.0.6':
    resolution: {integrity: sha512-2QF/t/auWm0lsy8XtKVPG19v3sSOQlJe/YHZgfjb/KBBHOGSV+J2q/S671rcq9uTBrLAXmZpqJiaQbMT+zNU1w==}

  '@types/istanbul-lib-report@3.0.3':
    resolution: {integrity: sha512-NQn7AHQnk/RSLOxrBbGyJM/aVQ+pjj5HCgasFxc0K/KhoATfQ/47AyUl15I2yBUpihjmas+a+VJBOqecrFH+uA==}

  '@types/istanbul-reports@3.0.4':
    resolution: {integrity: sha512-pk2B1NWalF9toCRu6gjBzR69syFjP4Od8WRAX+0mmf9lAjCRicLOWc+ZrxZHx/0XRjotgkF9t6iaMJ+aXcOdZQ==}

  '@types/jest@30.0.0':
    resolution: {integrity: sha512-XTYugzhuwqWjws0CVz8QpM36+T+Dz5mTEBKhNs/esGLnCIlGdRy+Dq78NRjd7ls7r8BC8ZRMOrKlkO1hU0JOwA==}

  '@types/jsdom@21.1.7':
    resolution: {integrity: sha512-yOriVnggzrnQ3a9OKOCxaVuSug3w3/SbOj5i7VwXWZEyUNl3bLF9V3MfxGbZKuwqJOQyRfqXyROBB1CoZLFWzA==}

  '@types/json-schema@7.0.15':
    resolution: {integrity: sha512-5+fP8P8MFNC+AyZCDxrB2pkZFPGzqQWUzpSeuuVLvm8VMcorNYavBqoFcxK8bQz4Qsbn4oUEEem4wDLfcysGHA==}

  '@types/json5@0.0.29':
    resolution: {integrity: sha512-dRLjCWHYg4oaA77cxO64oO+7JwCwnIzkZPdrrC71jQmQtlhM556pwKo5bUzqvZndkVbeFLIIi+9TC40JNF5hNQ==}

  '@types/node-fetch@2.6.13':
    resolution: {integrity: sha512-QGpRVpzSaUs30JBSGPjOg4Uveu384erbHBoT1zeONvyCfwQxIkUshLAOqN/k9EjGviPRmWTTe6aH2qySWKTVSw==}

  '@types/node@12.20.55':
    resolution: {integrity: sha512-J8xLz7q2OFulZ2cyGTLE1TbbZcjpno7FaN6zdJNrgAdrJ+DZzh/uFR6YrTb4C+nXakvud8Q4+rbhoIWlYQbUFQ==}

  '@types/node@18.15.13':
    resolution: {integrity: sha512-N+0kuo9KgrUQ1Sn/ifDXsvg0TTleP7rIy4zOBGECxAljqvqfqpTfzx0Q1NUedOixRMBfe2Whhb056a42cWs26Q==}

  '@types/node@22.17.0':
    resolution: {integrity: sha512-bbAKTCqX5aNVryi7qXVMi+OkB3w/OyblodicMbvE38blyAz7GxXf6XYhklokijuPwwVg9sDLKRxt0ZHXQwZVfQ==}

  '@types/node@22.7.5':
    resolution: {integrity: sha512-jML7s2NAzMWc//QSJ1a3prpk78cOPchGvXJsC3C6R6PSMoooztvRVQEz89gmBTBY1SPMaqo5teB4uNHPdetShQ==}

  '@types/prop-types@15.7.15':
    resolution: {integrity: sha512-F6bEyamV9jKGAFBEmlQnesRPGOQqS2+Uwi0Em15xenOxHaf2hv6L8YCVn3rPdPJOiJfPiCnLIRyvwVaqMY3MIw==}

  '@types/qrcode@1.5.5':
    resolution: {integrity: sha512-CdfBi/e3Qk+3Z/fXYShipBT13OJ2fDO2Q2w5CIP5anLTLIndQG9z6P1cnm+8zCWSpm5dnxMFd/uREtb0EXuQzg==}

  '@types/react-dom@18.3.7':
    resolution: {integrity: sha512-MEe3UeoENYVFXzoXEWsvcpg6ZvlrFNlOQ7EOsvhI3CfAXwzPfO8Qwuxd40nepsYKqyyVQnTdEfv68q91yLcKrQ==}
    peerDependencies:
      '@types/react': ^18.0.0

  '@types/react@18.3.23':
    resolution: {integrity: sha512-/LDXMQh55EzZQ0uVAZmKKhfENivEvWz6E+EYzh+/MCjMhNsotd+ZHhBGIjFDTi6+fz0OhQQQLbTgdQIxxCsC0w==}

  '@types/stack-utils@2.0.3':
    resolution: {integrity: sha512-9aEbYZ3TbYMznPdcdr3SmIrLXwC/AKZXQeCf9Pgao5CKb8CyHuEX5jzWPTkvregvhRJHcpRO6BFoGW9ycaOkYw==}

  '@types/statuses@2.0.6':
    resolution: {integrity: sha512-xMAgYwceFhRA2zY+XbEA7mxYbA093wdiW8Vu6gZPGWy9cmOyU9XesH1tNcEWsKFd5Vzrqx5T3D38PWx1FIIXkA==}

  '@types/tough-cookie@4.0.5':
    resolution: {integrity: sha512-/Ad8+nIOV7Rl++6f1BdKxFSMgmoqEoYbHRpPcx3JEfv8VRsQe9Z4mCXeJBzxs7mbHY/XOZZuXlRNfhpVPbs6ZA==}

  '@types/uuid@8.3.4':
    resolution: {integrity: sha512-c/I8ZRb51j+pYGAu5CrFMRxqZ2ke4y2grEBO5AUjgSkSk+qT2Ea+OdWElz/OiMf5MNpn2b17kuVBwZLQJXzihw==}

  '@types/ws@7.4.7':
    resolution: {integrity: sha512-JQbbmxZTZehdc2iszGKs5oC3NFnjeay7mtAWrdt7qNtAVK0g19muApzAy4bm9byz79xa2ZnO/BOBC2R8RC5Lww==}

  '@types/ws@8.18.1':
    resolution: {integrity: sha512-ThVF6DCVhA8kUGy+aazFQ4kXQ7E1Ty7A3ypFOe0IcJV8O/M511G99AW24irKrW56Wt44yG9+ij8FaqoBGkuBXg==}

  '@types/yargs-parser@21.0.3':
    resolution: {integrity: sha512-I4q9QU9MQv4oEOz4tAHJtNz1cwuLxn2F3xcc2iV5WdqLPpUnj30aUuxt1mAxYTG+oe8CZMV/+6rU4S4gRDzqtQ==}

  '@types/yargs@17.0.33':
    resolution: {integrity: sha512-WpxBCKWPLr4xSsHgz511rFJAM+wS28w2zEO1QDNY5zM/S8ok70NNfztH0xwhqKyaK0OHCbN98LDAZuy1ctxDkA==}

  '@typescript-eslint/eslint-plugin@8.38.0':
    resolution: {integrity: sha512-CPoznzpuAnIOl4nhj4tRr4gIPj5AfKgkiJmGQDaq+fQnRJTYlcBjbX3wbciGmpoPf8DREufuPRe1tNMZnGdanA==}
    engines: {node: ^18.18.0 || ^20.9.0 || >=21.1.0}
    peerDependencies:
      '@typescript-eslint/parser': ^8.38.0
      eslint: ^8.57.0 || ^9.0.0
      typescript: '>=4.8.4 <5.9.0'

  '@typescript-eslint/parser@8.38.0':
    resolution: {integrity: sha512-Zhy8HCvBUEfBECzIl1PKqF4p11+d0aUJS1GeUiuqK9WmOug8YCmC4h4bjyBvMyAMI9sbRczmrYL5lKg/YMbrcQ==}
    engines: {node: ^18.18.0 || ^20.9.0 || >=21.1.0}
    peerDependencies:
      eslint: ^8.57.0 || ^9.0.0
      typescript: '>=4.8.4 <5.9.0'

  '@typescript-eslint/project-service@8.38.0':
    resolution: {integrity: sha512-dbK7Jvqcb8c9QfH01YB6pORpqX1mn5gDZc9n63Ak/+jD67oWXn3Gs0M6vddAN+eDXBCS5EmNWzbSxsn9SzFWWg==}
    engines: {node: ^18.18.0 || ^20.9.0 || >=21.1.0}
    peerDependencies:
      typescript: '>=4.8.4 <5.9.0'

  '@typescript-eslint/scope-manager@8.38.0':
    resolution: {integrity: sha512-WJw3AVlFFcdT9Ri1xs/lg8LwDqgekWXWhH3iAF+1ZM+QPd7oxQ6jvtW/JPwzAScxitILUIFs0/AnQ/UWHzbATQ==}
    engines: {node: ^18.18.0 || ^20.9.0 || >=21.1.0}

  '@typescript-eslint/tsconfig-utils@8.38.0':
    resolution: {integrity: sha512-Lum9RtSE3EroKk/bYns+sPOodqb2Fv50XOl/gMviMKNvanETUuUcC9ObRbzrJ4VSd2JalPqgSAavwrPiPvnAiQ==}
    engines: {node: ^18.18.0 || ^20.9.0 || >=21.1.0}
    peerDependencies:
      typescript: '>=4.8.4 <5.9.0'

  '@typescript-eslint/type-utils@8.38.0':
    resolution: {integrity: sha512-c7jAvGEZVf0ao2z+nnz8BUaHZD09Agbh+DY7qvBQqLiz8uJzRgVPj5YvOh8I8uEiH8oIUGIfHzMwUcGVco/SJg==}
    engines: {node: ^18.18.0 || ^20.9.0 || >=21.1.0}
    peerDependencies:
      eslint: ^8.57.0 || ^9.0.0
      typescript: '>=4.8.4 <5.9.0'

  '@typescript-eslint/types@8.38.0':
    resolution: {integrity: sha512-wzkUfX3plUqij4YwWaJyqhiPE5UCRVlFpKn1oCRn2O1bJ592XxWJj8ROQ3JD5MYXLORW84063z3tZTb/cs4Tyw==}
    engines: {node: ^18.18.0 || ^20.9.0 || >=21.1.0}

  '@typescript-eslint/typescript-estree@8.38.0':
    resolution: {integrity: sha512-fooELKcAKzxux6fA6pxOflpNS0jc+nOQEEOipXFNjSlBS6fqrJOVY/whSn70SScHrcJ2LDsxWrneFoWYSVfqhQ==}
    engines: {node: ^18.18.0 || ^20.9.0 || >=21.1.0}
    peerDependencies:
      typescript: '>=4.8.4 <5.9.0'

  '@typescript-eslint/utils@8.38.0':
    resolution: {integrity: sha512-hHcMA86Hgt+ijJlrD8fX0j1j8w4C92zue/8LOPAFioIno+W0+L7KqE8QZKCcPGc/92Vs9x36w/4MPTJhqXdyvg==}
    engines: {node: ^18.18.0 || ^20.9.0 || >=21.1.0}
    peerDependencies:
      eslint: ^8.57.0 || ^9.0.0
      typescript: '>=4.8.4 <5.9.0'

  '@typescript-eslint/visitor-keys@8.38.0':
    resolution: {integrity: sha512-pWrTcoFNWuwHlA9CvlfSsGWs14JxfN1TH25zM5L7o0pRLhsoZkDnTsXfQRJBEWJoV5DL0jf+Z+sxiud+K0mq1g==}
    engines: {node: ^18.18.0 || ^20.9.0 || >=21.1.0}

  '@ungap/structured-clone@1.3.0':
    resolution: {integrity: sha512-WmoN8qaIAo7WTYWbAZuG8PYEhn5fkz7dZrqTBZ7dtt//lL2Gwms1IcnQ5yHqjDfX8Ft5j4YzDM23f87zBfDe9g==}

  '@unrs/resolver-binding-android-arm-eabi@1.11.1':
    resolution: {integrity: sha512-ppLRUgHVaGRWUx0R0Ut06Mjo9gBaBkg3v/8AxusGLhsIotbBLuRk51rAzqLC8gq6NyyAojEXglNjzf6R948DNw==}
    cpu: [arm]
    os: [android]

  '@unrs/resolver-binding-android-arm64@1.11.1':
    resolution: {integrity: sha512-lCxkVtb4wp1v+EoN+HjIG9cIIzPkX5OtM03pQYkG+U5O/wL53LC4QbIeazgiKqluGeVEeBlZahHalCaBvU1a2g==}
    cpu: [arm64]
    os: [android]

  '@unrs/resolver-binding-darwin-arm64@1.11.1':
    resolution: {integrity: sha512-gPVA1UjRu1Y/IsB/dQEsp2V1pm44Of6+LWvbLc9SDk1c2KhhDRDBUkQCYVWe6f26uJb3fOK8saWMgtX8IrMk3g==}
    cpu: [arm64]
    os: [darwin]

  '@unrs/resolver-binding-darwin-x64@1.11.1':
    resolution: {integrity: sha512-cFzP7rWKd3lZaCsDze07QX1SC24lO8mPty9vdP+YVa3MGdVgPmFc59317b2ioXtgCMKGiCLxJ4HQs62oz6GfRQ==}
    cpu: [x64]
    os: [darwin]

  '@unrs/resolver-binding-freebsd-x64@1.11.1':
    resolution: {integrity: sha512-fqtGgak3zX4DCB6PFpsH5+Kmt/8CIi4Bry4rb1ho6Av2QHTREM+47y282Uqiu3ZRF5IQioJQ5qWRV6jduA+iGw==}
    cpu: [x64]
    os: [freebsd]

  '@unrs/resolver-binding-linux-arm-gnueabihf@1.11.1':
    resolution: {integrity: sha512-u92mvlcYtp9MRKmP+ZvMmtPN34+/3lMHlyMj7wXJDeXxuM0Vgzz0+PPJNsro1m3IZPYChIkn944wW8TYgGKFHw==}
    cpu: [arm]
    os: [linux]

  '@unrs/resolver-binding-linux-arm-musleabihf@1.11.1':
    resolution: {integrity: sha512-cINaoY2z7LVCrfHkIcmvj7osTOtm6VVT16b5oQdS4beibX2SYBwgYLmqhBjA1t51CarSaBuX5YNsWLjsqfW5Cw==}
    cpu: [arm]
    os: [linux]

  '@unrs/resolver-binding-linux-arm64-gnu@1.11.1':
    resolution: {integrity: sha512-34gw7PjDGB9JgePJEmhEqBhWvCiiWCuXsL9hYphDF7crW7UgI05gyBAi6MF58uGcMOiOqSJ2ybEeCvHcq0BCmQ==}
    cpu: [arm64]
    os: [linux]

  '@unrs/resolver-binding-linux-arm64-musl@1.11.1':
    resolution: {integrity: sha512-RyMIx6Uf53hhOtJDIamSbTskA99sPHS96wxVE/bJtePJJtpdKGXO1wY90oRdXuYOGOTuqjT8ACccMc4K6QmT3w==}
    cpu: [arm64]
    os: [linux]

  '@unrs/resolver-binding-linux-ppc64-gnu@1.11.1':
    resolution: {integrity: sha512-D8Vae74A4/a+mZH0FbOkFJL9DSK2R6TFPC9M+jCWYia/q2einCubX10pecpDiTmkJVUH+y8K3BZClycD8nCShA==}
    cpu: [ppc64]
    os: [linux]

  '@unrs/resolver-binding-linux-riscv64-gnu@1.11.1':
    resolution: {integrity: sha512-frxL4OrzOWVVsOc96+V3aqTIQl1O2TjgExV4EKgRY09AJ9leZpEg8Ak9phadbuX0BA4k8U5qtvMSQQGGmaJqcQ==}
    cpu: [riscv64]
    os: [linux]

  '@unrs/resolver-binding-linux-riscv64-musl@1.11.1':
    resolution: {integrity: sha512-mJ5vuDaIZ+l/acv01sHoXfpnyrNKOk/3aDoEdLO/Xtn9HuZlDD6jKxHlkN8ZhWyLJsRBxfv9GYM2utQ1SChKew==}
    cpu: [riscv64]
    os: [linux]

  '@unrs/resolver-binding-linux-s390x-gnu@1.11.1':
    resolution: {integrity: sha512-kELo8ebBVtb9sA7rMe1Cph4QHreByhaZ2QEADd9NzIQsYNQpt9UkM9iqr2lhGr5afh885d/cB5QeTXSbZHTYPg==}
    cpu: [s390x]
    os: [linux]

  '@unrs/resolver-binding-linux-x64-gnu@1.11.1':
    resolution: {integrity: sha512-C3ZAHugKgovV5YvAMsxhq0gtXuwESUKc5MhEtjBpLoHPLYM+iuwSj3lflFwK3DPm68660rZ7G8BMcwSro7hD5w==}
    cpu: [x64]
    os: [linux]

  '@unrs/resolver-binding-linux-x64-musl@1.11.1':
    resolution: {integrity: sha512-rV0YSoyhK2nZ4vEswT/QwqzqQXw5I6CjoaYMOX0TqBlWhojUf8P94mvI7nuJTeaCkkds3QE4+zS8Ko+GdXuZtA==}
    cpu: [x64]
    os: [linux]

  '@unrs/resolver-binding-wasm32-wasi@1.11.1':
    resolution: {integrity: sha512-5u4RkfxJm+Ng7IWgkzi3qrFOvLvQYnPBmjmZQ8+szTK/b31fQCnleNl1GgEt7nIsZRIf5PLhPwT0WM+q45x/UQ==}
    engines: {node: '>=14.0.0'}
    cpu: [wasm32]

  '@unrs/resolver-binding-win32-arm64-msvc@1.11.1':
    resolution: {integrity: sha512-nRcz5Il4ln0kMhfL8S3hLkxI85BXs3o8EYoattsJNdsX4YUU89iOkVn7g0VHSRxFuVMdM4Q1jEpIId1Ihim/Uw==}
    cpu: [arm64]
    os: [win32]

  '@unrs/resolver-binding-win32-ia32-msvc@1.11.1':
    resolution: {integrity: sha512-DCEI6t5i1NmAZp6pFonpD5m7i6aFrpofcp4LA2i8IIq60Jyo28hamKBxNrZcyOwVOZkgsRp9O2sXWBWP8MnvIQ==}
    cpu: [ia32]
    os: [win32]

  '@unrs/resolver-binding-win32-x64-msvc@1.11.1':
    resolution: {integrity: sha512-lrW200hZdbfRtztbygyaq/6jP6AKE8qQN2KvPcJ+x7wiD038YtnYtZ82IMNJ69GJibV7bwL3y9FgK+5w/pYt6g==}
    cpu: [x64]
    os: [win32]

  '@web3icons/common@0.11.15':
    resolution: {integrity: sha512-ahTk6hf3tSXDplWwaM2TKqemKWhSeb1Wajg9t5rJ4tR29gOUx7s3yxXEkMgRwow0svg9ZHtrJOoVuttgl9KNBw==}
    peerDependencies:
      typescript: ^5.0.0

  '@web3icons/react@4.0.19':
    resolution: {integrity: sha512-+FqWm9+1SqIuf0H7PCZl5l0bpZWUgAW8ORIhjaGbOiD0U/gwH9L3DWbVHISq3VxIgB24H4tm1mygHBm0KF8vGw==}
    peerDependencies:
      react: ^18.2.0

  '@zxing/browser@0.0.7':
    resolution: {integrity: sha512-AepzMgDnD6EjxewqmXpHJsi4S3Gw9ilZJLIbTf6fWuWySEcHBodnGu3p7FWlgq1Sd5QyfPhTum5z3CBkkhMVng==}
    peerDependencies:
      '@zxing/library': ^0.18.3

  '@zxing/library@0.18.6':
    resolution: {integrity: sha512-bulZ9JHoLFd9W36pi+7e7DnEYNJhljYjZ1UTsKPOoLMU3qtC+REHITeCRNx40zTRJZx18W5TBRXt5pq2Uopjsw==}
    engines: {node: '>= 10.4.0'}

  '@zxing/text-encoding@0.9.0':
    resolution: {integrity: sha512-U/4aVJ2mxI0aDNI8Uq0wEhMgY+u4CNtEb0om3+y3+niDAsoTCOB33UF0sxpzqzdqXLqmvc+vZyAt4O8pPdfkwA==}

  accepts@1.3.8:
    resolution: {integrity: sha512-PYAthTa2m2VKxuvSD3DPC/Gy+U+sOA1LAuT8mkmRuvw+NACSaeXEQ+NHcVF7rONl6qcaxV3Uuemwawk+7+SJLw==}
    engines: {node: '>= 0.6'}

  accepts@2.0.0:
    resolution: {integrity: sha512-5cvg6CtKwfgdmVqY1WIiXKc3Q1bkRqGLi+2W/6ao+6Y7gu/RCwRuAhGEzh5B4KlszSuTLgZYuqFqo5bImjNKng==}
    engines: {node: '>= 0.6'}

  acorn-jsx@5.3.2:
    resolution: {integrity: sha512-rq9s+JNhf0IChjtDXxllJ7g41oZk5SlXtp0LHwyA5cejwn7vKmKp4pPri6YEePv2PU65sAsegbXtIinmDFDXgQ==}
    peerDependencies:
      acorn: ^6.0.0 || ^7.0.0 || ^8.0.0

  acorn-walk@8.3.4:
    resolution: {integrity: sha512-ueEepnujpqee2o5aIYnvHU6C0A42MNdsIDeqy5BydrkuC5R1ZuUFnm27EeFJGoEHJQgn3uleRvmTXaJgfXbt4g==}
    engines: {node: '>=0.4.0'}

  acorn@8.15.0:
    resolution: {integrity: sha512-NZyJarBfL7nWwIq+FDL6Zp/yHEhePMNnnJ0y3qfieCrmNvYct8uvtiV41UvlSe6apAfk0fY1FbWx+NwfmpvtTg==}
    engines: {node: '>=0.4.0'}
    hasBin: true

  aes-js@3.1.2:
    resolution: {integrity: sha512-e5pEa2kBnBOgR4Y/p20pskXI74UEz7de8ZGVo58asOtvSVG5YAbJeELPZxOmt+Bnz3rX753YKhfIn4X4l1PPRQ==}

  aes-js@4.0.0-beta.5:
    resolution: {integrity: sha512-G965FqalsNyrPqgEGON7nIx1e/OVENSgiEIzyC63haUMuvNnwIgIjMs52hlTCKhkBny7A2ORNlfY9Zu+jmGk1Q==}

  agent-base@7.1.4:
    resolution: {integrity: sha512-MnA+YT8fwfJPgBx3m60MNqakm30XOkyIoH1y6huTQvC0PwZG7ki8NacLBcrPbNoo8vEZy7Jpuk7+jMO+CUovTQ==}
    engines: {node: '>= 14'}

  agentkeepalive@4.6.0:
    resolution: {integrity: sha512-kja8j7PjmncONqaTsB8fQ+wE2mSU2DJ9D4XKoJ5PFWIdRMa6SLSN1ff4mOr4jCbfRSsxR4keIiySJU0N9T5hIQ==}
    engines: {node: '>= 8.0.0'}

  ajv@6.12.6:
    resolution: {integrity: sha512-j3fVLgvTo527anyYyJOGTYJbG+vnnQYvE0m5mmkc1TK+nxAppkCLMIL0aZ4dblVCNoGShhm+kzE4ZUykBoMg4g==}

  ansi-escapes@4.3.2:
    resolution: {integrity: sha512-gKXj5ALrKWQLsYG9jlTRmR/xKluxHV+Z9QEwNIgCfM1/uwPMCuzVVnh5mwTd+OuBZcwSIMbqssNWRm1lE51QaQ==}
    engines: {node: '>=8'}

  ansi-regex@5.0.1:
    resolution: {integrity: sha512-quJQXlTSUGL2LH9SUXo8VwsY4soanhgo6LNSm84E1LBcE8s3O0wpdiRzyR9z/ZZJMlMWv37qOOb9pdJlMUEKFQ==}
    engines: {node: '>=8'}

  ansi-regex@6.1.0:
    resolution: {integrity: sha512-7HSX4QQb4CspciLpVFwyRe79O3xsIZDDLER21kERQ71oaPodF8jL725AgJMFAYbooIqolJoRLuM81SpeUkpkvA==}
    engines: {node: '>=12'}

  ansi-styles@4.3.0:
    resolution: {integrity: sha512-zbB9rCJAT1rbjiVDb2hqKFHNYLxgtk8NURxZ3IZwD3F6NtxbXZQCnnSi1Lkx+IDohdPlFp222wVALIheZJQSEg==}
    engines: {node: '>=8'}

  ansi-styles@5.2.0:
    resolution: {integrity: sha512-Cxwpt2SfTzTtXcfOlzGEee8O+c+MmUgGrNiBcXnuWxuFJHe6a5Hz7qwhwe5OgaSYI0IJvkLqWX1ASG+cJOkEiA==}
    engines: {node: '>=10'}

  ansi-styles@6.2.1:
    resolution: {integrity: sha512-bN798gFfQX+viw3R7yrGWRqnrN2oRkEkUjjl4JNn4E8GxxbjtG3FbrEIIY3l8/hrwUwIeCZvi4QuOTP4MErVug==}
    engines: {node: '>=12'}

  any-promise@1.3.0:
    resolution: {integrity: sha512-7UvmKalWRt1wgjL1RrGxoSJW/0QZFIegpeGvZG9kjp8vrRu55XTHbwnqq2GpXm9uLbcuhxm3IqX9OB4MZR1b2A==}

  anymatch@3.1.3:
    resolution: {integrity: sha512-KMReFUr0B4t+D+OBkjR3KYqvocp2XaSzO55UcB6mgQMd3KbcE+mWTyvVV7D/zsdEbNnV6acZUutkiHQXvTr1Rw==}
    engines: {node: '>= 8'}

  arg@4.1.3:
    resolution: {integrity: sha512-58S9QDqG0Xx27YwPSt9fJxivjYl432YCwfDMfZ+71RAqUrZef7LrKQZ3LHLOwCS4FLNBplP533Zx895SeOCHvA==}

  arg@5.0.2:
    resolution: {integrity: sha512-PYjyFOLKQ9y57JvQ6QLo8dAgNqswh8M1RMJYdQduT6xbWSgK36P/Z/v+p888pM69jMMfS8Xd8F6I1kQ/I9HUGg==}

  argparse@1.0.10:
    resolution: {integrity: sha512-o5Roy6tNG4SL/FOkCAN6RzjiakZS25RLYFrcMttJqbdd8BWrnA+fGz57iN5Pb06pvBGvl5gQ0B48dJlslXvoTg==}

  argparse@2.0.1:
    resolution: {integrity: sha512-8+9WqebbFzpX9OR+Wa6O29asIogeRMzcGtAINdpMHHyAg10f05aSFVBbcEqGf/PXw1EjAZ+q2/bEBg3DvurK3Q==}

  aria-hidden@1.2.6:
    resolution: {integrity: sha512-ik3ZgC9dY/lYVVM++OISsaYDeg1tb0VtP5uL3ouh1koGOaUMDPpbFIei4JkFimWUFPn90sbMNMXQAIVOlnYKJA==}
    engines: {node: '>=10'}

  aria-query@5.3.0:
    resolution: {integrity: sha512-b0P0sZPKtyu8HkeRAfCq0IfURZK+SuwMjY1UXGBU27wpAiTwQAIlq56IbIO+ytk/JjS1fMR14ee5WBBfKi5J6A==}

  aria-query@5.3.2:
    resolution: {integrity: sha512-COROpnaoap1E2F000S62r6A60uHZnmlvomhfyT2DlTcrY1OrBKn2UhH7qn5wTC9zMvD0AY7csdPSNwKP+7WiQw==}
    engines: {node: '>= 0.4'}

  array-buffer-byte-length@1.0.2:
    resolution: {integrity: sha512-LHE+8BuR7RYGDKvnrmcuSq3tDcKv9OFEXQt/HpbZhY7V6h0zlUXutnAD82GiFx9rdieCMjkvtcsPqBwgUl1Iiw==}
    engines: {node: '>= 0.4'}

  array-includes@3.1.9:
    resolution: {integrity: sha512-FmeCCAenzH0KH381SPT5FZmiA/TmpndpcaShhfgEN9eCVjnFBqq3l1xrI42y8+PPLI6hypzou4GXw00WHmPBLQ==}
    engines: {node: '>= 0.4'}

  array.prototype.findlast@1.2.5:
    resolution: {integrity: sha512-CVvd6FHg1Z3POpBLxO6E6zr+rSKEQ9L6rZHAaY7lLfhKsWYUBBOuMs0e9o24oopj6H+geRCX0YJ+TJLBK2eHyQ==}
    engines: {node: '>= 0.4'}

  array.prototype.findlastindex@1.2.6:
    resolution: {integrity: sha512-F/TKATkzseUExPlfvmwQKGITM3DGTK+vkAsCZoDc5daVygbJBnjEUCbgkAvVFsgfXfX4YIqZ/27G3k3tdXrTxQ==}
    engines: {node: '>= 0.4'}

  array.prototype.flat@1.3.3:
    resolution: {integrity: sha512-rwG/ja1neyLqCuGZ5YYrznA62D4mZXg0i1cIskIUKSiqF3Cje9/wXAls9B9s1Wa2fomMsIv8czB8jZcPmxCXFg==}
    engines: {node: '>= 0.4'}

  array.prototype.flatmap@1.3.3:
    resolution: {integrity: sha512-Y7Wt51eKJSyi80hFrJCePGGNo5ktJCslFuboqJsbf57CCPcm5zztluPlc4/aD8sWsKvlwatezpV4U1efk8kpjg==}
    engines: {node: '>= 0.4'}

  array.prototype.tosorted@1.1.4:
    resolution: {integrity: sha512-p6Fx8B7b7ZhL/gmUsAy0D15WhvDccw3mnGNbZpi3pmeJdxtWsj2jEaI4Y6oo3XiHfzuSgPwKc04MYt6KgvC/wA==}
    engines: {node: '>= 0.4'}

  arraybuffer.prototype.slice@1.0.4:
    resolution: {integrity: sha512-BNoCY6SXXPQ7gF2opIP4GBE+Xw7U+pHMYKuzjgCN3GwiaIR09UUeKfheyIry77QtrCBlC0KK0q5/TER/tYh3PQ==}
    engines: {node: '>= 0.4'}

  ast-types-flow@0.0.8:
    resolution: {integrity: sha512-OH/2E5Fg20h2aPrbe+QL8JZQFko0YZaF+j4mnQ7BGhfavO7OpSLa8a0y9sBwomHdSbkhTS8TQNayBfnW5DwbvQ==}

  async-function@1.0.0:
    resolution: {integrity: sha512-hsU18Ae8CDTR6Kgu9DYf0EbCr/a5iGL0rytQDobUcdpYOKokk8LEjVphnXkDkgpi0wYVsqrXuP0bZxJaTqdgoA==}
    engines: {node: '>= 0.4'}

  async@3.2.6:
    resolution: {integrity: sha512-htCUDlxyyCLMgaM3xXg0C0LW2xqfuQ6p05pCEIsXuyQ+a1koYKTuBMzRNwmybfLgvJDMd0r1LTn4+E0Ti6C2AA==}

  asynckit@0.4.0:
    resolution: {integrity: sha512-Oei9OH4tRh0YqU3GxhX79dM/mwVgvbZJaSNaRk+bshkj0S5cfHcgYakreBjrHwatXKbz+IoIdYLxrKim2MjW0Q==}

  autoprefixer@10.4.21:
    resolution: {integrity: sha512-O+A6LWV5LDHSJD3LjHYoNi4VLsj/Whi7k6zG12xTYaU4cQ8oxQGckXNX8cRHK5yOZ/ppVHe0ZBXGzSV9jXdVbQ==}
    engines: {node: ^10 || ^12 || >=14}
    hasBin: true
    peerDependencies:
      postcss: ^8.1.0

  available-typed-arrays@1.0.7:
    resolution: {integrity: sha512-wvUjBtSGN7+7SjNpq/9M2Tg350UZD3q62IFZLbRAR1bSMlCo1ZaeW+BJ+D090e4hIIZLBcTDWe4Mh4jvUDajzQ==}
    engines: {node: '>= 0.4'}

  axe-core@4.10.3:
    resolution: {integrity: sha512-Xm7bpRXnDSX2YE2YFfBk2FnF0ep6tmG7xPh8iHee8MIcrgq762Nkce856dYtJYLkuIoYZvGfTs/PbZhideTcEg==}
    engines: {node: '>=4'}

  axios@1.11.0:
    resolution: {integrity: sha512-1Lx3WLFQWm3ooKDYZD1eXmoGO9fxYQjrycfHFC8P0sCfQVXyROp0p9PFWBehewBOdCwHc+f/b8I0fMto5eSfwA==}

  axios@1.8.2:
    resolution: {integrity: sha512-ls4GYBm5aig9vWx8AWDSGLpnpDQRtWAfrjU+EuytuODrFBkqesN2RkOQCBzrA1RQNHw1SmRMSDDDSwzNAYQ6Rg==}

  axobject-query@4.1.0:
    resolution: {integrity: sha512-qIj0G9wZbMGNLjLmg1PT6v2mE9AH2zlnADJD/2tC6E00hgmhUOfEB6greHPAfLRSufHqROIUTkw6E+M3lH0PTQ==}
    engines: {node: '>= 0.4'}

  babel-jest@30.0.5:
    resolution: {integrity: sha512-mRijnKimhGDMsizTvBTWotwNpzrkHr+VvZUQBof2AufXKB8NXrL1W69TG20EvOz7aevx6FTJIaBuBkYxS8zolg==}
    engines: {node: ^18.14.0 || ^20.0.0 || ^22.0.0 || >=24.0.0}
    peerDependencies:
      '@babel/core': ^7.11.0

  babel-plugin-istanbul@7.0.0:
    resolution: {integrity: sha512-C5OzENSx/A+gt7t4VH1I2XsflxyPUmXRFPKBxt33xncdOmq7oROVM3bZv9Ysjjkv8OJYDMa+tKuKMvqU/H3xdw==}
    engines: {node: '>=12'}

  babel-plugin-jest-hoist@30.0.1:
    resolution: {integrity: sha512-zTPME3pI50NsFW8ZBaVIOeAxzEY7XHlmWeXXu9srI+9kNfzCUTy8MFan46xOGZY8NZThMqq+e3qZUKsvXbasnQ==}
    engines: {node: ^18.14.0 || ^20.0.0 || ^22.0.0 || >=24.0.0}

  babel-preset-current-node-syntax@1.2.0:
    resolution: {integrity: sha512-E/VlAEzRrsLEb2+dv8yp3bo4scof3l9nR4lrld+Iy5NyVqgVYUJnDAmunkhPMisRI32Qc4iRiz425d8vM++2fg==}
    peerDependencies:
      '@babel/core': ^7.0.0 || ^8.0.0-0

  babel-preset-jest@30.0.1:
    resolution: {integrity: sha512-+YHejD5iTWI46cZmcc/YtX4gaKBtdqCHCVfuVinizVpbmyjO3zYmeuyFdfA8duRqQZfgCAMlsfmkVbJ+e2MAJw==}
    engines: {node: ^18.14.0 || ^20.0.0 || ^22.0.0 || >=24.0.0}
    peerDependencies:
      '@babel/core': ^7.11.0

  balanced-match@1.0.2:
    resolution: {integrity: sha512-3oSeUO0TMV67hN1AmbXsK4yaqU7tjiHlbxRDZOpH0KW9+CeX4bRAaX0Anxt0tx2MrpRpWwQaPwIlISEJhYU5Pw==}

  base-x@3.0.11:
    resolution: {integrity: sha512-xz7wQ8xDhdyP7tQxwdteLYeFfS68tSMNCZ/Y37WJ4bhGfKPpqEIlmIyueQHqOyoPhE6xNUqjzRr8ra0eF9VRvA==}

  base-x@4.0.1:
    resolution: {integrity: sha512-uAZ8x6r6S3aUM9rbHGVOIsR15U/ZSc82b3ymnCPsT45Gk1DDvhDPdIgB5MrhirZWt+5K0EEPQH985kNqZgNPFw==}

  base-x@5.0.1:
    resolution: {integrity: sha512-M7uio8Zt++eg3jPj+rHMfCC+IuygQHHCOU+IYsVtik6FWjuYpVt/+MRKcgsAMHh8mMFAwnB+Bs+mTrFiXjMzKg==}

  base58-js@3.0.3:
    resolution: {integrity: sha512-3hf42BysHnUqmZO7mK6e5X/hs1AvyEJIhdVLbG/Mxn/fhFnhGxOO37mWbMHg1RT4TxqcPKXgqj9/bp1YG0GBXA==}
    engines: {node: '>=16.0.0', npm: '>=7.0.0'}

  base64-js@1.5.1:
    resolution: {integrity: sha512-AKpaYlHn8t4SVbOHCy+b5+KKgvR4vrsD8vbvrbiQJps7fKDTkjkDry6ji0rUJjC0kzbNePLwzxq8iypo41qeWA==}

  base64id@2.0.0:
    resolution: {integrity: sha512-lGe34o6EHj9y3Kts9R4ZYs/Gr+6N7MCaMlIFA3F1R2O5/m7K06AxfSeO5530PEERE6/WyEg3lsuyw4GHlPZHog==}
    engines: {node: ^4.5.0 || >= 5.9}

  bech32@2.0.0:
    resolution: {integrity: sha512-LcknSilhIGatDAsY1ak2I8VtGaHNhgMSYVxFrGLXv+xLHytaKZKcaUJJUE7qmBr7h33o5YQwP55pMI0xmkpJwg==}

  bignumber.js@9.1.2:
    resolution: {integrity: sha512-2/mKyZH9K85bzOEfhXDBFZTGd1CTs+5IHpeFQo9luiBG7hghdC851Pj2WAhb6E3R6b9tZj/XKhbg4fum+Kepug==}

  binary-extensions@2.3.0:
    resolution: {integrity: sha512-Ceh+7ox5qe7LJuLHoY0feh3pHuUDHAcRUeyL2VYghZwfpkNIy/+8Ocg0a3UuSoYzavmylwuLWQOf3hl0jjMMIw==}
    engines: {node: '>=8'}

  bip174@2.1.1:
    resolution: {integrity: sha512-mdFV5+/v0XyNYXjBS6CQPLo9ekCx4gtKZFnJm5PMto7Fs9hTTDpkkzOB7/FtluRI6JbUUAu+snTYfJRgHLZbZQ==}
    engines: {node: '>=8.0.0'}

  bitcoin-address-validation@3.0.0:
    resolution: {integrity: sha512-R1X1c9EdgjgjTpjshjk5e16TbgF7HYasxBcu7l5ScWMxVs53845vMUg5PvnQ/R/3h8Grly6Y52DgH6/77gazLQ==}

  bitcoinjs-lib@6.1.7:
    resolution: {integrity: sha512-tlf/r2DGMbF7ky1MgUqXHzypYHakkEnm0SZP23CJKIqNY/5uNAnMbFhMJdhjrL/7anfb/U8+AlpdjPWjPnAalg==}
    engines: {node: '>=8.0.0'}

  bn.js@4.12.2:
    resolution: {integrity: sha512-n4DSx829VRTRByMRGdjQ9iqsN0Bh4OolPsFnaZBLcbi8iXcB+kJ9s7EnRt4wILZNV3kPLHkRVfOc/HvhC3ovDw==}

  bn.js@5.2.2:
    resolution: {integrity: sha512-v2YAxEmKaBLahNwE1mjp4WON6huMNeuDvagFZW+ASCuA/ku0bXR9hSMw0XpiqMoA3+rmnyck/tPRSFQkoC9Cuw==}

  body-parser@2.2.0:
    resolution: {integrity: sha512-02qvAaxv8tp7fBa/mw1ga98OGm+eCbqzJOKoRt70sLmfEEi+jyBYVTDGfCL/k06/4EMk/z01gCe7HoCH/f2LTg==}
    engines: {node: '>=18'}

  borsh@0.7.0:
    resolution: {integrity: sha512-CLCsZGIBCFnPtkNnieW/a8wmreDmfUtjU2m9yHrzPXIlNbqVs0AQrSatSG6vdNYUqdc83tkQi2eHfF98ubzQLA==}

  brace-expansion@1.1.12:
    resolution: {integrity: sha512-9T9UjW3r0UW5c1Q7GTwllptXwhvYmEzFhzMfZ9H7FQWt+uZePjZPjBP/W1ZEyZ1twGWom5/56TF4lPcqjnDHcg==}

  brace-expansion@2.0.2:
    resolution: {integrity: sha512-Jt0vHyM+jmUBqojB7E1NIYadt0vI0Qxjxd2TErW94wDz+E2LAm5vKMXXwg6ZZBTHPuUlDgQHKXvjGBdfcF1ZDQ==}

  braces@3.0.3:
    resolution: {integrity: sha512-yQbXgO/OSZVD2IsiLlro+7Hf6Q18EJrKSEsdoMzKePKXct3gvD8oLcOQdIzGupr5Fj+EDe8gO/lxc1BzfMpxvA==}
    engines: {node: '>=8'}

  brorand@1.1.0:
    resolution: {integrity: sha512-cKV8tMCEpQs4hK/ik71d6LrPOnpkpGBR0wzxqr68g2m/LB2GxVYQroAjMJZRVM1Y4BCjCKc3vAamxSzOY2RP+w==}

  browserslist@4.25.1:
    resolution: {integrity: sha512-KGj0KoOMXLpSNkkEI6Z6mShmQy0bc1I+T7K9N81k4WWMrfz+6fQ6es80B/YLAeRoKvjYE1YSHHOW1qe9xIVzHw==}
    engines: {node: ^6 || ^7 || ^8 || ^9 || ^10 || ^11 || ^12 || >=13.7}
    hasBin: true

  bs-logger@0.2.6:
    resolution: {integrity: sha512-pd8DCoxmbgc7hyPKOvxtqNcjYoOsABPQdcCUjGp3d42VR2CX1ORhk2A87oqqu5R1kk+76nsxZupkmyd+MVtCog==}
    engines: {node: '>= 6'}

  bs58@4.0.1:
    resolution: {integrity: sha512-Ok3Wdf5vOIlBrgCvTq96gBkJw+JUEzdBgyaza5HLtPm7yTHkjRy8+JzNyHF7BHa0bNWOQIp3m5YF0nnFcOIKLw==}

  bs58@5.0.0:
    resolution: {integrity: sha512-r+ihvQJvahgYT50JD05dyJNKlmmSlMoOGwn1lCcEzanPglg7TxYjioQUYehQ9mAR/+hOSd2jRc/Z2y5UxBymvQ==}

  bs58@6.0.0:
    resolution: {integrity: sha512-PD0wEnEYg6ijszw/u8s+iI3H17cTymlrwkKhDhPZq+Sokl3AU4htyBFTjAeNAlCCmg0f53g6ih3jATyCKftTfw==}

  bs58check@2.1.2:
    resolution: {integrity: sha512-0TS1jicxdU09dwJMNZtVAfzPi6Q6QeN0pM1Fkzrjn+XYHvzMKPU3pHVpva+769iNVSfIYWf7LJ6WR+BuuMf8cA==}

  bs58check@3.0.1:
    resolution: {integrity: sha512-hjuuJvoWEybo7Hn/0xOrczQKKEKD63WguEjlhLExYs2wUBcebDC1jDNK17eEAD2lYfw82d5ASC1d7K3SWszjaQ==}

  bser@2.1.1:
    resolution: {integrity: sha512-gQxTNE/GAfIIrmHLUE3oJyp5FO6HRBfhjnw4/wMmA63ZGDJnWBmgY/lyQBpnDUkGmAhbSe39tx2d/iTOAfglwQ==}

  buffer-from@1.1.2:
    resolution: {integrity: sha512-E+XQCRwSbaaiChtv6k6Dwgc+bx+Bs6vuKJHHl5kox/BaKbhiXzqQOwK4cO22yElGp2OCmjwVhT3HmxgyPGnJfQ==}

  buffer-layout@1.2.2:
    resolution: {integrity: sha512-kWSuLN694+KTk8SrYvCqwP2WcgQjoRCiF5b4QDvkkz8EmgD+aWAIceGFKMIAdmF/pH+vpgNV3d3kAKorcdAmWA==}
    engines: {node: '>=4.5'}

  buffer@6.0.3:
    resolution: {integrity: sha512-FTiCpNxtwiZZHEZbcbTIcZjERVICn9yq/pDFkTl95/AxzD1naBctN7YO68riM/gLSDY7sdrMby8hofADYuuqOA==}

  bufferutil@4.0.9:
    resolution: {integrity: sha512-WDtdLmJvAuNNPzByAYpRo2rF1Mmradw6gvWsQKf63476DDXmomT9zUiGypLcG4ibIM67vhAj8jJRdbmEws2Aqw==}
    engines: {node: '>=6.14.2'}

  busboy@1.6.0:
    resolution: {integrity: sha512-8SFQbg/0hQ9xy3UNTB0YEnsNBbWfhf7RtnzpL7TkBiTBRfrQ9Fxcnz7VJsleJpyp6rVLvXiuORqjlHi5q+PYuA==}
    engines: {node: '>=10.16.0'}

  bytes@3.1.2:
    resolution: {integrity: sha512-/Nf7TyzTx6S3yRJObOAV7956r8cr2+Oj8AC5dt8wSP3BQAoeX58NoHyCU8P8zGkNXStjTSi6fzO6F0pBdcYbEg==}
    engines: {node: '>= 0.8'}

  call-bind-apply-helpers@1.0.2:
    resolution: {integrity: sha512-Sp1ablJ0ivDkSzjcaJdxEunN5/XvksFJ2sMBFfq6x0ryhQV/2b/KwFe21cMpmHtPOSij8K99/wSfoEuTObmuMQ==}
    engines: {node: '>= 0.4'}

  call-bind@1.0.8:
    resolution: {integrity: sha512-oKlSFMcMwpUg2ednkhQ454wfWiU/ul3CkJe/PEHcTKuiX6RpbehUiFMXu13HalGZxfUwCQzZG747YXBn1im9ww==}
    engines: {node: '>= 0.4'}

  call-bound@1.0.4:
    resolution: {integrity: sha512-+ys997U96po4Kx/ABpBCqhA9EuxJaQWDQg7295H4hBphv3IZg0boBKuwYpt4YXp6MZ5AmZQnU/tyMTlRpaSejg==}
    engines: {node: '>= 0.4'}

  callsites@3.1.0:
    resolution: {integrity: sha512-P8BjAsXvZS+VIDUI11hHCQEv74YT67YUi5JJFNWIqL235sBmjX4+qx9Muvls5ivyNENctx46xQLQ3aTuE7ssaQ==}
    engines: {node: '>=6'}

  camelcase-css@2.0.1:
    resolution: {integrity: sha512-QOSvevhslijgYwRx6Rv7zKdMF8lbRmx+uQGx2+vDc+KI/eBnsy9kit5aj23AgGu3pa4t9AgwbnXWqS+iOY+2aA==}
    engines: {node: '>= 6'}

  camelcase@5.3.1:
    resolution: {integrity: sha512-L28STB170nwWS63UjtlEOE3dldQApaJXZkOI1uMFfzf3rRuPegHaHesyee+YxQ+W6SvRDQV6UrdOdRiR153wJg==}
    engines: {node: '>=6'}

  camelcase@6.3.0:
    resolution: {integrity: sha512-Gmy6FhYlCY7uOElZUSbxo2UCDH8owEk996gkbrpsgGtrJLM3J7jGxl9Ic7Qwwj4ivOE5AWZWRMecDdF7hqGjFA==}
    engines: {node: '>=10'}

  caniuse-lite@1.0.30001731:
    resolution: {integrity: sha512-lDdp2/wrOmTRWuoB5DpfNkC0rJDU8DqRa6nYL6HK6sytw70QMopt/NIc/9SM7ylItlBWfACXk0tEn37UWM/+mg==}

  chalk@4.1.2:
    resolution: {integrity: sha512-oKnbhFyRIXpUuez8iBMmyEa4nbj4IOQyuhc/wy9kY7/WVPcwIO9VA668Pu8RkO7+0G76SLROeyw9CpQ061i4mA==}
    engines: {node: '>=10'}

  chalk@5.4.1:
    resolution: {integrity: sha512-zgVZuo2WcZgfUEmsn6eO3kINexW8RAE4maiQ8QNs8CtpPCSyMiYsULR3HQYkm3w8FIA3SberyMJMSldGsW+U3w==}
    engines: {node: ^12.17.0 || ^14.13 || >=16.0.0}

  char-regex@1.0.2:
    resolution: {integrity: sha512-kWWXztvZ5SBQV+eRgKFeh8q5sLuZY2+8WUIzlxWVTg+oGwY14qylx1KbKzHd8P6ZYkAg0xyIDU9JMHhyJMZ1jw==}
    engines: {node: '>=10'}

  chokidar@3.6.0:
    resolution: {integrity: sha512-7VT13fmjotKpGipCW9JEQAusEPE+Ei8nl6/g4FBAmIm0GOOLMua9NDDo/DWp0ZAxCr3cPq5ZpBqmPAQgDda2Pw==}
    engines: {node: '>= 8.10.0'}

  ci-info@4.3.0:
    resolution: {integrity: sha512-l+2bNRMiQgcfILUi33labAZYIWlH1kWDp+ecNo5iisRKrbm0xcRyCww71/YU0Fkw0mAFpz9bJayXPjey6vkmaQ==}
    engines: {node: '>=8'}

  cipher-base@1.0.6:
    resolution: {integrity: sha512-3Ek9H3X6pj5TgenXYtNWdaBon1tgYCaebd+XPg0keyjEbEfkD4KkmAxkQ/i1vYvxdcT5nscLBfq9VJRmCBcFSw==}
    engines: {node: '>= 0.10'}

  cjs-module-lexer@2.1.0:
    resolution: {integrity: sha512-UX0OwmYRYQQetfrLEZeewIFFI+wSTofC+pMBLNuH3RUuu/xzG1oz84UCEDOSoQlN3fZ4+AzmV50ZYvGqkMh9yA==}

  class-variance-authority@0.7.1:
    resolution: {integrity: sha512-Ka+9Trutv7G8M6WT6SeiRWz792K5qEqIGEGzXKhAE6xOWAY6pPH8U+9IY3oCMv6kqTmLsv7Xh/2w2RigkePMsg==}

  cli-width@4.1.0:
    resolution: {integrity: sha512-ouuZd4/dm2Sw5Gmqy6bGyNNNe1qt9RpmxveLSO7KcgsTnU7RXfsw+/bukWGo1abgBiMAic068rclZsO4IWmmxQ==}
    engines: {node: '>= 12'}

  client-only@0.0.1:
    resolution: {integrity: sha512-IV3Ou0jSMzZrd3pZ48nLkT9DA7Ag1pnPzaiQhpW7c3RbcqqzvzzVu+L8gfqMp/8IM2MQtSiqaCxrrcfu8I8rMA==}

  cliui@6.0.0:
    resolution: {integrity: sha512-t6wbgtoCXvAzst7QgXxJYqPt0usEfbgQdftEPbLL/cvv6HPE5VgvqCuAIDR0NgU52ds6rFwqrgakNLrHEjCbrQ==}

  cliui@8.0.1:
    resolution: {integrity: sha512-BSeNnyus75C4//NQ9gQt1/csTXyo/8Sb+afLAkzAptFuMsod9HFokGNudZpi/oQV73hnVK+sR+5PVRMd+Dr7YQ==}
    engines: {node: '>=12'}

  clsx@2.1.1:
    resolution: {integrity: sha512-eYm0QWBtUrBWZWG0d386OGAw16Z995PiOVo2B7bjWSbHedGl5e0ZWaq65kOGgUSNesEIDkB9ISbTg/JK9dhCZA==}
    engines: {node: '>=6'}

  cmdk@1.0.4:
    resolution: {integrity: sha512-AnsjfHyHpQ/EFeAnG216WY7A5LiYCoZzCSygiLvfXC3H3LFGCprErteUcszaVluGOhuOTbJS3jWHrSDYPBBygg==}
    peerDependencies:
      react: ^18 || ^19 || ^19.0.0-rc
      react-dom: ^18 || ^19 || ^19.0.0-rc

  co@4.6.0:
    resolution: {integrity: sha512-QVb0dM5HvG+uaxitm8wONl7jltx8dqhfU33DcqtOZcLSVIKSDDLDi7+0LbAKiyI8hD9u42m2YxXSkMGWThaecQ==}
    engines: {iojs: '>= 1.0.0', node: '>= 0.12.0'}

  coingecko-api@1.0.10:
    resolution: {integrity: sha512-7YLLC85+daxAw5QlBWoHVBVpJRwoPr4HtwanCr8V/WRjoyHTa1Lb9DQAvv4MDJZHiz4no6HGnDQnddtjV35oRA==}

  collect-v8-coverage@1.0.2:
    resolution: {integrity: sha512-lHl4d5/ONEbLlJvaJNtsF/Lz+WvB07u2ycqTYbdrq7UypDXailES4valYb2eWiJFxZlVmpGekfqoxQhzyFdT4Q==}

  color-convert@2.0.1:
    resolution: {integrity: sha512-RRECPsj7iu/xb5oKYcsFHSppFNnsj/52OVTRKb4zP5onXwVF3zVmmToNcOfGC+CRDpfK/U584fMg38ZHCaElKQ==}
    engines: {node: '>=7.0.0'}

  color-name@1.1.4:
    resolution: {integrity: sha512-dOy+3AuW3a2wNbZHIuMZpTcgjGuLU/uBL/ubcZF9OXbDo8ff4O8yVp5Bf0efS8uEoYo5q4Fx7dY9OgQGXgAsQA==}

  color-string@1.9.1:
    resolution: {integrity: sha512-shrVawQFojnZv6xM40anx4CkoDP+fZsw/ZerEMsW/pyzsRbElpsL/DBVW7q3ExxwusdNXI3lXpuhEZkzs8p5Eg==}

  color@4.2.3:
    resolution: {integrity: sha512-1rXeuUUiGGrykh+CeBdu5Ie7OJwinCgQY0bc7GCRxy5xVHy+moaqkpL/jqQq0MtQOeYcrqEz4abc5f0KtU7W4A==}
    engines: {node: '>=12.5.0'}

  combined-stream@1.0.8:
    resolution: {integrity: sha512-FQN4MRfuJeHf7cBbBMJFXhKSDq+2kAArBlmRBvcvFE5BB1HZKXtSFASDhdlz9zOYwxh8lDdnvmMOe/+5cdoEdg==}
    engines: {node: '>= 0.8'}

  commander@14.0.0:
    resolution: {integrity: sha512-2uM9rYjPvyq39NwLRqaiLtWHyDC1FvryJDa2ATTVims5YAS4PupsEQsDvP14FqhFr0P49CYDugi59xaxJlTXRA==}
    engines: {node: '>=20'}

  commander@2.20.3:
    resolution: {integrity: sha512-GpVkmM8vF2vQUkj2LvZmD35JxeJOLCwJ9cUkugyk2nuhbv3+mJvpLYYt+0+USMxE+oj+ey/lJEnhZw75x/OMcQ==}

  commander@4.1.1:
    resolution: {integrity: sha512-NOKm8xhkzAjzFx8B2v5OAHT+u5pRQc2UCa2Vq9jYL/31o2wi9mxBA7LIFs3sV5VSC49z6pEhfbMULvShKj26WA==}
    engines: {node: '>= 6'}

  concat-map@0.0.1:
    resolution: {integrity: sha512-/Srv4dswyQNBfohGpz9o6Yb3Gz3SrUDqBH5rTuhGR7ahtlbYKnVxw2bCFMRljaA7EXHaXZ8wsHdodFvbkhKmqg==}

  content-disposition@1.0.0:
    resolution: {integrity: sha512-Au9nRL8VNUut/XSzbQA38+M78dzP4D+eqg3gfJHMIHHYa3bg067xj1KxMUWj+VULbiZMowKngFFbKczUrNJ1mg==}
    engines: {node: '>= 0.6'}

  content-type@1.0.5:
    resolution: {integrity: sha512-nTjqfcBFEipKdXCv4YDQWCfmcLZKm81ldF0pAopTvyrFGVbcR6P/VAAd5G7N+0tTr8QqiU0tFadD6FK4NtJwOA==}
    engines: {node: '>= 0.6'}

  convert-source-map@2.0.0:
    resolution: {integrity: sha512-Kvp459HrV2FEJ1CAsi1Ku+MY3kasH19TFykTz2xWmMeq6bk2NU3XXvfJ+Q61m0xktWwt+1HSYf3JZsTms3aRJg==}

  cookie-signature@1.2.2:
    resolution: {integrity: sha512-D76uU73ulSXrD1UXF4KE2TMxVVwhsnCgfAyTg9k8P6KGZjlXKrOLe4dJQKI3Bxi5wjesZoFXJWElNWBjPZMbhg==}
    engines: {node: '>=6.6.0'}

  cookie@0.7.2:
    resolution: {integrity: sha512-yki5XnKuf750l50uGTllt6kKILY4nQ1eNIQatoXEByZ5dWgnKqbnqmTrBE5B4N7lrMJKQ2ytWMiTO2o0v6Ew/w==}
    engines: {node: '>= 0.6'}

  cors@2.8.5:
    resolution: {integrity: sha512-KIHbLJqu73RGr/hnbrO9uBeixNGuvSQjul/jdFvS/KFSIH1hWVd1ng7zOHx+YrEfInLG7q4n6GHQ9cDtxv/P6g==}
    engines: {node: '>= 0.10'}

  create-hash@1.2.0:
    resolution: {integrity: sha512-z00bCGNHDG8mHAkP7CtT1qVu+bFQUPjYq/4Iv3C3kWjTFV10zIjfSoeqXo9Asws8gwSHDGj/hl2u4OGIjapeCg==}

  create-require@1.1.1:
    resolution: {integrity: sha512-dcKFX3jn0MpIaXjisoRvexIJVEKzaq7z2rZKxf+MSr9TkdmHmsU4m2lcLojrj/FHl8mk5VxMmYA+ftRkP/3oKQ==}

  cross-fetch@3.2.0:
    resolution: {integrity: sha512-Q+xVJLoGOeIMXZmbUK4HYk+69cQH6LudR0Vu/pRm2YlU/hDV9CiS0gKUMaWY5f2NeUH9C1nV3bsTlCo0FsTV1Q==}

  cross-spawn@7.0.6:
    resolution: {integrity: sha512-uV2QOWP2nWzsy2aMp8aRibhi9dlzF5Hgh5SHaB9OiTGEyDTiJJyx0uy51QXdyWbtAHNua4XJzUKca3OzKUd3vA==}
    engines: {node: '>= 8'}

  crypto-js@4.2.0:
    resolution: {integrity: sha512-KALDyEYgpY+Rlob/iriUtjV6d5Eq+Y191A5g4UqLAi8CyGP9N1+FdVbkc1SxKc2r4YAYqG8JzO2KGL+AizD70Q==}

  css.escape@1.5.1:
    resolution: {integrity: sha512-YUifsXXuknHlUsmlgyY0PKzgPOr7/FjCePfHNt0jxm83wHZi44VDMQ7/fGNkjY3/jV1MC+1CmZbaHzugyeRtpg==}

  cssesc@3.0.0:
    resolution: {integrity: sha512-/Tb/JcjK111nNScGob5MNtsntNM1aCNUDipB/TkwZFhyDrrE47SOx/18wF2bbjgc3ZzCSKW1T5nt5EbFoAz/Vg==}
    engines: {node: '>=4'}
    hasBin: true

  cssstyle@4.6.0:
    resolution: {integrity: sha512-2z+rWdzbbSZv6/rhtvzvqeZQHrBaqgogqt85sqFNbabZOuFbCVFb8kPeEtZjiKkbrm395irpNKiYeFeLiQnFPg==}
    engines: {node: '>=18'}

  csstype@3.1.3:
    resolution: {integrity: sha512-M1uQkMl8rQK/szD0LNhtqxIPLpimGm8sOBwU7lLnCpSbTyY3yeU1Vc7l4KT5zT4s/yOxHH5O7tIuuLOCnLADRw==}

  d3-array@3.2.4:
    resolution: {integrity: sha512-tdQAmyA18i4J7wprpYq8ClcxZy3SC31QMeByyCFyRt7BVHdREQZ5lpzoe5mFEYZUWe+oq8HBvk9JjpibyEV4Jg==}
    engines: {node: '>=12'}

  d3-color@3.1.0:
    resolution: {integrity: sha512-zg/chbXyeBtMQ1LbD/WSoW2DpC3I0mpmPdW+ynRTj/x2DAWYrIY7qeZIHidozwV24m4iavr15lNwIwLxRmOxhA==}
    engines: {node: '>=12'}

  d3-ease@3.0.1:
    resolution: {integrity: sha512-wR/XK3D3XcLIZwpbvQwQ5fK+8Ykds1ip7A2Txe0yxncXSdq1L9skcG7blcedkOX+ZcgxGAmLX1FrRGbADwzi0w==}
    engines: {node: '>=12'}

  d3-format@3.1.0:
    resolution: {integrity: sha512-YyUI6AEuY/Wpt8KWLgZHsIU86atmikuoOmCfommt0LYHiQSPjvX2AcFc38PX0CBpr2RCyZhjex+NS/LPOv6YqA==}
    engines: {node: '>=12'}

  d3-interpolate@3.0.1:
    resolution: {integrity: sha512-3bYs1rOD33uo8aqJfKP3JWPAibgw8Zm2+L9vBKEHJ2Rg+viTR7o5Mmv5mZcieN+FRYaAOWX5SJATX6k1PWz72g==}
    engines: {node: '>=12'}

  d3-path@3.1.0:
    resolution: {integrity: sha512-p3KP5HCf/bvjBSSKuXid6Zqijx7wIfNW+J/maPs+iwR35at5JCbLUT0LzF1cnjbCHWhqzQTIN2Jpe8pRebIEFQ==}
    engines: {node: '>=12'}

  d3-scale@4.0.2:
    resolution: {integrity: sha512-GZW464g1SH7ag3Y7hXjf8RoUuAFIqklOAq3MRl4OaWabTFJY9PN/E1YklhXLh+OQ3fM9yS2nOkCoS+WLZ6kvxQ==}
    engines: {node: '>=12'}

  d3-shape@3.2.0:
    resolution: {integrity: sha512-SaLBuwGm3MOViRq2ABk3eLoxwZELpH6zhl3FbAoJ7Vm1gofKx6El1Ib5z23NUEhF9AsGl7y+dzLe5Cw2AArGTA==}
    engines: {node: '>=12'}

  d3-time-format@4.1.0:
    resolution: {integrity: sha512-dJxPBlzC7NugB2PDLwo9Q8JiTR3M3e4/XANkreKSUxF8vvXKqm1Yfq4Q5dl8budlunRVlUUaDUgFt7eA8D6NLg==}
    engines: {node: '>=12'}

  d3-time@3.1.0:
    resolution: {integrity: sha512-VqKjzBLejbSMT4IgbmVgDjpkYrNWUYJnbCGo874u7MMKIWsILRX+OpX/gTk8MqjpT1A/c6HY2dCA77ZN0lkQ2Q==}
    engines: {node: '>=12'}

  d3-timer@3.0.1:
    resolution: {integrity: sha512-ndfJ/JxxMd3nw31uyKoY2naivF+r29V+Lc0svZxe1JvvIRmi8hUsrMvdOwgS1o6uBHmiz91geQ0ylPP0aj1VUA==}
    engines: {node: '>=12'}

  damerau-levenshtein@1.0.8:
    resolution: {integrity: sha512-sdQSFB7+llfUcQHUQO3+B8ERRj0Oa4w9POWMI/puGtuf7gFywGmkaLCElnudfTiKZV+NvHqL0ifzdrI8Ro7ESA==}

  data-uri-to-buffer@4.0.1:
    resolution: {integrity: sha512-0R9ikRb668HB7QDxT1vkpuUBtqc53YyAwMwGeUFKRojY/NWKvdZ+9UYtRfGmhqNbRkTSVpMbmyhXipFFv2cb/A==}
    engines: {node: '>= 12'}

  data-urls@5.0.0:
    resolution: {integrity: sha512-ZYP5VBHshaDAiVZxjbRVcFJpc+4xGgT0bK3vzy1HLN8jTO975HEbuYzZJcHoQEY5K1a0z8YayJkyVETa08eNTg==}
    engines: {node: '>=18'}

  data-view-buffer@1.0.2:
    resolution: {integrity: sha512-EmKO5V3OLXh1rtK2wgXRansaK1/mtVdTUEiEI0W8RkvgT05kfxaH29PliLnpLP73yYO6142Q72QNa8Wx/A5CqQ==}
    engines: {node: '>= 0.4'}

  data-view-byte-length@1.0.2:
    resolution: {integrity: sha512-tuhGbE6CfTM9+5ANGf+oQb72Ky/0+s3xKUpHvShfiz2RxMFgFPjsXuRLBVMtvMs15awe45SRb83D6wH4ew6wlQ==}
    engines: {node: '>= 0.4'}

  data-view-byte-offset@1.0.1:
    resolution: {integrity: sha512-BS8PfmtDGnrgYdOonGZQdLZslWIeCGFP9tpan0hi1Co2Zr2NKADsvGYA8XxuG/4UWgJ6Cjtv+YJnB6MM69QGlQ==}
    engines: {node: '>= 0.4'}

  date-fns@4.1.0:
    resolution: {integrity: sha512-Ukq0owbQXxa/U3EGtsdVBkR1w7KOQ5gIBqdH2hkvknzZPYvBxb/aa6E8L7tmjFtkwZBu3UXBbjIgPo/Ez4xaNg==}

  debug@3.2.7:
    resolution: {integrity: sha512-CFjzYYAi4ThfiQvizrFQevTTXHtnCqWfe7x1AhgEscTz6ZbLbfoLRLPugTQyBth6f8ZERVUSyWHFD/7Wu4t1XQ==}
    peerDependencies:
      supports-color: '*'
    peerDependenciesMeta:
      supports-color:
        optional: true

  debug@4.3.7:
    resolution: {integrity: sha512-Er2nc/H7RrMXZBFCEim6TCmMk02Z8vLC2Rbi1KEBggpo0fS6l0S1nnapwmIi3yW/+GOJap1Krg4w0Hg80oCqgQ==}
    engines: {node: '>=6.0'}
    peerDependencies:
      supports-color: '*'
    peerDependenciesMeta:
      supports-color:
        optional: true

  debug@4.4.1:
    resolution: {integrity: sha512-KcKCqiftBJcZr++7ykoDIEwSa3XWowTfNPo92BYxjXiyYEVrUQh2aLyhxBCwww+heortUFxEJYcRzosstTEBYQ==}
    engines: {node: '>=6.0'}
    peerDependencies:
      supports-color: '*'
    peerDependenciesMeta:
      supports-color:
        optional: true

  decamelize@1.2.0:
    resolution: {integrity: sha512-z2S+W9X73hAUUki+N+9Za2lBlun89zigOyGrsax+KUQ6wKW4ZoWpEYBkGhQjwAjjDCkWxhY0VKEhk8wzY7F5cA==}
    engines: {node: '>=0.10.0'}

  decimal.js-light@2.5.1:
    resolution: {integrity: sha512-qIMFpTMZmny+MMIitAB6D7iVPEorVw6YQRWkvarTkT4tBeSLLiHzcwj6q0MmYSFCiVpiqPJTJEYIrpcPzVEIvg==}

  decimal.js@10.6.0:
    resolution: {integrity: sha512-YpgQiITW3JXGntzdUmyUR1V812Hn8T1YVXhCu+wO3OpS4eU9l4YdD3qjyiKdV6mvV29zapkMeD390UVEf2lkUg==}

  dedent@1.6.0:
    resolution: {integrity: sha512-F1Z+5UCFpmQUzJa11agbyPVMbpgT/qA3/SKyJ1jyBgm7dUcUEa8v9JwDkerSQXfakBwFljIxhOJqGkjUwZ9FSA==}
    peerDependencies:
      babel-plugin-macros: ^3.1.0
    peerDependenciesMeta:
      babel-plugin-macros:
        optional: true

  deep-is@0.1.4:
    resolution: {integrity: sha512-oIPzksmTg4/MriiaYGO+okXDT7ztn/w3Eptv/+gSIdMdKsJo0u4CfYNFJPy+4SKMuCqGw2wxnA+URMg3t8a/bQ==}

  deepmerge@4.3.1:
    resolution: {integrity: sha512-3sUqbMEc77XqpdNO7FRyRog+eW3ph+GYCbj+rK+uYyRMuwsVy0rMiVtPn+QJlKFvWP/1PYpapqYn0Me2knFn+A==}
    engines: {node: '>=0.10.0'}

  define-data-property@1.1.4:
    resolution: {integrity: sha512-rBMvIzlpA8v6E+SJZoo++HAYqsLrkg7MSfIinMPFhmkorw7X+dOXVJQs+QT69zGkzMyfDnIMN2Wid1+NbL3T+A==}
    engines: {node: '>= 0.4'}

  define-properties@1.2.1:
    resolution: {integrity: sha512-8QmQKqEASLd5nx0U1B1okLElbUuuttJ/AnYmRXbbbGDWh6uS208EjD4Xqq/I9wK7u0v6O08XhTWnt5XtEbR6Dg==}
    engines: {node: '>= 0.4'}

  delay@5.0.0:
    resolution: {integrity: sha512-ReEBKkIfe4ya47wlPYf/gu5ib6yUG0/Aez0JQZQz94kiWtRQvZIQbTiehsnwHvLSWJnQdhVeqYue7Id1dKr0qw==}
    engines: {node: '>=10'}

  delayed-stream@1.0.0:
    resolution: {integrity: sha512-ZySD7Nf91aLB0RxL4KGrKHBXl7Eds1DAmEdcoVawXnLD7SDhpNgtuII2aAkg7a7QS41jxPSZ17p4VdGnMHk3MQ==}
    engines: {node: '>=0.4.0'}

  depd@2.0.0:
    resolution: {integrity: sha512-g7nH6P6dyDioJogAAGprGpCtVImJhpPk/roCzdb3fIh61/s/nPsfR6onyMwkCAR/OlC3yBC0lESvUoQEAssIrw==}
    engines: {node: '>= 0.8'}

  dequal@2.0.3:
    resolution: {integrity: sha512-0je+qPKHEMohvfRTCEo3CrPG6cAzAYgmzKyxRiYSSDkS6eGJdyVJm7WaYA5ECaAD9wLB2T4EEeymA5aFVcYXCA==}
    engines: {node: '>=6'}

  detect-libc@2.0.4:
    resolution: {integrity: sha512-3UDv+G9CsCKO1WKMGw9fwq/SWJYbI0c5Y7LU1AXYoDdbhE2AHQ6N6Nb34sG8Fj7T5APy8qXDCKuuIHd1BR0tVA==}
    engines: {node: '>=8'}

  detect-newline@3.1.0:
    resolution: {integrity: sha512-TLz+x/vEXm/Y7P7wn1EJFNLxYpUD4TgMosxY6fAVJUnJMbupHBOncxyWUG9OpTaH9EBD7uFI5LfEgmMOc54DsA==}
    engines: {node: '>=8'}

  detect-node-es@1.1.0:
    resolution: {integrity: sha512-ypdmJU/TbBby2Dxibuv7ZLW3Bs1QEmM7nHjEANfohJLvE0XVujisn1qPJcZxg+qDucsr+bP6fLD1rPS3AhJ7EQ==}

  didyoumean@1.2.2:
    resolution: {integrity: sha512-gxtyfqMg7GKyhQmb056K7M3xszy/myH8w+B4RT+QXBQsvAOdc3XymqDDPHx1BgPgsdAA5SIifona89YtRATDzw==}

  diff@4.0.2:
    resolution: {integrity: sha512-58lmxKSA4BNyLz+HHMUzlOEpg09FV+ev6ZMe3vJihgdxzgcwZ8VoEEPmALCZG9LmqfVoNMMKpttIYTVG6uDY7A==}
    engines: {node: '>=0.3.1'}

  dijkstrajs@1.0.3:
    resolution: {integrity: sha512-qiSlmBq9+BCdCA/L46dw8Uy93mloxsPSbwnm5yrKn2vMPiy8KyAskTF6zuV/j5BMsmOGZDPs7KjU+mjb670kfA==}

  dlv@1.1.3:
    resolution: {integrity: sha512-+HlytyjlPKnIG8XuRG8WvmBP8xs8P71y+SKKS6ZXWoEgLuePxtDoUEiH7WkdePWrQ5JBpE6aoVqfZfJUQkjXwA==}

  doctrine@2.1.0:
    resolution: {integrity: sha512-35mSku4ZXK0vfCuHEDAwt55dg2jNajHZ1odvF+8SSr82EsZY4QmXfuWso8oEd8zRhVObSN18aM0CjSdoBX7zIw==}
    engines: {node: '>=0.10.0'}

  dom-accessibility-api@0.5.16:
    resolution: {integrity: sha512-X7BJ2yElsnOJ30pZF4uIIDfBEVgF4XEBxL9Bxhy6dnrm5hkzqmsWHGTiHqRiITNhMyFLyAiWndIJP7Z1NTteDg==}

  dom-accessibility-api@0.6.3:
    resolution: {integrity: sha512-7ZgogeTnjuHbo+ct10G9Ffp0mif17idi0IyWNVA/wcwcm7NPOD/WEHVP3n7n3MhXqxoIYm8d6MuZohYWIZ4T3w==}

  dom-helpers@5.2.1:
    resolution: {integrity: sha512-nRCa7CK3VTrM2NmGkIy4cbK7IZlgBE/PYMn55rrXefr5xXDP0LdtfPnblFDoVdcAfslJ7or6iqAUnx0CCGIWQA==}

  dotenv@17.2.1:
    resolution: {integrity: sha512-kQhDYKZecqnM0fCnzI5eIv5L4cAe/iRI+HqMbO/hbRdTAeXDG+M9FjipUxNfbARuEg4iHIbhnhs78BCHNbSxEQ==}
    engines: {node: '>=12'}

  dunder-proto@1.0.1:
    resolution: {integrity: sha512-KIN/nDJBQRcXw0MLVhZE9iQHmG68qAVIBg9CqmUYjmQIhgij9U5MFvrqkUL5FbtyyzZuOeOt0zdeRe4UY7ct+A==}
    engines: {node: '>= 0.4'}

  eastasianwidth@0.2.0:
    resolution: {integrity: sha512-I88TYZWc9XiYHRQ4/3c5rjjfgkjhLyW2luGIheGERbNQ6OY7yTybanSpDXZa8y7VUP9YmDcYa+eyq4ca7iLqWA==}

  ecies-25519@1.3.1:
    resolution: {integrity: sha512-Xfxc28rFM52/3lCKjSU/2oTysdXU5PAT2HqcXsa0kTjRhx2V3TdaGS6eTpfTHTIjZR0fIdpFGI0g5txoBTAiZw==}

  ecpair@2.1.0:
    resolution: {integrity: sha512-cL/mh3MtJutFOvFc27GPZE2pWL3a3k4YvzUWEOvilnfZVlH3Jwgx/7d6tlD7/75tNk8TG2m+7Kgtz0SI1tWcqw==}
    engines: {node: '>=8.0.0'}

  ee-first@1.1.1:
    resolution: {integrity: sha512-WMwm9LhRUo+WUaRN+vRuETqG89IgZphVSNkdFgeb6sS/E4OrDIN7t48CAewSHXc6C8lefD8KKfr5vY61brQlow==}

  ejs@3.1.10:
    resolution: {integrity: sha512-UeJmFfOrAQS8OJWPZ4qtgHyWExa088/MtK5UEyoJGFH67cDEXkZSviOiKRCZ4Xij0zxI3JECgYs3oKx+AizQBA==}
    engines: {node: '>=0.10.0'}
    hasBin: true

  electron-to-chromium@1.5.193:
    resolution: {integrity: sha512-eePuBZXM9OVCwfYUhd2OzESeNGnWmLyeu0XAEjf7xjijNjHFdeJSzuRUGN4ueT2tEYo5YqjHramKEFxz67p3XA==}

  elliptic@6.6.1:
    resolution: {integrity: sha512-RaddvvMatK2LJHqFJ+YA4WysVN5Ita9E35botqIYspQ4TkRAlCicdzKOjlyv/1Za5RyTNn7di//eEV0uTAfe3g==}

  embla-carousel-react@8.5.1:
    resolution: {integrity: sha512-z9Y0K84BJvhChXgqn2CFYbfEi6AwEr+FFVVKm/MqbTQ2zIzO1VQri6w67LcfpVF0AjbhwVMywDZqY4alYkjW5w==}
    peerDependencies:
      react: ^16.8.0 || ^17.0.1 || ^18.0.0 || ^19.0.0 || ^19.0.0-rc

  embla-carousel-reactive-utils@8.5.1:
    resolution: {integrity: sha512-n7VSoGIiiDIc4MfXF3ZRTO59KDp820QDuyBDGlt5/65+lumPHxX2JLz0EZ23hZ4eg4vZGUXwMkYv02fw2JVo/A==}
    peerDependencies:
      embla-carousel: 8.5.1

  embla-carousel@8.5.1:
    resolution: {integrity: sha512-JUb5+FOHobSiWQ2EJNaueCNT/cQU9L6XWBbWmorWPQT9bkbk+fhsuLr8wWrzXKagO3oWszBO7MSx+GfaRk4E6A==}

  emittery@0.13.1:
    resolution: {integrity: sha512-DeWwawk6r5yR9jFgnDKYt4sLS0LmHJJi3ZOnb5/JdbYwj3nW+FxQnHIjhBKz8YLC7oRNPVM9NQ47I3CVx34eqQ==}
    engines: {node: '>=12'}

  emoji-regex@8.0.0:
    resolution: {integrity: sha512-MSjYzcWNOA0ewAHpz0MxpYFvwg6yjy1NG3xteoqz644VCo/RPgnr1/GGt+ic3iJTzQ8Eu3TdM14SawnVUmGE6A==}

  emoji-regex@9.2.2:
    resolution: {integrity: sha512-L18DaJsXSUk2+42pv8mLs5jJT2hqFkFE4j21wOmgbUqsZ2hL72NsUU785g9RXgo3s0ZNgVl42TiHp3ZtOv/Vyg==}

  enc-utils@3.0.0:
    resolution: {integrity: sha512-e57t/Z2HzWOLwOp7DZcV0VMEY8t7ptWwsxyp6kM2b2zrk6JqIpXxzkruHAMiBsy5wg9jp/183GdiRXCvBtzsYg==}

  encodeurl@2.0.0:
    resolution: {integrity: sha512-Q0n9HRi4m6JuGIV1eFlmvJB7ZEVxu93IrMyiMsGC0lrMJMWzRgx6WGquyfQgZVb31vhGgXnfmPNNXmxnOkRBrg==}
    engines: {node: '>= 0.8'}

  engine.io-client@6.6.3:
    resolution: {integrity: sha512-T0iLjnyNWahNyv/lcjS2y4oE358tVS/SYQNxYXGAJ9/GLgH4VCvOQ/mhTjqU88mLZCQgiG8RIegFHYCdVC+j5w==}

  engine.io-parser@5.2.3:
    resolution: {integrity: sha512-HqD3yTBfnBxIrbnM1DoD6Pcq8NECnh8d4As1Qgh0z5Gg3jRRIqijury0CL3ghu/edArpUYiYqQiDUQBIs4np3Q==}
    engines: {node: '>=10.0.0'}

  engine.io@6.6.4:
    resolution: {integrity: sha512-ZCkIjSYNDyGn0R6ewHDtXgns/Zre/NT6Agvq1/WobF7JXgFff4SeDroKiCO3fNJreU9YG429Sc81o4w5ok/W5g==}
    engines: {node: '>=10.2.0'}

  entities@6.0.1:
    resolution: {integrity: sha512-aN97NXWF6AWBTahfVOIrB/NShkzi5H7F9r1s9mD3cDj4Ko5f2qhhVoYMibXF7GlLveb/D2ioWay8lxI97Ven3g==}
    engines: {node: '>=0.12'}

  error-ex@1.3.2:
    resolution: {integrity: sha512-7dFHNmqeFSEt2ZBsCriorKnn3Z2pj+fd9kmI6QoWw4//DL+icEBfc0U7qJCisqrTsKTjw4fNFy2pW9OqStD84g==}

  es-abstract@1.24.0:
    resolution: {integrity: sha512-WSzPgsdLtTcQwm4CROfS5ju2Wa1QQcVeT37jFjYzdFz1r9ahadC8B8/a4qxJxM+09F18iumCdRmlr96ZYkQvEg==}
    engines: {node: '>= 0.4'}

  es-define-property@1.0.1:
    resolution: {integrity: sha512-e3nRfgfUZ4rNGL232gUgX06QNyyez04KdjFrF+LTRoOXmrOgFKDg4BCdsjW8EnT69eqdYGmRpJwiPVYNrCaW3g==}
    engines: {node: '>= 0.4'}

  es-errors@1.3.0:
    resolution: {integrity: sha512-Zf5H2Kxt2xjTvbJvP2ZWLEICxA6j+hAmMzIlypy4xcBg1vKVnx89Wy0GbS+kf5cwCVFFzdCFh2XSCFNULS6csw==}
    engines: {node: '>= 0.4'}

  es-iterator-helpers@1.2.1:
    resolution: {integrity: sha512-uDn+FE1yrDzyC0pCo961B2IHbdM8y/ACZsKD4dG6WqrjV53BADjwa7D+1aom2rsNVfLyDgU/eigvlJGJ08OQ4w==}
    engines: {node: '>= 0.4'}

  es-object-atoms@1.1.1:
    resolution: {integrity: sha512-FGgH2h8zKNim9ljj7dankFPcICIK9Cp5bm+c2gQSYePhpaG5+esrLODihIorn+Pe6FGJzWhXQotPv73jTaldXA==}
    engines: {node: '>= 0.4'}

  es-set-tostringtag@2.1.0:
    resolution: {integrity: sha512-j6vWzfrGVfyXxge+O0x5sh6cvxAog0a/4Rdd2K36zCMV5eJ+/+tOAngRO8cODMNWbVRdVlmGZQL2YS3yR8bIUA==}
    engines: {node: '>= 0.4'}

  es-shim-unscopables@1.1.0:
    resolution: {integrity: sha512-d9T8ucsEhh8Bi1woXCf+TIKDIROLG5WCkxg8geBCbvk22kzwC5G2OnXVMO6FUsvQlgUUXQ2itephWDLqDzbeCw==}
    engines: {node: '>= 0.4'}

  es-to-primitive@1.3.0:
    resolution: {integrity: sha512-w+5mJ3GuFL+NjVtJlvydShqE1eN3h3PbI7/5LAsYJP/2qtuMXjfL2LpHSRqo4b4eSF5K/DH1JXKUAHSB2UW50g==}
    engines: {node: '>= 0.4'}

  es6-promise@4.2.8:
    resolution: {integrity: sha512-HJDGx5daxeIvxdBxvG2cb9g4tEvwIk3i8+nhX0yGrYmZUzbkdg8QbDevheDB8gd0//uPj4c1EQua8Q+MViT0/w==}

  es6-promisify@5.0.0:
    resolution: {integrity: sha512-C+d6UdsYDk0lMebHNR4S2NybQMMngAOnOwYBQjTOiv0MkoJMP0Myw2mgpDLBcpfCmRLxyFqYhS/CfOENq4SJhQ==}

  esbuild@0.25.8:
    resolution: {integrity: sha512-vVC0USHGtMi8+R4Kz8rt6JhEWLxsv9Rnu/lGYbPR8u47B+DCBksq9JarW0zOO7bs37hyOK1l2/oqtbciutL5+Q==}
    engines: {node: '>=18'}
    hasBin: true

  escalade@3.2.0:
    resolution: {integrity: sha512-WUj2qlxaQtO4g6Pq5c29GTcWGDyd8itL8zTlipgECz3JesAiiOKotd8JU6otB3PACgG6xkJUyVhboMS+bje/jA==}
    engines: {node: '>=6'}

  escape-html@1.0.3:
    resolution: {integrity: sha512-NiSupZ4OeuGwr68lGIeym/ksIZMJodUGOSCZ/FSnTxcrekbvqrgdUxlJOMpijaKZVjAJrWrGs/6Jy8OMuyj9ow==}

  escape-string-regexp@2.0.0:
    resolution: {integrity: sha512-UpzcLCXolUWcNu5HtVMHYdXJjArjsF9C0aNnquZYY4uW/Vu0miy5YoWvbV345HauVvcAUnpRuhMMcqTcGOY2+w==}
    engines: {node: '>=8'}

  escape-string-regexp@4.0.0:
    resolution: {integrity: sha512-TtpcNJ3XAzx3Gq8sWRzJaVajRs0uVxA2YAkdb1jm2YkPz4G6egUFAyA3n5vtEIZefPk5Wa4UXbKuS5fKkJWdgA==}
    engines: {node: '>=10'}

  eslint-config-next@15.4.4:
    resolution: {integrity: sha512-sK/lWLUVF5om18O5w76Jt3F8uzu/LP5mVa6TprCMWkjWHUmByq80iHGHcdH7k1dLiJlj+DRIWf98d5piwRsSuA==}
    peerDependencies:
      eslint: ^7.23.0 || ^8.0.0 || ^9.0.0
      typescript: '>=3.3.1'
    peerDependenciesMeta:
      typescript:
        optional: true

  eslint-import-resolver-node@0.3.9:
    resolution: {integrity: sha512-WFj2isz22JahUv+B788TlO3N6zL3nNJGU8CcZbPZvVEkBPaJdCV4vy5wyghty5ROFbCRnm132v8BScu5/1BQ8g==}

  eslint-import-resolver-typescript@3.10.1:
    resolution: {integrity: sha512-A1rHYb06zjMGAxdLSkN2fXPBwuSaQ0iO5M/hdyS0Ajj1VBaRp0sPD3dn1FhME3c/JluGFbwSxyCfqdSbtQLAHQ==}
    engines: {node: ^14.18.0 || >=16.0.0}
    peerDependencies:
      eslint: '*'
      eslint-plugin-import: '*'
      eslint-plugin-import-x: '*'
    peerDependenciesMeta:
      eslint-plugin-import:
        optional: true
      eslint-plugin-import-x:
        optional: true

  eslint-module-utils@2.12.1:
    resolution: {integrity: sha512-L8jSWTze7K2mTg0vos/RuLRS5soomksDPoJLXIslC7c8Wmut3bx7CPpJijDcBZtxQ5lrbUdM+s0OlNbz0DCDNw==}
    engines: {node: '>=4'}
    peerDependencies:
      '@typescript-eslint/parser': '*'
      eslint: '*'
      eslint-import-resolver-node: '*'
      eslint-import-resolver-typescript: '*'
      eslint-import-resolver-webpack: '*'
    peerDependenciesMeta:
      '@typescript-eslint/parser':
        optional: true
      eslint:
        optional: true
      eslint-import-resolver-node:
        optional: true
      eslint-import-resolver-typescript:
        optional: true
      eslint-import-resolver-webpack:
        optional: true

  eslint-plugin-import@2.32.0:
    resolution: {integrity: sha512-whOE1HFo/qJDyX4SnXzP4N6zOWn79WhnCUY/iDR0mPfQZO8wcYE4JClzI2oZrhBnnMUCBCHZhO6VQyoBU95mZA==}
    engines: {node: '>=4'}
    peerDependencies:
      '@typescript-eslint/parser': '*'
      eslint: ^2 || ^3 || ^4 || ^5 || ^6 || ^7.2.0 || ^8 || ^9
    peerDependenciesMeta:
      '@typescript-eslint/parser':
        optional: true

  eslint-plugin-jsx-a11y@6.10.2:
    resolution: {integrity: sha512-scB3nz4WmG75pV8+3eRUQOHZlNSUhFNq37xnpgRkCCELU3XMvXAxLk1eqWWyE22Ki4Q01Fnsw9BA3cJHDPgn2Q==}
    engines: {node: '>=4.0'}
    peerDependencies:
      eslint: ^3 || ^4 || ^5 || ^6 || ^7 || ^8 || ^9

  eslint-plugin-react-hooks@5.2.0:
    resolution: {integrity: sha512-+f15FfK64YQwZdJNELETdn5ibXEUQmW1DZL6KXhNnc2heoy/sg9VJJeT7n8TlMWouzWqSWavFkIhHyIbIAEapg==}
    engines: {node: '>=10'}
    peerDependencies:
      eslint: ^3.0.0 || ^4.0.0 || ^5.0.0 || ^6.0.0 || ^7.0.0 || ^8.0.0-0 || ^9.0.0

  eslint-plugin-react@7.37.5:
    resolution: {integrity: sha512-Qteup0SqU15kdocexFNAJMvCJEfa2xUKNV4CC1xsVMrIIqEy3SQ/rqyxCWNzfrd3/ldy6HMlD2e0JDVpDg2qIA==}
    engines: {node: '>=4'}
    peerDependencies:
      eslint: ^3 || ^4 || ^5 || ^6 || ^7 || ^8 || ^9.7

  eslint-scope@8.4.0:
    resolution: {integrity: sha512-sNXOfKCn74rt8RICKMvJS7XKV/Xk9kA7DyJr8mJik3S7Cwgy3qlkkmyS2uQB3jiJg6VNdZd/pDBJu0nvG2NlTg==}
    engines: {node: ^18.18.0 || ^20.9.0 || >=21.1.0}

  eslint-visitor-keys@3.4.3:
    resolution: {integrity: sha512-wpc+LXeiyiisxPlEkUzU6svyS1frIO3Mgxj1fdy7Pm8Ygzguax2N3Fa/D/ag1WqbOprdI+uY6wMUl8/a2G+iag==}
    engines: {node: ^12.22.0 || ^14.17.0 || >=16.0.0}

  eslint-visitor-keys@4.2.1:
    resolution: {integrity: sha512-Uhdk5sfqcee/9H/rCOJikYz67o0a2Tw2hGRPOG2Y1R2dg7brRe1uG0yaNQDHu+TO/uQPF/5eCapvYSmHUjt7JQ==}
    engines: {node: ^18.18.0 || ^20.9.0 || >=21.1.0}

  eslint@9.32.0:
    resolution: {integrity: sha512-LSehfdpgMeWcTZkWZVIJl+tkZ2nuSkyyB9C27MZqFWXuph7DvaowgcTvKqxvpLW1JZIk8PN7hFY3Rj9LQ7m7lg==}
    engines: {node: ^18.18.0 || ^20.9.0 || >=21.1.0}
    hasBin: true
    peerDependencies:
      jiti: '*'
    peerDependenciesMeta:
      jiti:
        optional: true

  espree@10.4.0:
    resolution: {integrity: sha512-j6PAQ2uUr79PZhBjP5C5fhl8e39FmRnOjsD5lGnWrFU8i2G776tBK7+nP8KuQUTTyAZUwfQqXAgrVH5MbH9CYQ==}
    engines: {node: ^18.18.0 || ^20.9.0 || >=21.1.0}

  esprima@4.0.1:
    resolution: {integrity: sha512-eGuFFw7Upda+g4p+QHvnW0RyTX/SVeJBDM/gCtMARO0cLuT2HcEKnTPvhjV6aGeqrCB/sbNop0Kszm0jsaWU4A==}
    engines: {node: '>=4'}
    hasBin: true

  esquery@1.6.0:
    resolution: {integrity: sha512-ca9pw9fomFcKPvFLXhBKUK90ZvGibiGOvRJNbjljY7s7uq/5YO4BOzcYtJqExdx99rF6aAcnRxHmcUHcz6sQsg==}
    engines: {node: '>=0.10'}

  esrecurse@4.3.0:
    resolution: {integrity: sha512-KmfKL3b6G+RXvP8N1vr3Tq1kL/oCFgn2NYXEtqP8/L3pKapUA4G8cFVaoF3SU323CD4XypR/ffioHmkti6/Tag==}
    engines: {node: '>=4.0'}

  estraverse@5.3.0:
    resolution: {integrity: sha512-MMdARuVEQziNTeJD8DgMqmhwR11BRQ/cBP+pLtYdSTnf3MIO8fFeiINEbX36ZdNlfU/7A9f3gUw49B3oQsvwBA==}
    engines: {node: '>=4.0'}

  esutils@2.0.3:
    resolution: {integrity: sha512-kVscqXk4OCp68SZ0dkgEKVi6/8ij300KBWTJq32P/dYeWTSwK41WyTxalN1eRmA5Z9UU/LX9D7FWSmV9SAYx6g==}
    engines: {node: '>=0.10.0'}

  etag@1.8.1:
    resolution: {integrity: sha512-aIL5Fx7mawVa300al2BnEE4iNvo1qETxLrPI/o05L7z6go7fCw1J6EQmbK4FmJ2AS7kgVF/KEZWufBfdClMcPg==}
    engines: {node: '>= 0.6'}

  ethereum-cryptography@2.2.1:
    resolution: {integrity: sha512-r/W8lkHSiTLxUxW8Rf3u4HGB0xQweG2RyETjywylKZSzLWoWAijRz8WCuOtJ6wah+avllXBqZuk29HCCvhEIRg==}

  ethers@6.13.1:
    resolution: {integrity: sha512-hdJ2HOxg/xx97Lm9HdCWk949BfYqYWpyw4//78SiwOLgASyfrNszfMUNB2joKjvGUdwhHfaiMMFFwacVVoLR9A==}
    engines: {node: '>=14.0.0'}

  ethers@6.13.5:
    resolution: {integrity: sha512-+knKNieu5EKRThQJWwqaJ10a6HE9sSehGeqWN65//wE7j47ZpFhKAnHB/JJFibwwg61I/koxaPsXbXpD/skNOQ==}
    engines: {node: '>=14.0.0'}

  ethers@6.15.0:
    resolution: {integrity: sha512-Kf/3ZW54L4UT0pZtsY/rf+EkBU7Qi5nnhonjUb8yTXcxH3cdcWrV2cRyk0Xk/4jK6OoHhxxZHriyhje20If2hQ==}
    engines: {node: '>=14.0.0'}

  eventemitter3@4.0.7:
    resolution: {integrity: sha512-8guHBZCwKnFhYdHr2ysuRWErTwhoN2X8XELRlrRwpmfeY2jjuUN4taQMsULKUVo1K4DvZl+0pgfyoysHxvmvEw==}

  eventemitter3@5.0.1:
    resolution: {integrity: sha512-GWkBvjiSZK87ELrYOSESUYeVIc9mvLLf/nXalMOS5dYrgZq9o5OVkbZAVM06CVxYsCwH9BDZFPlQTlPA1j4ahA==}

  execa@5.1.1:
    resolution: {integrity: sha512-8uSpZZocAZRBAPIEINJj3Lo9HyGitllczc27Eh5YYojjMFMn8yHMDMaUHE2Jqfq05D/wucwI4JGURyXt1vchyg==}
    engines: {node: '>=10'}

  exit-x@0.2.2:
    resolution: {integrity: sha512-+I6B/IkJc1o/2tiURyz/ivu/O0nKNEArIUB5O7zBrlDVJr22SCLH3xTeEry428LvFhRzIA1g8izguxJ/gbNcVQ==}
    engines: {node: '>= 0.8.0'}

  expect@30.0.5:
    resolution: {integrity: sha512-P0te2pt+hHI5qLJkIR+iMvS+lYUZml8rKKsohVHAGY+uClp9XVbdyYNJOIjSRpHVp8s8YqxJCiHUkSYZGr8rtQ==}
    engines: {node: ^18.14.0 || ^20.0.0 || ^22.0.0 || >=24.0.0}

  express-rate-limit@8.0.1:
    resolution: {integrity: sha512-aZVCnybn7TVmxO4BtlmnvX+nuz8qHW124KKJ8dumsBsmv5ZLxE0pYu7S2nwyRBGHHCAzdmnGyrc5U/rksSPO7Q==}
    engines: {node: '>= 16'}
    peerDependencies:
      express: '>= 4.11'

  express@5.1.0:
    resolution: {integrity: sha512-DT9ck5YIRU+8GYzzU5kT3eHGA5iL+1Zd0EutOmTE9Dtk+Tvuzd23VBU+ec7HPNSTxXYO55gPV/hq4pSBJDjFpA==}
    engines: {node: '>= 18'}

  eyes@0.1.8:
    resolution: {integrity: sha512-GipyPsXO1anza0AOZdy69Im7hGFCNB7Y/NGjDlZGJ3GJJLtwNSb2vrzYrTYJRrRloVx7pl+bhUaTB8yiccPvFQ==}
    engines: {node: '> 0.1.90'}

  fast-deep-equal@3.1.3:
    resolution: {integrity: sha512-f3qQ9oQy9j2AhBe/H9VC91wLmKBCCU/gDOnKNAYG5hswO7BLKj09Hc5HYNz9cGI++xlpDCIgDaitVs03ATR84Q==}

  fast-equals@5.2.2:
    resolution: {integrity: sha512-V7/RktU11J3I36Nwq2JnZEM7tNm17eBJz+u25qdxBZeCKiX6BkVSZQjwWIr+IobgnZy+ag73tTZgZi7tr0LrBw==}
    engines: {node: '>=6.0.0'}

  fast-glob@3.3.1:
    resolution: {integrity: sha512-kNFPyjhh5cKjrUltxs+wFx+ZkbRaxxmZ+X0ZU31SOsxCEtP9VPgtq2teZw1DebupL5GmDaNQ6yKMMVcM41iqDg==}
    engines: {node: '>=8.6.0'}

  fast-glob@3.3.3:
    resolution: {integrity: sha512-7MptL8U0cqcFdzIzwOTHoilX9x5BrNqye7Z/LuC7kCMRio1EMSyqRK3BEAUD7sXRq4iT4AzTVuZdhgQ2TCvYLg==}
    engines: {node: '>=8.6.0'}

  fast-json-stable-stringify@2.1.0:
    resolution: {integrity: sha512-lhd/wF+Lk98HZoTCtlVraHtfh5XYijIjalXck7saUtuanSDyLMxnHhSXEDJqHxD7msR8D0uCmqlkwjCV8xvwHw==}

  fast-levenshtein@2.0.6:
    resolution: {integrity: sha512-DCXu6Ifhqcks7TZKY3Hxp3y6qphY5SJZmrWMDrKcERSOXWQdMhU9Ig/PYrzyw/ul9jOIyh0N4M0tbC5hodg8dw==}

  fast-stable-stringify@1.0.0:
    resolution: {integrity: sha512-wpYMUmFu5f00Sm0cj2pfivpmawLZ0NKdviQ4w9zJeR8JVtOpOxHmLaJuj0vxvGqMJQWyP/COUkF75/57OKyRag==}

  fastq@1.19.1:
    resolution: {integrity: sha512-GwLTyxkCXjXbxqIhTsMI2Nui8huMPtnxg7krajPJAjnEG/iiOS7i+zCtWGZR9G0NBKbXKh6X9m9UIsYX/N6vvQ==}

  fb-watchman@2.0.2:
    resolution: {integrity: sha512-p5161BqbuCaSnB8jIbzQHOlpgsPmK5rJVDfDKO91Axs5NC1uu3HRQm6wt9cd9/+GtQQIO53JdGXXoyDpTAsgYA==}

  fdir@6.4.6:
    resolution: {integrity: sha512-hiFoqpyZcfNm1yc4u8oWCf9A2c4D3QjCrks3zmoVKVxpQRzmPNar1hUJcBG2RQHvEVGDN+Jm81ZheVLAQMK6+w==}
    peerDependencies:
      picomatch: ^3 || ^4
    peerDependenciesMeta:
      picomatch:
        optional: true

  fetch-blob@3.2.0:
    resolution: {integrity: sha512-7yAQpD2UMJzLi1Dqv7qFYnPbaPx7ZfFK6PiIxQ4PfkGPyNyl2Ugx+a/umUonmKqjhM4DnfbMvdX6otXq83soQQ==}
    engines: {node: ^12.20 || >= 14.13}

  file-entry-cache@8.0.0:
    resolution: {integrity: sha512-XXTUwCvisa5oacNGRP9SfNtYBNAMi+RPwBFmblZEF7N7swHYQS6/Zfk7SRwx4D5j3CH211YNRco1DEMNVfZCnQ==}
    engines: {node: '>=16.0.0'}

  filelist@1.0.4:
    resolution: {integrity: sha512-w1cEuf3S+DrLCQL7ET6kz+gmlJdbq9J7yXCSjK/OZCPA+qEN1WyF4ZAf0YYJa4/shHJra2t/d/r8SV4Ji+x+8Q==}

  fill-range@7.1.1:
    resolution: {integrity: sha512-YsGpe3WHLK8ZYi4tWDg2Jy3ebRz2rXowDxnld4bkQB00cc/1Zw9AWnC0i9ztDJitivtQvaI9KaLyKrc+hBW0yg==}
    engines: {node: '>=8'}

  finalhandler@2.1.0:
    resolution: {integrity: sha512-/t88Ty3d5JWQbWYgaOGCCYfXRwV1+be02WqYYlL6h0lEiUAMPM8o8qKGO01YIkOHzka2up08wvgYD0mDiI+q3Q==}
    engines: {node: '>= 0.8'}

  find-up@4.1.0:
    resolution: {integrity: sha512-PpOwAdQ/YlXQ2vj8a3h8IipDuYRi3wceVQQGYWxNINccq40Anw7BlsEXCMbt1Zt+OLA6Fq9suIpIWD0OsnISlw==}
    engines: {node: '>=8'}

  find-up@5.0.0:
    resolution: {integrity: sha512-78/PXT1wlLLDgTzDs7sjq9hzz0vXD+zn+7wypEe4fXQxCmdmqfGsEPQxmiCSQI3ajFV91bVSsvNtrJRiW6nGng==}
    engines: {node: '>=10'}

  flat-cache@4.0.1:
    resolution: {integrity: sha512-f7ccFPK3SXFHpx15UIGyRJ/FJQctuKZ0zVuN3frBo4HnK3cay9VEW0R6yPYFHC0AgqhukPzKjq22t5DmAyqGyw==}
    engines: {node: '>=16'}

  flatted@3.3.3:
    resolution: {integrity: sha512-GX+ysw4PBCz0PzosHDepZGANEuFCMLrnRTiEy9McGjmkCQYwRq4A/X786G/fjM/+OjsWSU1ZrY5qyARZmO/uwg==}

  follow-redirects@1.15.10:
    resolution: {integrity: sha512-V7O/fFKM539IC2bweloFWuoiJ9OtI3W2uIqJPWM8IT5xxNyt73QtvVqmSpcDmk07ivmmlKB+rRY0vpQjIYNtKw==}
    engines: {node: '>=4.0'}
    peerDependencies:
      debug: '*'
    peerDependenciesMeta:
      debug:
        optional: true

  for-each@0.3.5:
    resolution: {integrity: sha512-dKx12eRCVIzqCxFGplyFKJMPvLEWgmNtUrpTiJIR5u97zEhRG8ySrtboPHZXx7daLxQVrl643cTzbab2tkQjxg==}
    engines: {node: '>= 0.4'}

  foreground-child@3.3.1:
    resolution: {integrity: sha512-gIXjKqtFuWEgzFRJA9WCQeSJLZDjgJUOMCMzxtvFq/37KojM1BFGufqsCy0r4qSQmYLsZYMeyRqzIWOMup03sw==}
    engines: {node: '>=14'}

  form-data@4.0.4:
    resolution: {integrity: sha512-KrGhL9Q4zjj0kiUt5OO4Mr/A/jlI2jDYs5eHBpYHPcBEVSiipAvn2Ko2HnPe20rmcuuvMHNdZFp+4IlGTMF0Ow==}
    engines: {node: '>= 6'}

  formdata-polyfill@4.0.10:
    resolution: {integrity: sha512-buewHzMvYL29jdeQTVILecSaZKnt/RJWjoZCF5OW60Z67/GmSLBkOFM7qh1PI3zFNtJbaZL5eQu1vLfazOwj4g==}
    engines: {node: '>=12.20.0'}

  forwarded@0.2.0:
    resolution: {integrity: sha512-buRG0fpBtRHSTCOASe6hD258tEubFoRLb4ZNA6NxMVHNw2gOcwHo9wyablzMzOA5z9xA9L1KNjk/Nt6MT9aYow==}
    engines: {node: '>= 0.6'}

  fraction.js@4.3.7:
    resolution: {integrity: sha512-ZsDfxO51wGAXREY55a7la9LScWpwv9RxIrYABrlvOFBlH/ShPnrtsXeuUIfXKKOVicNxQ+o8JTbJvjS4M89yew==}

  fresh@2.0.0:
    resolution: {integrity: sha512-Rx/WycZ60HOaqLKAi6cHRKKI7zxWbJ31MhntmtwMoaTeF7XFH9hhBp8vITaMidfljRQ6eYWCKkaTK+ykVJHP2A==}
    engines: {node: '>= 0.8'}

  fs.realpath@1.0.0:
    resolution: {integrity: sha512-OO0pH2lK6a0hZnAdau5ItzHPI6pUlvI7jMVnxUQRtw4owF2wk8lOSabtGDCTP4Ggrg2MbGnWO9X8K1t4+fGMDw==}

  fsevents@2.3.3:
    resolution: {integrity: sha512-5xoDfX+fL7faATnagmWPpbFtwh/R77WmMMqqHGS65C3vvB0YHrgF+B1YmZ3441tMj5n63k0212XNoJwzlhffQw==}
    engines: {node: ^8.16.0 || ^10.6.0 || >=11.0.0}
    os: [darwin]

  function-bind@1.1.2:
    resolution: {integrity: sha512-7XHNxH7qX9xG5mIwxkhumTox/MIRNcOgDrxWsMt2pAr23WHp6MrRlN7FBSFpCpr+oVO0F744iUgR82nJMfG2SA==}

  function.prototype.name@1.1.8:
    resolution: {integrity: sha512-e5iwyodOHhbMr/yNrc7fDYG4qlbIvI5gajyzPnb5TCwyhjApznQh1BMFou9b30SevY43gCJKXycoCBjMbsuW0Q==}
    engines: {node: '>= 0.4'}

  functions-have-names@1.2.3:
    resolution: {integrity: sha512-xckBUXyTIqT97tq2x2AMb+g163b5JFysYk0x4qxNFwbfQkmNZoiRHb6sPzI9/QV33WeuvVYBUIiD4NzNIyqaRQ==}

  gensync@1.0.0-beta.2:
    resolution: {integrity: sha512-3hN7NaskYvMDLQY55gnW3NQ+mesEAepTqlg+VEbj7zzqEMBVNhzcGYYeqFo/TlYz6eQiFcp1HcsCZO+nGgS8zg==}
    engines: {node: '>=6.9.0'}

  get-caller-file@2.0.5:
    resolution: {integrity: sha512-DyFP3BM/3YHTQOCUL/w0OZHR0lpKeGrxotcHWcqNEdnltqFwXVfhEBQ94eIo34AfQpo0rGki4cyIiftY06h2Fg==}
    engines: {node: 6.* || 8.* || >= 10.*}

  get-intrinsic@1.3.0:
    resolution: {integrity: sha512-9fSjSaos/fRIVIp+xSJlE6lfwhES7LNtKaCBIamHsjr2na1BiABJPo0mOjjz8GJDURarmCPGqaiVg5mfjb98CQ==}
    engines: {node: '>= 0.4'}

  get-nonce@1.0.1:
    resolution: {integrity: sha512-FJhYRoDaiatfEkUK8HKlicmu/3SGFD51q3itKDGoSTysQJBnfOcxU5GxnhE1E6soB76MbT0MBtnKJuXyAx+96Q==}
    engines: {node: '>=6'}

  get-package-type@0.1.0:
    resolution: {integrity: sha512-pjzuKtY64GYfWizNAJ0fr9VqttZkNiK2iS430LtIHzjBEr6bX8Am2zm4sW4Ro5wjWW5cAlRL1qAMTcXbjNAO2Q==}
    engines: {node: '>=8.0.0'}

  get-proto@1.0.1:
    resolution: {integrity: sha512-sTSfBjoXBp89JvIKIefqw7U2CCebsc74kiY6awiGogKtoSGbgjYE/G/+l9sF3MWFPNc9IcoOC4ODfKHfxFmp0g==}
    engines: {node: '>= 0.4'}

  get-stream@6.0.1:
    resolution: {integrity: sha512-ts6Wi+2j3jQjqi70w5AlN8DFnkSwC+MqmxEzdEALB2qXZYV3X/b1CTfgPLGJNMeAWxdPfU8FO1ms3NUfaHCPYg==}
    engines: {node: '>=10'}

  get-symbol-description@1.1.0:
    resolution: {integrity: sha512-w9UMqWwJxHNOvoNzSJ2oPF5wvYcvP7jUvYzhp67yEhTi17ZDBBC1z9pTdGuzjD+EFIqLSYRweZjqfiPzQ06Ebg==}
    engines: {node: '>= 0.4'}

  get-tsconfig@4.10.1:
    resolution: {integrity: sha512-auHyJ4AgMz7vgS8Hp3N6HXSmlMdUyhSUrfBF16w153rxtLIEOE+HGqaBppczZvnHLqQJfiHotCYpNhl0lUROFQ==}

  glob-parent@5.1.2:
    resolution: {integrity: sha512-AOIgSQCepiJYwP3ARnGx+5VnTu2HBYdzbGP45eLw1vr3zB3vZLeyed1sC9hnbcOc9/SrMyM5RPQrkGz4aS9Zow==}
    engines: {node: '>= 6'}

  glob-parent@6.0.2:
    resolution: {integrity: sha512-XxwI8EOhVQgWp6iDL+3b0r86f4d6AX6zSU55HfB4ydCEuXLXc5FcYeOu+nnGftS4TEju/11rt4KJPTMgbfmv4A==}
    engines: {node: '>=10.13.0'}

  glob@10.4.5:
    resolution: {integrity: sha512-7Bv8RF0k6xjo7d4A/PxYLbUCfb6c+Vpd2/mB2yRDlew7Jb5hEXiCD9ibfO7wpk8i4sevK6DFny9h7EYbM3/sHg==}
    hasBin: true

  glob@7.2.3:
    resolution: {integrity: sha512-nFR0zLpU2YCaRxwoCJvL6UvCH2JFyFVIvwTLsIf21AuHlMskA1hhTdk+LlYJtOlYt9v6dvszD2BGRqBL+iQK9Q==}
    deprecated: Glob versions prior to v9 are no longer supported

  globals@14.0.0:
    resolution: {integrity: sha512-oahGvuMGQlPw/ivIYBjVSrWAfWLBeku5tpPE2fOPLi+WHffIWbuh2tCjhyQhTBPMf5E9jDEH4FOmTYgYwbKwtQ==}
    engines: {node: '>=18'}

  globalthis@1.0.4:
    resolution: {integrity: sha512-DpLKbNU4WylpxJykQujfCcwYWiV/Jhm50Goo0wrVILAv5jOr9d+H+UR3PhSCD2rCCEIg0uc+G+muBTwD54JhDQ==}
    engines: {node: '>= 0.4'}

  google-protobuf@3.21.4:
    resolution: {integrity: sha512-MnG7N936zcKTco4Jd2PX2U96Kf9PxygAPKBug+74LHzmHXmceN16MmRcdgZv+DGef/S9YvQAfRsNCn4cjf9yyQ==}

  gopd@1.2.0:
    resolution: {integrity: sha512-ZUKRh6/kUFoAiTAtTYPZJ3hw9wNxx+BIBOijnlG9PnrJsCcSjs1wyyD6vJpaYtgnzDrKYRSqf3OO6Rfa93xsRg==}
    engines: {node: '>= 0.4'}

  graceful-fs@4.2.11:
    resolution: {integrity: sha512-RbJ5/jmFcNNCcDV5o9eTnBLJ/HszWV0P73bc+Ff4nS/rJj+YaS6IGyiOL0VoBYX+l1Wrl3k63h/KrH+nhJ0XvQ==}

  graphemer@1.4.0:
    resolution: {integrity: sha512-EtKwoO6kxCL9WO5xipiHTZlSzBm7WLT627TqC/uVRd0HKmq8NXyebnNYxDoBi7wt8eTWrUrKXCOVaFq9x1kgag==}

  graphql@16.11.0:
    resolution: {integrity: sha512-mS1lbMsxgQj6hge1XZ6p7GPhbrtFwUFYi3wRzXAC/FmYnyXMTvvI3td3rjmQ2u8ewXueaSvRPWaEcgVVOT9Jnw==}
    engines: {node: ^12.22.0 || ^14.16.0 || ^16.0.0 || >=17.0.0}

  has-bigints@1.1.0:
    resolution: {integrity: sha512-R3pbpkcIqv2Pm3dUwgjclDRVmWpTJW2DcMzcIhEXEx1oh/CEMObMm3KLmRJOdvhM7o4uQBnwr8pzRK2sJWIqfg==}
    engines: {node: '>= 0.4'}

  has-flag@4.0.0:
    resolution: {integrity: sha512-EykJT/Q1KjTWctppgIAgfSO0tKVuZUjhgMr17kqTumMl6Afv3EISleU7qZUzoXDFTAHTDC4NOoG/ZxU3EvlMPQ==}
    engines: {node: '>=8'}

  has-property-descriptors@1.0.2:
    resolution: {integrity: sha512-55JNKuIW+vq4Ke1BjOTjM2YctQIvCT7GFzHwmfZPGo5wnrgkid0YQtnAleFSqumZm4az3n2BS+erby5ipJdgrg==}

  has-proto@1.2.0:
    resolution: {integrity: sha512-KIL7eQPfHQRC8+XluaIw7BHUwwqL19bQn4hzNgdr+1wXoU0KKj6rufu47lhY7KbJR2C6T6+PfyN0Ea7wkSS+qQ==}
    engines: {node: '>= 0.4'}

  has-symbols@1.1.0:
    resolution: {integrity: sha512-1cDNdwJ2Jaohmb3sg4OmKaMBwuC48sYni5HUw2DvsC8LjGTLK9h+eb1X6RyuOHe4hT0ULCW68iomhjUoKUqlPQ==}
    engines: {node: '>= 0.4'}

  has-tostringtag@1.0.2:
    resolution: {integrity: sha512-NqADB8VjPFLM2V0VvHUewwwsw0ZWBaIdgo+ieHtK3hasLz4qeCRjYcqfB6AQrBggRKppKF8L52/VqdVsO47Dlw==}
    engines: {node: '>= 0.4'}

  hash-base@3.1.0:
    resolution: {integrity: sha512-1nmYp/rhMDiE7AYkDw+lLwlAzz0AntGIe51F3RfFfEqyQ3feY2eI/NcwC6umIQVOASPMsWJLJScWKSSvzL9IVA==}
    engines: {node: '>=4'}

  hash.js@1.1.7:
    resolution: {integrity: sha512-taOaskGt4z4SOANNseOviYDvjEJinIkRgmp7LbKP2YTTmVxWBl87s/uzK9r+44BclBSp2X7K1hqeNfz9JbBeXA==}

  hasown@2.0.2:
    resolution: {integrity: sha512-0hJU9SCPvmMzIBdZFqNPXWa6dqh7WdH0cII9y+CyS8rG3nL48Bclra9HmKhVVUHyPWNH5Y7xDwAB7bfgSjkUMQ==}
    engines: {node: '>= 0.4'}

  headers-polyfill@4.0.3:
    resolution: {integrity: sha512-IScLbePpkvO846sIwOtOTDjutRMWdXdJmXdMvk6gCBHxFO8d+QKOQedyZSxFTTFYRSmlgSTDtXqqq4pcenBXLQ==}

  helmet@8.1.0:
    resolution: {integrity: sha512-jOiHyAZsmnr8LqoPGmCjYAaiuWwjAPLgY8ZX2XrmHawt99/u1y6RgrZMTeoPfpUbV96HOalYgz1qzkRbw54Pmg==}
    engines: {node: '>=18.0.0'}

  hmac-drbg@1.0.1:
    resolution: {integrity: sha512-Tti3gMqLdZfhOQY1Mzf/AanLiqh1WTiJgEj26ZuYQ9fbkLomzGchCws4FyrSd4VkpBfiNhaE1On+lOz894jvXg==}

  html-encoding-sniffer@4.0.0:
    resolution: {integrity: sha512-Y22oTqIU4uuPgEemfz7NDJz6OeKf12Lsu+QC+s3BVpda64lTiMYCyGwg5ki4vFxkMwQdeZDl2adZoqUgdFuTgQ==}
    engines: {node: '>=18'}

  html-escaper@2.0.2:
    resolution: {integrity: sha512-H2iMtd0I4Mt5eYiapRdIDjp+XzelXQ0tFE4JS7YFwFevXXMmOp9myNrUvCg0D6ws8iqkRPBfKHgbwig1SmlLfg==}

  http-errors@2.0.0:
    resolution: {integrity: sha512-FtwrG/euBzaEjYeRqOgly7G0qviiXoJWnvEH2Z1plBdXgbyjv34pHTSb9zoeHMyDy33+DWy5Wt9Wo+TURtOYSQ==}
    engines: {node: '>= 0.8'}

  http-proxy-agent@7.0.2:
    resolution: {integrity: sha512-T1gkAiYYDWYx3V5Bmyu7HcfcvL7mUrTWiM6yOfa3PIphViJ/gFPbvidQ+veqSOHci/PxBcDabeUNCzpOODJZig==}
    engines: {node: '>= 14'}

  https-proxy-agent@7.0.6:
    resolution: {integrity: sha512-vK9P5/iUfdl95AI+JVyUuIcVtd4ofvtrOr3HNtM2yxC9bnMbEdp3x01OhQNnjb8IJYi38VlTE3mBXwcfvywuSw==}
    engines: {node: '>= 14'}

  human-signals@2.1.0:
    resolution: {integrity: sha512-B4FFZ6q/T2jhhksgkbEW3HBvWIfDW85snkQgawt07S7J5QXTk6BkNV+0yAeZrM5QpMAdYlocGoljn0sJ/WQkFw==}
    engines: {node: '>=10.17.0'}

  humanize-ms@1.2.1:
    resolution: {integrity: sha512-Fl70vYtsAFb/C06PTS9dZBo7ihau+Tu/DNCk/OyHhea07S+aeMWpFFkUaXRa8fI+ScZbEI8dfSxwY7gxZ9SAVQ==}

  iconv-lite@0.6.3:
    resolution: {integrity: sha512-4fCk79wshMdzMp2rH06qWrJE4iolqLhCUH+OiuIgU++RB0+94NlDL81atO7GX55uUKueo0txHNtvEyI6D7WdMw==}
    engines: {node: '>=0.10.0'}

  ieee754@1.2.1:
    resolution: {integrity: sha512-dcyqhDvX1C46lXZcVqCpK+FtMRQVdIMN6/Df5js2zouUsqG7I6sFxitIC+7KYK29KdXOLHdu9zL4sFnoVQnqaA==}

  ignore@5.3.2:
    resolution: {integrity: sha512-hsBTNUqQTDwkWtcdYI2i06Y/nUBEsNEDJKjWdigLvegy8kDuJAS8uRlpkkcQpyEXL0Z/pjDy5HBmMjRCJ2gq+g==}
    engines: {node: '>= 4'}

  ignore@7.0.5:
    resolution: {integrity: sha512-Hs59xBNfUIunMFgWAbGX5cq6893IbWg4KnrjbYwX3tx0ztorVgTDA6B2sxf8ejHJ4wz8BqGUMYlnzNBer5NvGg==}
    engines: {node: '>= 4'}

  import-fresh@3.3.1:
    resolution: {integrity: sha512-TR3KfrTZTYLPB6jUjfx6MF9WcWrHL9su5TObK4ZkYgBdWKPOFoSoQIdEuTuR82pmtxH2spWG9h6etwfr1pLBqQ==}
    engines: {node: '>=6'}

  import-local@3.2.0:
    resolution: {integrity: sha512-2SPlun1JUPWoM6t3F0dw0FkCF/jWY8kttcY4f599GLTSjh2OCuuhdTkJQsEcZzBqbXZGKMK2OqW1oZsjtf/gQA==}
    engines: {node: '>=8'}
    hasBin: true

  imurmurhash@0.1.4:
    resolution: {integrity: sha512-JmXMZ6wuvDmLiHEml9ykzqO6lwFbof0GG4IkcGaENdCRDDmMVnny7s5HsIgHCbaq0w2MyPhDqkhTUgS2LU2PHA==}
    engines: {node: '>=0.8.19'}

  indent-string@4.0.0:
    resolution: {integrity: sha512-EdDDZu4A2OyIK7Lr/2zG+w5jmbuk1DVBnEwREQvBzspBJkCEbRa8GxU1lghYcaGJCnRWibjDXlq779X1/y5xwg==}
    engines: {node: '>=8'}

  inflight@1.0.6:
    resolution: {integrity: sha512-k92I/b08q4wvFscXCLvqfsHCrjrF7yiXsQuIVvVE7N82W3+aqpzuUdBbfhWcy/FZR3/4IgflMgKLOsvPDrGCJA==}
    deprecated: This module is not supported, and leaks memory. Do not use it. Check out lru-cache if you want a good and tested way to coalesce async requests by a key value, which is much more comprehensive and powerful.

  inherits@2.0.4:
    resolution: {integrity: sha512-k/vGaX4/Yla3WzyMCvTQOXYeIHvqOKtnqBduzTHpzpQZzAskKMhZ2K+EnBiSM9zGSoIFeMpXKxa4dYeZIQqewQ==}

  input-otp@1.4.1:
    resolution: {integrity: sha512-+yvpmKYKHi9jIGngxagY9oWiiblPB7+nEO75F2l2o4vs+6vpPZZmUl4tBNYuTCvQjhvEIbdNeJu70bhfYP2nbw==}
    peerDependencies:
      react: ^16.8 || ^17.0 || ^18.0 || ^19.0.0 || ^19.0.0-rc
      react-dom: ^16.8 || ^17.0 || ^18.0 || ^19.0.0 || ^19.0.0-rc

  internal-slot@1.1.0:
    resolution: {integrity: sha512-4gd7VpWNQNB4UKKCFFVcp1AVv+FMOgs9NKzjHKusc8jTMhd5eL1NqQqOpE0KzMds804/yHlglp3uxgluOqAPLw==}
    engines: {node: '>= 0.4'}

  internmap@2.0.3:
    resolution: {integrity: sha512-5Hh7Y1wQbvY5ooGgPbDaL5iYLAPzMTUrjMulskHLH6wnv/A+1q5rgEaiuqEjB+oxGXIVZs1FF+R/KPN3ZSQYYg==}
    engines: {node: '>=12'}

  ip-address@10.0.1:
    resolution: {integrity: sha512-NWv9YLW4PoW2B7xtzaS3NCot75m6nK7Icdv0o3lfMceJVRfSoQwqD4wEH5rLwoKJwUiZ/rfpiVBhnaF0FK4HoA==}
    engines: {node: '>= 12'}

  ipaddr.js@1.9.1:
    resolution: {integrity: sha512-0KI/607xoxSToH7GjN1FfSbLoU0+btTicjsQSWQlh/hZykN8KpmMf7uYwPW3R+akZ6R/w18ZlXSHBYXiYUPO3g==}
    engines: {node: '>= 0.10'}

  is-array-buffer@3.0.5:
    resolution: {integrity: sha512-DDfANUiiG2wC1qawP66qlTugJeL5HyzMpfr8lLK+jMQirGzNod0B12cFB/9q838Ru27sBwfw78/rdoU7RERz6A==}
    engines: {node: '>= 0.4'}

  is-arrayish@0.2.1:
    resolution: {integrity: sha512-zz06S8t0ozoDXMG+ube26zeCTNXcKIPJZJi8hBrF4idCLms4CG9QtK7qBl1boi5ODzFpjswb5JPmHCbMpjaYzg==}

  is-arrayish@0.3.2:
    resolution: {integrity: sha512-eVRqCvVlZbuw3GrM63ovNSNAeA1K16kaR/LRY/92w0zxQ5/1YzwblUX652i4Xs9RwAGjW9d9y6X88t8OaAJfWQ==}

  is-async-function@2.1.1:
    resolution: {integrity: sha512-9dgM/cZBnNvjzaMYHVoxxfPj2QXt22Ev7SuuPrs+xav0ukGB0S6d4ydZdEiM48kLx5kDV+QBPrpVnFyefL8kkQ==}
    engines: {node: '>= 0.4'}

  is-bigint@1.1.0:
    resolution: {integrity: sha512-n4ZT37wG78iz03xPRKJrHTdZbe3IicyucEtdRsV5yglwc3GyUfbAfpSeD0FJ41NbUNSt5wbhqfp1fS+BgnvDFQ==}
    engines: {node: '>= 0.4'}

  is-binary-path@2.1.0:
    resolution: {integrity: sha512-ZMERYes6pDydyuGidse7OsHxtbI7WVeUEozgR/g7rd0xUimYNlvZRE/K2MgZTjWy725IfelLeVcEM97mmtRGXw==}
    engines: {node: '>=8'}

  is-boolean-object@1.2.2:
    resolution: {integrity: sha512-wa56o2/ElJMYqjCjGkXri7it5FbebW5usLw/nPmCMs5DeZ7eziSYZhSmPRn0txqeW4LnAmQQU7FgqLpsEFKM4A==}
    engines: {node: '>= 0.4'}

  is-bun-module@2.0.0:
    resolution: {integrity: sha512-gNCGbnnnnFAUGKeZ9PdbyeGYJqewpmc2aKHUEMO5nQPWU9lOmv7jcmQIv+qHD8fXW6W7qfuCwX4rY9LNRjXrkQ==}

  is-callable@1.2.7:
    resolution: {integrity: sha512-1BC0BVFhS/p0qtw6enp8e+8OD0UrK0oFLztSjNzhcKA3WDuJxxAPXzPuPtKkjEY9UUoEWlX/8fgKeu2S8i9JTA==}
    engines: {node: '>= 0.4'}

  is-core-module@2.16.1:
    resolution: {integrity: sha512-UfoeMA6fIJ8wTYFEUjelnaGI67v6+N7qXJEvQuIGa99l4xsCruSYOVSQ0uPANn4dAzm8lkYPaKLrrijLq7x23w==}
    engines: {node: '>= 0.4'}

  is-data-view@1.0.2:
    resolution: {integrity: sha512-RKtWF8pGmS87i2D6gqQu/l7EYRlVdfzemCJN/P3UOs//x1QE7mfhvzHIApBTRf7axvT6DMGwSwBXYCT0nfB9xw==}
    engines: {node: '>= 0.4'}

  is-date-object@1.1.0:
    resolution: {integrity: sha512-PwwhEakHVKTdRNVOw+/Gyh0+MzlCl4R6qKvkhuvLtPMggI1WAHt9sOwZxQLSGpUaDnrdyDsomoRgNnCfKNSXXg==}
    engines: {node: '>= 0.4'}

  is-extglob@2.1.1:
    resolution: {integrity: sha512-SbKbANkN603Vi4jEZv49LeVJMn4yGwsbzZworEoyEiutsN3nJYdbO36zfhGJ6QEDpOZIFkDtnq5JRxmvl3jsoQ==}
    engines: {node: '>=0.10.0'}

  is-finalizationregistry@1.1.1:
    resolution: {integrity: sha512-1pC6N8qWJbWoPtEjgcL2xyhQOP491EQjeUo3qTKcmV8YSDDJrOepfG8pcC7h/QgnQHYSv0mJ3Z/ZWxmatVrysg==}
    engines: {node: '>= 0.4'}

  is-fullwidth-code-point@3.0.0:
    resolution: {integrity: sha512-zymm5+u+sCsSWyD9qNaejV3DFvhCKclKdizYaJUuHA83RLjb7nSuGnddCHGv0hk+KY7BMAlsWeK4Ueg6EV6XQg==}
    engines: {node: '>=8'}

  is-generator-fn@2.1.0:
    resolution: {integrity: sha512-cTIB4yPYL/Grw0EaSzASzg6bBy9gqCofvWN8okThAYIxKJZC+udlRAmGbM0XLeniEJSs8uEgHPGuHSe1XsOLSQ==}
    engines: {node: '>=6'}

  is-generator-function@1.1.0:
    resolution: {integrity: sha512-nPUB5km40q9e8UfN/Zc24eLlzdSf9OfKByBw9CIdw4H1giPMeA0OIJvbchsCu4npfI2QcMVBsGEBHKZ7wLTWmQ==}
    engines: {node: '>= 0.4'}

  is-glob@4.0.3:
    resolution: {integrity: sha512-xelSayHH36ZgE7ZWhli7pW34hNbNl8Ojv5KVmkJD4hBdD3th8Tfk9vYasLM+mXWOZhFkgZfxhLSnrwRr4elSSg==}
    engines: {node: '>=0.10.0'}

  is-map@2.0.3:
    resolution: {integrity: sha512-1Qed0/Hr2m+YqxnM09CjA2d/i6YZNfF6R2oRAOj36eUdS6qIV/huPJNSEpKbupewFs+ZsJlxsjjPbc0/afW6Lw==}
    engines: {node: '>= 0.4'}

  is-negative-zero@2.0.3:
    resolution: {integrity: sha512-5KoIu2Ngpyek75jXodFvnafB6DJgr3u8uuK0LEZJjrU19DrMD3EVERaR8sjz8CCGgpZvxPl9SuE1GMVPFHx1mw==}
    engines: {node: '>= 0.4'}

  is-node-process@1.2.0:
    resolution: {integrity: sha512-Vg4o6/fqPxIjtxgUH5QLJhwZ7gW5diGCVlXpuUfELC62CuxM1iHcRe51f2W1FDy04Ai4KJkagKjx3XaqyfRKXw==}

  is-number-object@1.1.1:
    resolution: {integrity: sha512-lZhclumE1G6VYD8VHe35wFaIif+CTy5SJIi5+3y4psDgWu4wPDoBhF8NxUOinEc7pHgiTsT6MaBb92rKhhD+Xw==}
    engines: {node: '>= 0.4'}

  is-number@7.0.0:
    resolution: {integrity: sha512-41Cifkg6e8TylSpdtTpeLVMqvSBEVzTttHvERD741+pnZ8ANv0004MRL43QKPDlK9cGvNp6NZWZUBlbGXYxxng==}
    engines: {node: '>=0.12.0'}

  is-potential-custom-element-name@1.0.1:
    resolution: {integrity: sha512-bCYeRA2rVibKZd+s2625gGnGF/t7DSqDs4dP7CrLA1m7jKWz6pps0LpYLJN8Q64HtmPKJ1hrN3nzPNKFEKOUiQ==}

  is-promise@4.0.0:
    resolution: {integrity: sha512-hvpoI6korhJMnej285dSg6nu1+e6uxs7zG3BYAm5byqDsgJNWwxzM6z6iZiAgQR4TJ30JmBTOwqZUw3WlyH3AQ==}

  is-regex@1.2.1:
    resolution: {integrity: sha512-MjYsKHO5O7mCsmRGxWcLWheFqN9DJ/2TmngvjKXihe6efViPqc274+Fx/4fYj/r03+ESvBdTXK0V6tA3rgez1g==}
    engines: {node: '>= 0.4'}

  is-set@2.0.3:
    resolution: {integrity: sha512-iPAjerrse27/ygGLxw+EBR9agv9Y6uLeYVJMu+QNCoouJ1/1ri0mGrcWpfCqFZuzzx3WjtwxG098X+n4OuRkPg==}
    engines: {node: '>= 0.4'}

  is-shared-array-buffer@1.0.4:
    resolution: {integrity: sha512-ISWac8drv4ZGfwKl5slpHG9OwPNty4jOWPRIhBpxOoD+hqITiwuipOQ2bNthAzwA3B4fIjO4Nln74N0S9byq8A==}
    engines: {node: '>= 0.4'}

  is-stream@2.0.1:
    resolution: {integrity: sha512-hFoiJiTl63nn+kstHGBtewWSKnQLpyb155KHheA1l39uvtO9nWIop1p3udqPcUd/xbF1VLMO4n7OI6p7RbngDg==}
    engines: {node: '>=8'}

  is-string@1.1.1:
    resolution: {integrity: sha512-BtEeSsoaQjlSPBemMQIrY1MY0uM6vnS1g5fmufYOtnxLGUZM2178PKbhsk7Ffv58IX+ZtcvoGwccYsh0PglkAA==}
    engines: {node: '>= 0.4'}

  is-symbol@1.1.1:
    resolution: {integrity: sha512-9gGx6GTtCQM73BgmHQXfDmLtfjjTUDSyoxTCbp5WtoixAhfgsDirWIcVQ/IHpvI5Vgd5i/J5F7B9cN/WlVbC/w==}
    engines: {node: '>= 0.4'}

  is-typed-array@1.1.15:
    resolution: {integrity: sha512-p3EcsicXjit7SaskXHs1hA91QxgTw46Fv6EFKKGS5DRFLD8yKnohjF3hxoju94b/OcMZoQukzpPpBE9uLVKzgQ==}
    engines: {node: '>= 0.4'}

  is-typedarray@1.0.0:
    resolution: {integrity: sha512-cyA56iCMHAh5CdzjJIa4aohJyeO1YbwLi3Jc35MmRU6poroFjIGZzUzupGiRPOjgHg9TLu43xbpwXk523fMxKA==}

  is-weakmap@2.0.2:
    resolution: {integrity: sha512-K5pXYOm9wqY1RgjpL3YTkF39tni1XajUIkawTLUo9EZEVUFga5gSQJF8nNS7ZwJQ02y+1YCNYcMh+HIf1ZqE+w==}
    engines: {node: '>= 0.4'}

  is-weakref@1.1.1:
    resolution: {integrity: sha512-6i9mGWSlqzNMEqpCp93KwRS1uUOodk2OJ6b+sq7ZPDSy2WuI5NFIxp/254TytR8ftefexkWn5xNiHUNpPOfSew==}
    engines: {node: '>= 0.4'}

  is-weakset@2.0.4:
    resolution: {integrity: sha512-mfcwb6IzQyOKTs84CQMrOwW4gQcaTOAWJ0zzJCl2WSPDrWk/OzDaImWFH3djXhb24g4eudZfLRozAvPGw4d9hQ==}
    engines: {node: '>= 0.4'}

  isarray@2.0.5:
    resolution: {integrity: sha512-xHjhDr3cNBK0BzdUJSPXZntQUx/mwMS5Rw4A7lPJ90XGAO6ISP/ePDNuo0vhqOZU+UD5JoodwCAAoZQd3FeAKw==}

  isexe@2.0.0:
    resolution: {integrity: sha512-RHxMLp9lnKHGHRng9QFhRCMbYAcVpn69smSGcq3f36xjgVVWThj4qqLbTLlq7Ssj8B+fIQ1EuCEGI2lKsyQeIw==}

  isomorphic-ws@4.0.1:
    resolution: {integrity: sha512-BhBvN2MBpWTaSHdWRb/bwdZJ1WaehQ2L1KngkCkfLUGF0mAWAT1sQUQacEmQ0jXkFw/czDXPNQSL5u2/Krsz1w==}
    peerDependencies:
      ws: '*'

  istanbul-lib-coverage@3.2.2:
    resolution: {integrity: sha512-O8dpsF+r0WV/8MNRKfnmrtCWhuKjxrq2w+jpzBL5UZKTi2LeVWnWOmWRxFlesJONmc+wLAGvKQZEOanko0LFTg==}
    engines: {node: '>=8'}

  istanbul-lib-instrument@6.0.3:
    resolution: {integrity: sha512-Vtgk7L/R2JHyyGW07spoFlB8/lpjiOLTjMdms6AFMraYt3BaJauod/NGrfnVG/y4Ix1JEuMRPDPEj2ua+zz1/Q==}
    engines: {node: '>=10'}

  istanbul-lib-report@3.0.1:
    resolution: {integrity: sha512-GCfE1mtsHGOELCU8e/Z7YWzpmybrx/+dSTfLrvY8qRmaY6zXTKWn6WQIjaAFw069icm6GVMNkgu0NzI4iPZUNw==}
    engines: {node: '>=10'}

  istanbul-lib-source-maps@5.0.6:
    resolution: {integrity: sha512-yg2d+Em4KizZC5niWhQaIomgf5WlL4vOOjZ5xGCmF8SnPE/mDWWXgvRExdcpCgh9lLRRa1/fSYp2ymmbJ1pI+A==}
    engines: {node: '>=10'}

  istanbul-reports@3.1.7:
    resolution: {integrity: sha512-BewmUXImeuRk2YY0PVbxgKAysvhRPUQE0h5QRM++nVWyubKGV0l8qQ5op8+B2DOmwSe63Jivj0BjkPQVf8fP5g==}
    engines: {node: '>=8'}

  iterator.prototype@1.1.5:
    resolution: {integrity: sha512-H0dkQoCa3b2VEeKQBOxFph+JAbcrQdE7KC0UkqwpLmv2EC4P41QXP+rqo9wYodACiG5/WM5s9oDApTU8utwj9g==}
    engines: {node: '>= 0.4'}

  jackspeak@3.4.3:
    resolution: {integrity: sha512-OGlZQpz2yfahA/Rd1Y8Cd9SIEsqvXkLVoSw/cgwhnhFMDbsQFeZYoJJ7bIZBS9BcamUW96asq/npPWugM+RQBw==}

  jake@10.9.2:
    resolution: {integrity: sha512-2P4SQ0HrLQ+fw6llpLnOaGAvN2Zu6778SJMrCUwns4fOoG9ayrTiZk3VV8sCPkVZF8ab0zksVpS8FDY5pRCNBA==}
    engines: {node: '>=10'}
    hasBin: true

  jayson@4.2.0:
    resolution: {integrity: sha512-VfJ9t1YLwacIubLhONk0KFeosUBwstRWQ0IRT1KDjEjnVnSOVHC3uwugyV7L0c7R9lpVyrUGT2XWiBA1UTtpyg==}
    engines: {node: '>=8'}
    hasBin: true

  jest-changed-files@30.0.5:
    resolution: {integrity: sha512-bGl2Ntdx0eAwXuGpdLdVYVr5YQHnSZlQ0y9HVDu565lCUAe9sj6JOtBbMmBBikGIegne9piDDIOeiLVoqTkz4A==}
    engines: {node: ^18.14.0 || ^20.0.0 || ^22.0.0 || >=24.0.0}

  jest-circus@30.0.5:
    resolution: {integrity: sha512-h/sjXEs4GS+NFFfqBDYT7y5Msfxh04EwWLhQi0F8kuWpe+J/7tICSlswU8qvBqumR3kFgHbfu7vU6qruWWBPug==}
    engines: {node: ^18.14.0 || ^20.0.0 || ^22.0.0 || >=24.0.0}

  jest-cli@30.0.5:
    resolution: {integrity: sha512-Sa45PGMkBZzF94HMrlX4kUyPOwUpdZasaliKN3mifvDmkhLYqLLg8HQTzn6gq7vJGahFYMQjXgyJWfYImKZzOw==}
    engines: {node: ^18.14.0 || ^20.0.0 || ^22.0.0 || >=24.0.0}
    hasBin: true
    peerDependencies:
      node-notifier: ^8.0.1 || ^9.0.0 || ^10.0.0
    peerDependenciesMeta:
      node-notifier:
        optional: true

  jest-config@30.0.5:
    resolution: {integrity: sha512-aIVh+JNOOpzUgzUnPn5FLtyVnqc3TQHVMupYtyeURSb//iLColiMIR8TxCIDKyx9ZgjKnXGucuW68hCxgbrwmA==}
    engines: {node: ^18.14.0 || ^20.0.0 || ^22.0.0 || >=24.0.0}
    peerDependencies:
      '@types/node': '*'
      esbuild-register: '>=3.4.0'
      ts-node: '>=9.0.0'
    peerDependenciesMeta:
      '@types/node':
        optional: true
      esbuild-register:
        optional: true
      ts-node:
        optional: true

  jest-diff@30.0.5:
    resolution: {integrity: sha512-1UIqE9PoEKaHcIKvq2vbibrCog4Y8G0zmOxgQUVEiTqwR5hJVMCoDsN1vFvI5JvwD37hjueZ1C4l2FyGnfpE0A==}
    engines: {node: ^18.14.0 || ^20.0.0 || ^22.0.0 || >=24.0.0}

  jest-docblock@30.0.1:
    resolution: {integrity: sha512-/vF78qn3DYphAaIc3jy4gA7XSAz167n9Bm/wn/1XhTLW7tTBIzXtCJpb/vcmc73NIIeeohCbdL94JasyXUZsGA==}
    engines: {node: ^18.14.0 || ^20.0.0 || ^22.0.0 || >=24.0.0}

  jest-each@30.0.5:
    resolution: {integrity: sha512-dKjRsx1uZ96TVyejD3/aAWcNKy6ajMaN531CwWIsrazIqIoXI9TnnpPlkrEYku/8rkS3dh2rbH+kMOyiEIv0xQ==}
    engines: {node: ^18.14.0 || ^20.0.0 || ^22.0.0 || >=24.0.0}

  jest-environment-jsdom@30.0.5:
    resolution: {integrity: sha512-BmnDEoAH+jEjkPrvE9DTKS2r3jYSJWlN/r46h0/DBUxKrkgt2jAZ5Nj4wXLAcV1KWkRpcFqA5zri9SWzJZ1cCg==}
    engines: {node: ^18.14.0 || ^20.0.0 || ^22.0.0 || >=24.0.0}
    peerDependencies:
      canvas: ^3.0.0
    peerDependenciesMeta:
      canvas:
        optional: true

  jest-environment-node@30.0.5:
    resolution: {integrity: sha512-ppYizXdLMSvciGsRsMEnv/5EFpvOdXBaXRBzFUDPWrsfmog4kYrOGWXarLllz6AXan6ZAA/kYokgDWuos1IKDA==}
    engines: {node: ^18.14.0 || ^20.0.0 || ^22.0.0 || >=24.0.0}

  jest-haste-map@30.0.5:
    resolution: {integrity: sha512-dkmlWNlsTSR0nH3nRfW5BKbqHefLZv0/6LCccG0xFCTWcJu8TuEwG+5Cm75iBfjVoockmO6J35o5gxtFSn5xeg==}
    engines: {node: ^18.14.0 || ^20.0.0 || ^22.0.0 || >=24.0.0}

  jest-leak-detector@30.0.5:
    resolution: {integrity: sha512-3Uxr5uP8jmHMcsOtYMRB/zf1gXN3yUIc+iPorhNETG54gErFIiUhLvyY/OggYpSMOEYqsmRxmuU4ZOoX5jpRFg==}
    engines: {node: ^18.14.0 || ^20.0.0 || ^22.0.0 || >=24.0.0}

  jest-matcher-utils@30.0.5:
    resolution: {integrity: sha512-uQgGWt7GOrRLP1P7IwNWwK1WAQbq+m//ZY0yXygyfWp0rJlksMSLQAA4wYQC3b6wl3zfnchyTx+k3HZ5aPtCbQ==}
    engines: {node: ^18.14.0 || ^20.0.0 || ^22.0.0 || >=24.0.0}

  jest-message-util@30.0.5:
    resolution: {integrity: sha512-NAiDOhsK3V7RU0Aa/HnrQo+E4JlbarbmI3q6Pi4KcxicdtjV82gcIUrejOtczChtVQR4kddu1E1EJlW6EN9IyA==}
    engines: {node: ^18.14.0 || ^20.0.0 || ^22.0.0 || >=24.0.0}

  jest-mock@30.0.5:
    resolution: {integrity: sha512-Od7TyasAAQX/6S+QCbN6vZoWOMwlTtzzGuxJku1GhGanAjz9y+QsQkpScDmETvdc9aSXyJ/Op4rhpMYBWW91wQ==}
    engines: {node: ^18.14.0 || ^20.0.0 || ^22.0.0 || >=24.0.0}

  jest-pnp-resolver@1.2.3:
    resolution: {integrity: sha512-+3NpwQEnRoIBtx4fyhblQDPgJI0H1IEIkX7ShLUjPGA7TtUTvI1oiKi3SR4oBR0hQhQR80l4WAe5RrXBwWMA8w==}
    engines: {node: '>=6'}
    peerDependencies:
      jest-resolve: '*'
    peerDependenciesMeta:
      jest-resolve:
        optional: true

  jest-regex-util@30.0.1:
    resolution: {integrity: sha512-jHEQgBXAgc+Gh4g0p3bCevgRCVRkB4VB70zhoAE48gxeSr1hfUOsM/C2WoJgVL7Eyg//hudYENbm3Ne+/dRVVA==}
    engines: {node: ^18.14.0 || ^20.0.0 || ^22.0.0 || >=24.0.0}

  jest-resolve-dependencies@30.0.5:
    resolution: {integrity: sha512-/xMvBR4MpwkrHW4ikZIWRttBBRZgWK4d6xt3xW1iRDSKt4tXzYkMkyPfBnSCgv96cpkrctfXs6gexeqMYqdEpw==}
    engines: {node: ^18.14.0 || ^20.0.0 || ^22.0.0 || >=24.0.0}

  jest-resolve@30.0.5:
    resolution: {integrity: sha512-d+DjBQ1tIhdz91B79mywH5yYu76bZuE96sSbxj8MkjWVx5WNdt1deEFRONVL4UkKLSrAbMkdhb24XN691yDRHg==}
    engines: {node: ^18.14.0 || ^20.0.0 || ^22.0.0 || >=24.0.0}

  jest-runner@30.0.5:
    resolution: {integrity: sha512-JcCOucZmgp+YuGgLAXHNy7ualBx4wYSgJVWrYMRBnb79j9PD0Jxh0EHvR5Cx/r0Ce+ZBC4hCdz2AzFFLl9hCiw==}
    engines: {node: ^18.14.0 || ^20.0.0 || ^22.0.0 || >=24.0.0}

  jest-runtime@30.0.5:
    resolution: {integrity: sha512-7oySNDkqpe4xpX5PPiJTe5vEa+Ak/NnNz2bGYZrA1ftG3RL3EFlHaUkA1Cjx+R8IhK0Vg43RML5mJedGTPNz3A==}
    engines: {node: ^18.14.0 || ^20.0.0 || ^22.0.0 || >=24.0.0}

  jest-snapshot@30.0.5:
    resolution: {integrity: sha512-T00dWU/Ek3LqTp4+DcW6PraVxjk28WY5Ua/s+3zUKSERZSNyxTqhDXCWKG5p2HAJ+crVQ3WJ2P9YVHpj1tkW+g==}
    engines: {node: ^18.14.0 || ^20.0.0 || ^22.0.0 || >=24.0.0}

  jest-util@30.0.5:
    resolution: {integrity: sha512-pvyPWssDZR0FlfMxCBoc0tvM8iUEskaRFALUtGQYzVEAqisAztmy+R8LnU14KT4XA0H/a5HMVTXat1jLne010g==}
    engines: {node: ^18.14.0 || ^20.0.0 || ^22.0.0 || >=24.0.0}

  jest-validate@30.0.5:
    resolution: {integrity: sha512-ouTm6VFHaS2boyl+k4u+Qip4TSH7Uld5tyD8psQ8abGgt2uYYB8VwVfAHWHjHc0NWmGGbwO5h0sCPOGHHevefw==}
    engines: {node: ^18.14.0 || ^20.0.0 || ^22.0.0 || >=24.0.0}

  jest-watcher@30.0.5:
    resolution: {integrity: sha512-z9slj/0vOwBDBjN3L4z4ZYaA+pG56d6p3kTUhFRYGvXbXMWhXmb/FIxREZCD06DYUwDKKnj2T80+Pb71CQ0KEg==}
    engines: {node: ^18.14.0 || ^20.0.0 || ^22.0.0 || >=24.0.0}

  jest-worker@30.0.5:
    resolution: {integrity: sha512-ojRXsWzEP16NdUuBw/4H/zkZdHOa7MMYCk4E430l+8fELeLg/mqmMlRhjL7UNZvQrDmnovWZV4DxX03fZF48fQ==}
    engines: {node: ^18.14.0 || ^20.0.0 || ^22.0.0 || >=24.0.0}

  jest@30.0.5:
    resolution: {integrity: sha512-y2mfcJywuTUkvLm2Lp1/pFX8kTgMO5yyQGq/Sk/n2mN7XWYp4JsCZ/QXW34M8YScgk8bPZlREH04f6blPnoHnQ==}
    engines: {node: ^18.14.0 || ^20.0.0 || ^22.0.0 || >=24.0.0}
    hasBin: true
    peerDependencies:
      node-notifier: ^8.0.1 || ^9.0.0 || ^10.0.0
    peerDependenciesMeta:
      node-notifier:
        optional: true

  jiti@1.21.7:
    resolution: {integrity: sha512-/imKNG4EbWNrVjoNC/1H5/9GFy+tqjGBHCaSsN+P2RnPqjsLmv6UD3Ej+Kj8nBWaRAwyk7kK5ZUc+OEatnTR3A==}
    hasBin: true

  js-sha3@0.8.0:
    resolution: {integrity: sha512-gF1cRrHhIzNfToc802P800N8PpXS+evLLXfsVpowqmAFR9uwbi89WvXg2QspOmXL8QL86J4T1EpFu+yUkwJY3Q==}

  js-tokens@4.0.0:
    resolution: {integrity: sha512-RdJUflcE3cUzKiMqQgsCu06FPu9UdIJO0beYbPhHN4k6apgJtifcoCtT9bcxOpYBtpD2kCM6Sbzg4CausW/PKQ==}

  js-yaml@3.14.1:
    resolution: {integrity: sha512-okMH7OXXJ7YrN9Ok3/SXrnu4iX9yOk+25nqX4imS2npuvTYDmo/QEZoqwZkYaIDk3jVvBOTOIEgEhaLOynBS9g==}
    hasBin: true

  js-yaml@4.1.0:
    resolution: {integrity: sha512-wpxZs9NoxZaJESJGIZTyDEaYpl0FKSA+FB9aJiyemKhMwkxQg63h4T1KJgUGHpTqPDNRcmmYLugrRjJlBtWvRA==}
    hasBin: true

  jsdom@26.1.0:
    resolution: {integrity: sha512-Cvc9WUhxSMEo4McES3P7oK3QaXldCfNWp7pl2NNeiIFlCoLr3kfq9kb1fxftiwk1FLV7CvpvDfonxtzUDeSOPg==}
    engines: {node: '>=18'}
    peerDependencies:
      canvas: ^3.0.0
    peerDependenciesMeta:
      canvas:
        optional: true

  jsesc@3.1.0:
    resolution: {integrity: sha512-/sM3dO2FOzXjKQhJuo0Q173wf2KOo8t4I8vHy6lF9poUp7bKT0/NHE8fPX23PwfhnykfqnC2xRxOnVw5XuGIaA==}
    engines: {node: '>=6'}
    hasBin: true

  json-buffer@3.0.1:
    resolution: {integrity: sha512-4bV5BfR2mqfQTJm+V5tPPdf+ZpuhiIvTuAB5g8kcrXOZpTT/QwwVRWBywX1ozr6lEuPdbHxwaJlm9G6mI2sfSQ==}

  json-parse-even-better-errors@2.3.1:
    resolution: {integrity: sha512-xyFwyhro/JEof6Ghe2iz2NcXoj2sloNsWr/XsERDK/oiPCfaNhl5ONfp+jQdAZRQQ0IJWNzH9zIZF7li91kh2w==}

  json-schema-traverse@0.4.1:
    resolution: {integrity: sha512-xbbCH5dCYU5T8LcEhhuh7HJ88HXuW3qsI3Y0zOZFKfZEHcpWiHU/Jxzk629Brsab/mMiHQti9wMP+845RPe3Vg==}

  json-stable-stringify-without-jsonify@1.0.1:
    resolution: {integrity: sha512-Bdboy+l7tA3OGW6FjyFHWkP5LuByj1Tk33Ljyq0axyzdk9//JSi2u3fP1QSmd1KNwq6VOKYGlAu87CisVir6Pw==}

  json-stringify-safe@5.0.1:
    resolution: {integrity: sha512-ZClg6AaYvamvYEE82d3Iyd3vSSIjQ+odgjaTzRuO3s7toCdFKczob2i0zCh7JE8kWn17yvAWhUVxvqGwUalsRA==}

  json5@1.0.2:
    resolution: {integrity: sha512-g1MWMLBiz8FKi1e4w0UyVL3w+iJceWAFBAaBnnGKOpNa5f8TLktkbre1+s6oICydWAm+HRUGTmI+//xv2hvXYA==}
    hasBin: true

  json5@2.2.3:
    resolution: {integrity: sha512-XmOWe7eyHYH14cLdVPoyg+GOH3rYX++KpzrylJwSW98t3Nk+U8XOl8FWKOgwtzdb8lXGf6zYwDUzeHMWfxasyg==}
    engines: {node: '>=6'}
    hasBin: true

  jsx-ast-utils@3.3.5:
    resolution: {integrity: sha512-ZZow9HBI5O6EPgSJLUb8n2NKgmVWTwCvHGwFuJlMjvLFqlGG6pjirPhtdsseaLZjSibD8eegzmYpUZwoIlj2cQ==}
    engines: {node: '>=4.0'}

  keyv@4.5.4:
    resolution: {integrity: sha512-oxVHkHR/EJf2CNXnWxRLW6mg7JyCCUcG0DtEGmL2ctUo1PNTin1PUil+r/+4r5MpVgC/fn1kjsx7mjSujKqIpw==}

  language-subtag-registry@0.3.23:
    resolution: {integrity: sha512-0K65Lea881pHotoGEa5gDlMxt3pctLi2RplBb7Ezh4rRdLEOtgi7n4EwK9lamnUCkKBqaeKRVebTq6BAxSkpXQ==}

  language-tags@1.0.9:
    resolution: {integrity: sha512-MbjN408fEndfiQXbFQ1vnd+1NoLDsnQW41410oQBXiyXDMYH5z505juWa4KUE1LqxRC7DgOgZDbKLxHIwm27hA==}
    engines: {node: '>=0.10'}

  leven@3.1.0:
    resolution: {integrity: sha512-qsda+H8jTaUaN/x5vzW2rzc+8Rw4TAQ/4KjB46IwK5VH+IlVeeeje/EoZRpiXvIqjFgK84QffqPztGI3VBLG1A==}
    engines: {node: '>=6'}

  levn@0.4.1:
    resolution: {integrity: sha512-+bT2uH4E5LGE7h/n3evcS/sQlJXCpIp6ym8OWJ5eV6+67Dsql/LaaT7qJBAt2rzfoa/5QBGBhxDix1dMt2kQKQ==}
    engines: {node: '>= 0.8.0'}

  lilconfig@3.1.3:
    resolution: {integrity: sha512-/vlFKAoH5Cgt3Ie+JLhRbwOsCQePABiU3tJ1egGvyQ+33R/vcwM2Zl2QR/LzjsBeItPt3oSVXapn+m4nQDvpzw==}
    engines: {node: '>=14'}

  lines-and-columns@1.2.4:
    resolution: {integrity: sha512-7ylylesZQ/PV29jhEDl3Ufjo6ZX7gCqJr5F7PKrqc93v7fzSymt1BpwEU8nAUXs8qzzvqhbjhK5QZg6Mt/HkBg==}

  locate-path@5.0.0:
    resolution: {integrity: sha512-t7hw9pI+WvuwNJXwk5zVHpyhIqzg2qTlklJOf0mVxGSbe3Fp2VieZcduNYjaLDoy6p9uGpQEGWG87WpMKlNq8g==}
    engines: {node: '>=8'}

  locate-path@6.0.0:
    resolution: {integrity: sha512-iPZK6eYjbxRu3uB4/WZ3EsEIMJFMqAoopl3R+zuq0UjcAm/MO6KCweDgPfP3elTztoKP3KtnVHxTn2NHBSDVUw==}
    engines: {node: '>=10'}

  lodash.memoize@4.1.2:
    resolution: {integrity: sha512-t7j+NzmgnQzTAYXcsHYLgimltOV1MXHtlOWf6GjL9Kj8GK5FInw5JotxvbOs+IvV1/Dzo04/fCGfLVs7aXb4Ag==}

  lodash.merge@4.6.2:
    resolution: {integrity: sha512-0KpjqXRVvrYyCsX1swR/XTK0va6VQkQM6MNo7PqW77ByjAhoARA8EfrP1N4+KlKj8YS0ZUCtRT/YUuhyYDujIQ==}

  lodash@4.17.21:
    resolution: {integrity: sha512-v2kDEe57lecTulaDIuNTPy3Ry4gLGJ6Z1O3vE1krgXZNrsQ+LFTGHVxVjcXPs17LhbZVGedAJv8XZ1tvj5FvSg==}

  loose-envify@1.4.0:
    resolution: {integrity: sha512-lyuxPGr/Wfhrlem2CL/UcnUc1zcqKAImBDzukY7Y5F/yQiNdko6+fRLevlw1HgMySw7f611UIY408EtxRSoK3Q==}
    hasBin: true

  lru-cache@10.4.3:
    resolution: {integrity: sha512-JNAzZcXrCt42VGLuYz0zfAzDfAvJWW6AfYlDBQyDV5DClI2m5sAmK+OIO7s59XfsRsWHp02jAJrRadPRGTt6SQ==}

  lru-cache@5.1.1:
    resolution: {integrity: sha512-KpNARQA3Iwv+jTA0utUVVbrh+Jlrr1Fv0e56GGzAFOXN7dk/FviaDW8LHmK52DlcH4WP2n6gI8vN1aesBFgo9w==}

  lucide-react@0.454.0:
    resolution: {integrity: sha512-hw7zMDwykCLnEzgncEEjHeA6+45aeEzRYuKHuyRSOPkhko+J3ySGjGIzu+mmMfDFG1vazHepMaYFYHbTFAZAAQ==}
    peerDependencies:
      react: ^16.5.1 || ^17.0.0 || ^18.0.0 || ^19.0.0-rc

  lz-string@1.5.0:
    resolution: {integrity: sha512-h5bgJWpxJNswbU7qCrV0tIKQCaS3blPDrqKWx+QxzuzL1zGUzij9XCWLrSLsJPu5t+eWA/ycetzYAO5IOMcWAQ==}
    hasBin: true

  make-dir@4.0.0:
    resolution: {integrity: sha512-hXdUTZYIVOt1Ex//jAQi+wTZZpUpwBj/0QsOzqegb3rGMMeJiSEu5xLHnYfBrRV4RH2+OCSOO95Is/7x1WJ4bw==}
    engines: {node: '>=10'}

  make-error@1.3.6:
    resolution: {integrity: sha512-s8UhlNe7vPKomQhC1qFelMokr/Sc3AgNbso3n74mVPA5LTZwkB9NlXf4XPamLxJE8h0gh73rM94xvwRT2CVInw==}

  makeerror@1.0.12:
    resolution: {integrity: sha512-JmqCvUhmt43madlpFzG4BQzG2Z3m6tvQDNKdClZnO3VbIudJYmxsT0FNJMeiB2+JTSlTQTSbU8QdesVmwJcmLg==}

  math-intrinsics@1.1.0:
    resolution: {integrity: sha512-/IXtbwEk5HTPyEwyKX6hGkYXxM9nbj64B+ilVJnC/R6B0pH5G4V3b0pVbL7DBj4tkhBAppbQUlf6F6Xl9LHu1g==}
    engines: {node: '>= 0.4'}

  md5.js@1.3.5:
    resolution: {integrity: sha512-xitP+WxNPcTTOgnTJcrhM0xvdPepipPSf3I8EIpGKeFLjt3PlJLIDG3u8EX53ZIubkb+5U2+3rELYpEhHhzdkg==}

  media-typer@1.1.0:
    resolution: {integrity: sha512-aisnrDP4GNe06UcKFnV5bfMNPBUw4jsLGaWwWfnH3v02GnBuXX2MCVn5RbrWo0j3pczUilYblq7fQ7Nw2t5XKw==}
    engines: {node: '>= 0.8'}

  merge-descriptors@2.0.0:
    resolution: {integrity: sha512-Snk314V5ayFLhp3fkUREub6WtjBfPdCPY1Ln8/8munuLuiYhsABgBVWsozAG+MWMbVEvcdcpbi9R7ww22l9Q3g==}
    engines: {node: '>=18'}

  merge-stream@2.0.0:
    resolution: {integrity: sha512-abv/qOcuPfk3URPfDzmZU1LKmuw8kT+0nIHvKrKgFrwifol/doWcdA4ZqsWQ8ENrFKkd67Mfpo/LovbIUsbt3w==}

  merge2@1.4.1:
    resolution: {integrity: sha512-8q7VEgMJW4J8tcfVPy8g09NcQwZdbwFEqhe/WZkoIzjn/3TGDwtOCYtXGxA3O8tPzpczCCDgv+P2P5y00ZJOOg==}
    engines: {node: '>= 8'}

  micromatch@4.0.8:
    resolution: {integrity: sha512-PXwfBhYu0hBCPw8Dn0E+WDYb7af3dSLVWKi3HGv84IdF4TyFoC0ysxFd0Goxw7nSv4T/PzEJQxsYsEiFCKo2BA==}
    engines: {node: '>=8.6'}

  mime-db@1.52.0:
    resolution: {integrity: sha512-sPU4uV7dYlvtWJxwwxHD0PuihVNiE7TyAbQ5SWxDCB9mUYvOgroQOwYQQOKPJ8CIbE+1ETVlOoK1UC2nU3gYvg==}
    engines: {node: '>= 0.6'}

  mime-db@1.54.0:
    resolution: {integrity: sha512-aU5EJuIN2WDemCcAp2vFBfp/m4EAhWJnUNSSw0ixs7/kXbd6Pg64EmwJkNdFhB8aWt1sH2CTXrLxo/iAGV3oPQ==}
    engines: {node: '>= 0.6'}

  mime-types@2.1.35:
    resolution: {integrity: sha512-ZDY+bPm5zTTF+YpCrAU9nK0UgICYPT0QtT1NZWFv4s++TNkcgVaT0g6+4R2uI4MjQjzysHB1zxuWL50hzaeXiw==}
    engines: {node: '>= 0.6'}

  mime-types@3.0.1:
    resolution: {integrity: sha512-xRc4oEhT6eaBpU1XF7AjpOFD+xQmXNB5OVKwp4tqCuBpHLS/ZbBDrc07mYTDqVMg6PfxUjjNp85O6Cd2Z/5HWA==}
    engines: {node: '>= 0.6'}

  mimic-fn@2.1.0:
    resolution: {integrity: sha512-OqbOk5oEQeAZ8WXWydlu9HJjz9WVdEIvamMCcXmuqUYjTknH/sqsWvhQ3vgwKFRR1HpjvNBKQ37nbJgYzGqGcg==}
    engines: {node: '>=6'}

  min-indent@1.0.1:
    resolution: {integrity: sha512-I9jwMn07Sy/IwOj3zVkVik2JTvgpaykDZEigL6Rx6N9LbMywwUSMtxET+7lVoDLLd3O3IXwJwvuuns8UB/HeAg==}
    engines: {node: '>=4'}

  minimalistic-assert@1.0.1:
    resolution: {integrity: sha512-UtJcAD4yEaGtjPezWuO9wC4nwUnVH/8/Im3yEHQP4b67cXlD/Qr9hdITCU1xDbSEXg2XKNaP8jsReV7vQd00/A==}

  minimalistic-crypto-utils@1.0.1:
    resolution: {integrity: sha512-JIYlbt6g8i5jKfJ3xz7rF0LXmv2TkDxBLUkiBeZ7bAx4GnnNMr8xFpGnOxn6GhTEHx3SjRrZEoU+j04prX1ktg==}

  minimatch@3.1.2:
    resolution: {integrity: sha512-J7p63hRiAjw1NDEww1W7i37+ByIrOWO5XQQAzZ3VOcL0PNybwpfmV/N05zFAzwQ9USyEcX6t3UO+K5aqBQOIHw==}

  minimatch@5.1.6:
    resolution: {integrity: sha512-lKwV/1brpG6mBUFHtb7NUmtABCb2WZZmm2wNiOA5hAb8VdCS4B3dtMWyvcoViccwAW/COERjXLt0zP1zXUN26g==}
    engines: {node: '>=10'}

  minimatch@9.0.5:
    resolution: {integrity: sha512-G6T0ZX48xgozx7587koeX9Ys2NYy6Gmv//P89sEte9V9whIapMNF4idKxnW2QtCcLiTWlb/wfCabAtAFWhhBow==}
    engines: {node: '>=16 || 14 >=14.17'}

  minimist@1.2.8:
    resolution: {integrity: sha512-2yyAR8qBkN3YuheJanUpWC5U3bb5osDywNB8RzDVlDwDHbocAJveqqj1u8+SVD7jkWT4yvsHCpWqqWqAxb0zCA==}

  minipass@7.1.2:
    resolution: {integrity: sha512-qOOzS1cBTWYF4BH8fVePDBOO9iptMnGUEZwNc/cMWnTV2nVLZ7VoNWEPHkYczZA0pdoA7dl6e7FL659nX9S2aw==}
    engines: {node: '>=16 || 14 >=14.17'}

  ms@2.1.3:
    resolution: {integrity: sha512-6FlzubTLZG3J2a/NVCAleEhjzq5oxgHyaCU9yYXvcLsvoVaHJq/s5xXI6/XXP6tz7R9xAOtHnSO/tXtF3WRTlA==}

  msw@2.10.4:
    resolution: {integrity: sha512-6R1or/qyele7q3RyPwNuvc0IxO8L8/Aim6Sz5ncXEgcWUNxSKE+udriTOWHtpMwmfkLYlacA2y7TIx4cL5lgHA==}
    engines: {node: '>=18'}
    hasBin: true
    peerDependencies:
      typescript: '>= 4.8.x'
    peerDependenciesMeta:
      typescript:
        optional: true

  mute-stream@2.0.0:
    resolution: {integrity: sha512-WWdIxpyjEn+FhQJQQv9aQAYlHoNVdzIzUySNV1gHUPDSdZJ3yZn7pAAbQcV7B56Mvu881q9FZV+0Vx2xC44VWA==}
    engines: {node: ^18.17.0 || >=20.5.0}

  mz@2.7.0:
    resolution: {integrity: sha512-z81GNO7nnYMEhrGh9LeymoE4+Yr0Wn5McHIZMK5cfQCl+NDX08sCZgUc9/6MHni9IWuFLm1Z3HTCXu2z9fN62Q==}

  nanoid@3.3.11:
    resolution: {integrity: sha512-N8SpfPUnUp1bK+PMYW8qSWdl9U+wwNWI4QKxOYDy9JAro3WMX7p2OeVRF9v+347pnakNevPmiHhNmZ2HbFA76w==}
    engines: {node: ^10 || ^12 || ^13.7 || ^14 || >=15.0.1}
    hasBin: true

  napi-postinstall@0.3.2:
    resolution: {integrity: sha512-tWVJxJHmBWLy69PvO96TZMZDrzmw5KeiZBz3RHmiM2XZ9grBJ2WgMAFVVg25nqp3ZjTFUs2Ftw1JhscL3Teliw==}
    engines: {node: ^12.20.0 || ^14.18.0 || >=16.0.0}
    hasBin: true

  natural-compare@1.4.0:
    resolution: {integrity: sha512-OWND8ei3VtNC9h7V60qff3SVobHr996CTwgxubgyQYEpg290h9J0buyECNNJexkFm5sOajh5G116RYA1c8ZMSw==}

  negotiator@0.6.3:
    resolution: {integrity: sha512-+EUsqGPLsM+j/zdChZjsnX51g4XrHFOIXwfnCVPGlQk/k5giakcKsuxCObBRu6DSm9opw/O6slWbJdghQM4bBg==}
    engines: {node: '>= 0.6'}

  negotiator@1.0.0:
    resolution: {integrity: sha512-8Ofs/AUQh8MaEcrlq5xOX0CQ9ypTF5dl78mjlMNfOK08fzpgTHQRQPBxcPlEtIw0yRpws+Zo/3r+5WRby7u3Gg==}
    engines: {node: '>= 0.6'}

  next-themes@0.4.6:
    resolution: {integrity: sha512-pZvgD5L0IEvX5/9GWyHMf3m8BKiVQwsCMHfoFosXtXBMnaS0ZnIJ9ST4b4NqLVKDEm8QBxoNNGNaBv2JNF6XNA==}
    peerDependencies:
      react: ^16.8 || ^17 || ^18 || ^19 || ^19.0.0-rc
      react-dom: ^16.8 || ^17 || ^18 || ^19 || ^19.0.0-rc

  next@15.2.4:
    resolution: {integrity: sha512-VwL+LAaPSxEkd3lU2xWbgEOtrM8oedmyhBqaVNmgKB+GvZlCy9rgaEc+y2on0wv+l0oSFqLtYD6dcC1eAedUaQ==}
    engines: {node: ^18.18.0 || ^19.8.0 || >= 20.0.0}
    hasBin: true
    peerDependencies:
      '@opentelemetry/api': ^1.1.0
      '@playwright/test': ^1.41.2
      babel-plugin-react-compiler: '*'
      react: ^18.2.0 || 19.0.0-rc-de68d2f4-20241204 || ^19.0.0
      react-dom: ^18.2.0 || 19.0.0-rc-de68d2f4-20241204 || ^19.0.0
      sass: ^1.3.0
    peerDependenciesMeta:
      '@opentelemetry/api':
        optional: true
      '@playwright/test':
        optional: true
      babel-plugin-react-compiler:
        optional: true
      sass:
        optional: true

  node-domexception@1.0.0:
    resolution: {integrity: sha512-/jKZoMpw0F8GRwl4/eLROPA3cfcXtLApP0QzLmUT/HuPCZWyB7IY9ZrMeKw2O/nFIqPQB3PVM9aYm0F312AXDQ==}
    engines: {node: '>=10.5.0'}
    deprecated: Use your platform's native DOMException instead

  node-fetch@2.7.0:
    resolution: {integrity: sha512-c4FRfUm/dbcWZ7U+1Wq0AwCyFL+3nt2bEw05wfxSz+DWpWsitgmSgYmy2dQdWyKC1694ELPqMs/YzUSNozLt8A==}
    engines: {node: 4.x || >=6.0.0}
    peerDependencies:
      encoding: ^0.1.0
    peerDependenciesMeta:
      encoding:
        optional: true

  node-fetch@3.3.2:
    resolution: {integrity: sha512-dRB78srN/l6gqWulah9SrxeYnxeddIG30+GOqK/9OlLVyLg3HPnr6SqOWTWOXKRwC2eGYCkZ59NNuSgvSrpgOA==}
    engines: {node: ^12.20.0 || ^14.13.1 || >=16.0.0}

  node-gyp-build@4.8.4:
    resolution: {integrity: sha512-LA4ZjwlnUblHVgq0oBF3Jl/6h/Nvs5fzBLwdEF4nuxnFdsfajde4WfxtJr3CaiH+F6ewcIB/q4jQ4UzPyid+CQ==}
    hasBin: true

  node-int64@0.4.0:
    resolution: {integrity: sha512-O5lz91xSOeoXP6DulyHfllpq+Eg00MWitZIbtPfoSEvqIHdl5gfcY6hYzDWnj0qD5tz52PI08u9qUvSVeUBeHw==}

  node-releases@2.0.19:
    resolution: {integrity: sha512-xxOWJsBKtzAq7DY0J+DTzuz58K8e7sJbdgwkbMWQe8UYB6ekmsQ45q0M/tJDsGaZmbC+l7n57UV8Hl5tHxO9uw==}

  normalize-path@3.0.0:
    resolution: {integrity: sha512-6eZs5Ls3WtCisHWp9S2GUy8dqkpGi4BVSz3GaqiE6ezub0512ESztXUwUB6C6IKbQkY2Pnb/mD4WYojCRwcwLA==}
    engines: {node: '>=0.10.0'}

  normalize-range@0.1.2:
    resolution: {integrity: sha512-bdok/XvKII3nUpklnV6P2hxtMNrCboOjAcyBuQnWEhO665FwrSNRxU+AqpsyvO6LgGYPspN+lu5CLtw4jPRKNA==}
    engines: {node: '>=0.10.0'}

  npm-run-path@4.0.1:
    resolution: {integrity: sha512-S48WzZW777zhNIrn7gxOlISNAqi9ZC/uQFnRdbeIHhZhCA6UqpkOT8T1G7BvfdgP4Er8gF4sUbaS0i7QvIfCWw==}
    engines: {node: '>=8'}

  nwsapi@2.2.21:
    resolution: {integrity: sha512-o6nIY3qwiSXl7/LuOU0Dmuctd34Yay0yeuZRLFmDPrrdHpXKFndPj3hM+YEPVHYC5fx2otBx4Ilc/gyYSAUaIA==}

  object-assign@4.1.1:
    resolution: {integrity: sha512-rJgTQnkUnH1sFw8yT6VSU3zD3sWmu6sZhIseY8VX+GRu3P6F7Fu+JNDoXfklElbLJSnc3FUQHVe4cU5hj+BcUg==}
    engines: {node: '>=0.10.0'}

  object-hash@3.0.0:
    resolution: {integrity: sha512-RSn9F68PjH9HqtltsSnqYC1XXoWe9Bju5+213R98cNGttag9q9yAOTzdbsqvIa7aNm5WffBZFpWYr2aWrklWAw==}
    engines: {node: '>= 6'}

  object-inspect@1.13.4:
    resolution: {integrity: sha512-W67iLl4J2EXEGTbfeHCffrjDfitvLANg0UlX3wFUUSTx92KXRFegMHUVgSqE+wvhAbi4WqjGg9czysTV2Epbew==}
    engines: {node: '>= 0.4'}

  object-keys@1.1.1:
    resolution: {integrity: sha512-NuAESUOUMrlIXOfHKzD6bpPu3tYt3xvjNdRIQ+FeT0lNb4K8WR70CaDxhuNguS2XG+GjkyMwOzsN5ZktImfhLA==}
    engines: {node: '>= 0.4'}

  object.assign@4.1.7:
    resolution: {integrity: sha512-nK28WOo+QIjBkDduTINE4JkF/UJJKyf2EJxvJKfblDpyg0Q+pkOHNTL0Qwy6NP6FhE/EnzV73BxxqcJaXY9anw==}
    engines: {node: '>= 0.4'}

  object.entries@1.1.9:
    resolution: {integrity: sha512-8u/hfXFRBD1O0hPUjioLhoWFHRmt6tKA4/vZPyckBr18l1KE9uHrFaFaUi8MDRTpi4uak2goyPTSNJLXX2k2Hw==}
    engines: {node: '>= 0.4'}

  object.fromentries@2.0.8:
    resolution: {integrity: sha512-k6E21FzySsSK5a21KRADBd/NGneRegFO5pLHfdQLpRDETUNJueLXs3WCzyQ3tFRDYgbq3KHGXfTbi2bs8WQ6rQ==}
    engines: {node: '>= 0.4'}

  object.groupby@1.0.3:
    resolution: {integrity: sha512-+Lhy3TQTuzXI5hevh8sBGqbmurHbbIjAi0Z4S63nthVLmLxfbj4T54a4CfZrXIrt9iP4mVAPYMo/v99taj3wjQ==}
    engines: {node: '>= 0.4'}

  object.values@1.2.1:
    resolution: {integrity: sha512-gXah6aZrcUxjWg2zR2MwouP2eHlCBzdV4pygudehaKXSGW4v2AsRQUK+lwwXhii6KFZcunEnmSUoYp5CXibxtA==}
    engines: {node: '>= 0.4'}

  on-finished@2.4.1:
    resolution: {integrity: sha512-oVlzkg3ENAhCk2zdv7IJwd/QUD4z2RxRwpkcGY8psCVcCYZNq4wYnVWALHM+brtuJjePWiYF/ClmuDr8Ch5+kg==}
    engines: {node: '>= 0.8'}

  once@1.4.0:
    resolution: {integrity: sha512-lNaJgI+2Q5URQBkccEKHTQOPaXdUxnZZElQTZY0MFUAuaEqe1E+Nyvgdz/aIyNi6Z9MzO5dv1H8n58/GELp3+w==}

  onetime@5.1.2:
    resolution: {integrity: sha512-kbpaSSGJTWdAY5KPVeMOKXSrPtr8C8C7wodJbcsd51jRnmD+GZu8Y0VoU6Dm5Z4vWr0Ig/1NKuWRKf7j5aaYSg==}
    engines: {node: '>=6'}

  optionator@0.9.4:
    resolution: {integrity: sha512-6IpQ7mKUxRcZNLIObR0hz7lxsapSSIYNZJwXPGeF0mTVqGKFIXj1DQcMoT22S3ROcLyY/rz0PWaWZ9ayWmad9g==}
    engines: {node: '>= 0.8.0'}

  outvariant@1.4.3:
    resolution: {integrity: sha512-+Sl2UErvtsoajRDKCE5/dBz4DIvHXQQnAxtQTF04OJxY0+DyZXSo5P5Bb7XYWOh81syohlYL24hbDwxedPUJCA==}

  own-keys@1.0.1:
    resolution: {integrity: sha512-qFOyK5PjiWZd+QQIh+1jhdb9LpxTF0qs7Pm8o5QHYZ0M3vKqSqzsZaEB6oWlxZ+q2sJBMI/Ktgd2N5ZwQoRHfg==}
    engines: {node: '>= 0.4'}

  p-limit@2.3.0:
    resolution: {integrity: sha512-//88mFWSJx8lxCzwdAABTJL2MyWB12+eIY7MDL2SqLmAkeKU9qxRvWuSyTjm3FUmpBEMuFfckAIqEaVGUDxb6w==}
    engines: {node: '>=6'}

  p-limit@3.1.0:
    resolution: {integrity: sha512-TYOanM3wGwNGsZN2cVTYPArw454xnXj5qmWF1bEoAc4+cU/ol7GVh7odevjp1FNHduHc3KZMcFduxU5Xc6uJRQ==}
    engines: {node: '>=10'}

  p-locate@4.1.0:
    resolution: {integrity: sha512-R79ZZ/0wAxKGu3oYMlz8jy/kbhsNrS7SKZ7PxEHBgJ5+F2mtFW2fK2cOtBh1cHYkQsbzFV7I+EoRKe6Yt0oK7A==}
    engines: {node: '>=8'}

  p-locate@5.0.0:
    resolution: {integrity: sha512-LaNjtRWUBY++zB5nE/NwcaoMylSPk+S+ZHNB1TzdbMJMny6dynpAGt7X/tl/QYq3TIeE6nxHppbo2LGymrG5Pw==}
    engines: {node: '>=10'}

  p-try@2.2.0:
    resolution: {integrity: sha512-R4nPAVTAU0B9D35/Gk3uJf/7XYbQcyohSKdvAxIRSNghFl4e71hVoGnBNQz9cWaXxO2I10KTC+3jMdvvoKw6dQ==}
    engines: {node: '>=6'}

  package-json-from-dist@1.0.1:
    resolution: {integrity: sha512-UEZIS3/by4OC8vL3P2dTXRETpebLI2NiI5vIrjaD/5UtrkFX/tNbwjTSRAGC/+7CAo2pIcBaRgWmcBBHcsaCIw==}

  pako@2.1.0:
    resolution: {integrity: sha512-w+eufiZ1WuJYgPXbV/PO3NCMEc3xqylkKHzp8bxp1uW4qaSNQUkwmLLEc3kKsfz8lpV1F8Ht3U1Cm+9Srog2ug==}

  parent-module@1.0.1:
    resolution: {integrity: sha512-GQ2EWRpQV8/o+Aw8YqtfZZPfNRWZYkbidE9k5rpl/hC3vtHHBfGm2Ifi6qWV+coDGkrUKZAxE3Lot5kcsRlh+g==}
    engines: {node: '>=6'}

  parse-json@5.2.0:
    resolution: {integrity: sha512-ayCKvm/phCGxOkYRSCM82iDwct8/EonSEgCSxWxD7ve6jHggsFl4fZVQBPRNgQoKiuV/odhFrGzQXZwbifC8Rg==}
    engines: {node: '>=8'}

  parse5@7.3.0:
    resolution: {integrity: sha512-IInvU7fabl34qmi9gY8XOVxhYyMyuH2xUNpb2q8/Y+7552KlejkRvqvD19nMoUW/uQGGbqNpA6Tufu5FL5BZgw==}

  parseurl@1.3.3:
    resolution: {integrity: sha512-CiyeOxFT/JZyN5m0z9PfXw4SCBJ6Sygz1Dpl0wqjlhDEGGBP1GnsUVEL0p63hoG1fcj3fHynXi9NYO4nWOL+qQ==}
    engines: {node: '>= 0.8'}

  path-exists@4.0.0:
    resolution: {integrity: sha512-ak9Qy5Q7jYb2Wwcey5Fpvg2KoAc/ZIhLSLOSBmRmygPsGwkVVt0fZa0qrtMz+m6tJTAHfZQ8FnmB4MG4LWy7/w==}
    engines: {node: '>=8'}

  path-is-absolute@1.0.1:
    resolution: {integrity: sha512-AVbw3UJ2e9bq64vSaS9Am0fje1Pa8pbGqTTsmXfaIiMpnr5DlDhfJOuLj9Sf95ZPVDAUerDfEk88MPmPe7UCQg==}
    engines: {node: '>=0.10.0'}

  path-key@3.1.1:
    resolution: {integrity: sha512-ojmeN0qd+y0jszEtoY48r0Peq5dwMEkIlCOu6Q5f41lfkswXuKtYrhgoTpLnyIcHm24Uhqx+5Tqm2InSwLhE6Q==}
    engines: {node: '>=8'}

  path-parse@1.0.7:
    resolution: {integrity: sha512-LDJzPVEEEPR+y48z93A0Ed0yXb8pAByGWo/k5YYdYgpY2/2EsOsksJrq7lOHxryrVOn1ejG6oAp8ahvOIQD8sw==}

  path-scurry@1.11.1:
    resolution: {integrity: sha512-Xa4Nw17FS9ApQFJ9umLiJS4orGjm7ZzwUrwamcGQuHSzDyth9boKDaycYdDcZDuqYATXw4HFXgaqWTctW/v1HA==}
    engines: {node: '>=16 || 14 >=14.18'}

  path-to-regexp@6.3.0:
    resolution: {integrity: sha512-Yhpw4T9C6hPpgPeA28us07OJeqZ5EzQTkbfwuhsUg0c237RomFoETJgmp2sa3F/41gfLE6G5cqcYwznmeEeOlQ==}

  path-to-regexp@8.2.0:
    resolution: {integrity: sha512-TdrF7fW9Rphjq4RjrW0Kp2AW0Ahwu9sRGTkS6bvDi0SCwZlEZYmcfDbEsTz8RVk0EHIS/Vd1bv3JhG+1xZuAyQ==}
    engines: {node: '>=16'}

  picocolors@1.1.1:
    resolution: {integrity: sha512-xceH2snhtb5M9liqDsmEw56le376mTZkEX/jEb/RxNFyegNul7eNslCXP9FDj/Lcu0X8KEyMceP2ntpaHrDEVA==}

  picomatch@2.3.1:
    resolution: {integrity: sha512-JU3teHTNjmE2VCGFzuY8EXzCDVwEqB2a8fsIvwaStHhAWJEeVd1o1QD80CU6+ZdEXXSLbSsuLwJjkCBWqRQUVA==}
    engines: {node: '>=8.6'}

  picomatch@4.0.3:
    resolution: {integrity: sha512-5gTmgEY/sqK6gFXLIsQNH19lWb4ebPDLA4SdLP7dsWkIXHWlG66oPuVvXSGFPppYZz8ZDZq0dYYrbHfBCVUb1Q==}
    engines: {node: '>=12'}

  pify@2.3.0:
    resolution: {integrity: sha512-udgsAY+fTnvv7kI7aaxbqwWNb0AHiB0qBO89PZKPkoTmGOgdbrHDKD+0B2X4uTfJ/FT1R09r9gTsjUjNJotuog==}
    engines: {node: '>=0.10.0'}

  pirates@4.0.7:
    resolution: {integrity: sha512-TfySrs/5nm8fQJDcBDuUng3VOUKsd7S+zqvbOTiGXHfxX4wK31ard+hoNuvkicM/2YFzlpDgABOevKSsB4G/FA==}
    engines: {node: '>= 6'}

  pkg-dir@4.2.0:
    resolution: {integrity: sha512-HRDzbaKjC+AOWVXxAU/x54COGeIv9eb+6CkDSQoNTt4XyWoIJvuPsXizxu/Fr23EiekbtZwmh1IcIG/l/a10GQ==}
    engines: {node: '>=8'}

  pngjs@5.0.0:
    resolution: {integrity: sha512-40QW5YalBNfQo5yRYmiw7Yz6TKKVr3h6970B2YE+3fQpsWcrbj1PzJgxeJ19DRQjhMbKPIuMY8rFaXc8moolVw==}
    engines: {node: '>=10.13.0'}

  possible-typed-array-names@1.1.0:
    resolution: {integrity: sha512-/+5VFTchJDoVj3bhoqi6UeymcD00DAwb1nJwamzPvHEszJ4FpF6SNNbUbOS8yI56qHzdV8eK0qEfOSiodkTdxg==}
    engines: {node: '>= 0.4'}

  postcss-import@15.1.0:
    resolution: {integrity: sha512-hpr+J05B2FVYUAXHeK1YyI267J/dDDhMU6B6civm8hSY1jYJnBXxzKDKDswzJmtLHryrjhnDjqqp/49t8FALew==}
    engines: {node: '>=14.0.0'}
    peerDependencies:
      postcss: ^8.0.0

  postcss-js@4.0.1:
    resolution: {integrity: sha512-dDLF8pEO191hJMtlHFPRa8xsizHaM82MLfNkUHdUtVEV3tgTp5oj+8qbEqYM57SLfc74KSbw//4SeJma2LRVIw==}
    engines: {node: ^12 || ^14 || >= 16}
    peerDependencies:
      postcss: ^8.4.21

  postcss-load-config@4.0.2:
    resolution: {integrity: sha512-bSVhyJGL00wMVoPUzAVAnbEoWyqRxkjv64tUl427SKnPrENtq6hJwUojroMz2VB+Q1edmi4IfrAPpami5VVgMQ==}
    engines: {node: '>= 14'}
    peerDependencies:
      postcss: '>=8.0.9'
      ts-node: '>=9.0.0'
    peerDependenciesMeta:
      postcss:
        optional: true
      ts-node:
        optional: true

  postcss-nested@6.2.0:
    resolution: {integrity: sha512-HQbt28KulC5AJzG+cZtj9kvKB93CFCdLvog1WFLf1D+xmMvPGlBstkpTEZfK5+AN9hfJocyBFCNiqyS48bpgzQ==}
    engines: {node: '>=12.0'}
    peerDependencies:
      postcss: ^8.2.14

  postcss-selector-parser@6.1.2:
    resolution: {integrity: sha512-Q8qQfPiZ+THO/3ZrOrO0cJJKfpYCagtMUkXbnEfmgUjwXg6z/WBeOyS9APBBPCTSiDV+s4SwQGu8yFsiMRIudg==}
    engines: {node: '>=4'}

  postcss-value-parser@4.2.0:
    resolution: {integrity: sha512-1NNCs6uurfkVbeXG4S8JFT9t19m45ICnif8zWLd5oPSZ50QnwMfK+H3jv408d4jw/7Bttv5axS5IiHoLaVNHeQ==}

  postcss@8.4.31:
    resolution: {integrity: sha512-PS08Iboia9mts/2ygV3eLpY5ghnUcfLV/EXTOW1E2qYxJKGGBUtNjN76FYHnMs36RmARn41bC0AZmn+rR0OVpQ==}
    engines: {node: ^10 || ^12 || >=14}

  postcss@8.5.6:
    resolution: {integrity: sha512-3Ybi1tAuwAP9s0r1UQ2J4n5Y0G05bJkpUIO0/bI9MhwmD70S5aTWbXGBwxHrelT+XM1k6dM0pk+SwNkpTRN7Pg==}
    engines: {node: ^10 || ^12 || >=14}

  prelude-ls@1.2.1:
    resolution: {integrity: sha512-vkcDPrRZo1QZLbn5RLGPpg/WmIQ65qoWWhcGKf/b5eplkkarX0m9z8ppCat4mlOqUsWpyNuYgO3VRyrYHSzX5g==}
    engines: {node: '>= 0.8.0'}

  pretty-format@27.5.1:
    resolution: {integrity: sha512-Qb1gy5OrP5+zDf2Bvnzdl3jsTf1qXVMazbvCoKhtKqVs4/YK4ozX4gKQJJVyNe+cajNPn0KoC0MC3FUmaHWEmQ==}
    engines: {node: ^10.13.0 || ^12.13.0 || ^14.15.0 || >=15.0.0}

  pretty-format@30.0.5:
    resolution: {integrity: sha512-D1tKtYvByrBkFLe2wHJl2bwMJIiT8rW+XA+TiataH79/FszLQMrpGEvzUVkzPau7OCO0Qnrhpe87PqtOAIB8Yw==}
    engines: {node: ^18.14.0 || ^20.0.0 || ^22.0.0 || >=24.0.0}

  prop-types@15.8.1:
    resolution: {integrity: sha512-oj87CgZICdulUohogVAR7AjlC0327U4el4L6eAvOqCeudMDVU0NThNaV+b9Df4dXgSP1gXMTnPdhfe/2qDH5cg==}

  proxy-addr@2.0.7:
    resolution: {integrity: sha512-llQsMLSUDUPT44jdrU/O37qlnifitDP+ZwrmmZcoSKyLKvtZxpyV0n2/bD/N4tBAAZ/gJEdZU7KMraoK1+XYAg==}
    engines: {node: '>= 0.10'}

  proxy-from-env@1.1.0:
    resolution: {integrity: sha512-D+zkORCbA9f1tdWRK0RaCR3GPv50cMxcrz4X8k5LTSUD1Dkw47mKJEZQNunItRTkWwgtaUSo1RVFRIG9ZXiFYg==}

  psl@1.15.0:
    resolution: {integrity: sha512-JZd3gMVBAVQkSs6HdNZo9Sdo0LNcQeMNP3CozBJb3JYC/QUYZTnKxP+f8oWRX4rHP5EurWxqAHTSwUCjlNKa1w==}

  punycode@2.3.1:
    resolution: {integrity: sha512-vYt7UD1U9Wg6138shLtLOvdAu+8DsC/ilFtEVHcH+wydcSpNE20AfSOduf6MkRFahL5FY7X1oU7nKVZFtfq8Fg==}
    engines: {node: '>=6'}

  pure-rand@7.0.1:
    resolution: {integrity: sha512-oTUZM/NAZS8p7ANR3SHh30kXB+zK2r2BPcEn/awJIbOvq82WoMN4p62AWWp3Hhw50G0xMsw1mhIBLqHw64EcNQ==}

  qrcode@1.5.4:
    resolution: {integrity: sha512-1ca71Zgiu6ORjHqFBDpnSMTR2ReToX4l1Au1VFLyVeBTFavzQnv5JxMFr3ukHVKpSrSA2MCk0lNJSykjUfz7Zg==}
    engines: {node: '>=10.13.0'}
    hasBin: true

  qs@6.14.0:
    resolution: {integrity: sha512-YWWTjgABSKcvs/nWBi9PycY/JiPJqOD4JA6o9Sej2AtvSGarXxKC3OQSk4pAarbdQlKAh5D4FCQkJNkW+GAn3w==}
    engines: {node: '>=0.6'}

  querystringify@2.2.0:
    resolution: {integrity: sha512-FIqgj2EUvTa7R50u0rGsyTftzjYmv/a3hO345bZNrqabNqjtgiDMgmo4mkUjd+nzU5oF3dClKqFIPUKybUyqoQ==}

  queue-microtask@1.2.3:
    resolution: {integrity: sha512-NuaNSa6flKT5JaSYQzJok04JzTL1CA6aGhv5rfLW3PgqA+M2ChpZQnAC8h8i4ZFkBS8X5RqkDBHA7r4hej3K9A==}

  randombytes@2.1.0:
    resolution: {integrity: sha512-vYl3iOX+4CKUWuxGi9Ukhie6fsqXqS9FE2Zaic4tNFD2N2QQaXOMFbuKK4QmDHC0JO6B1Zp41J0LpT0oR68amQ==}

  range-parser@1.2.1:
    resolution: {integrity: sha512-Hrgsx+orqoygnmhFbKaHE6c296J+HTAQXoxEF6gNupROmmGJRoyzfG3ccAveqCBrwr/2yxQ5BVd/GTl5agOwSg==}
    engines: {node: '>= 0.6'}

  raw-body@3.0.0:
    resolution: {integrity: sha512-RmkhL8CAyCRPXCE28MMH0z2PNWQBNk2Q09ZdxM9IOOXwxwZbN+qbWaatPkdkWIKL2ZVDImrN/pK5HTRz2PcS4g==}
    engines: {node: '>= 0.8'}

  react-day-picker@8.10.1:
    resolution: {integrity: sha512-TMx7fNbhLk15eqcMt+7Z7S2KF7mfTId/XJDjKE8f+IUcFn0l08/kI4FiYTL/0yuOLmEcbR4Fwe3GJf/NiiMnPA==}
    peerDependencies:
      date-fns: ^2.28.0 || ^3.0.0
      react: ^16.8.0 || ^17.0.0 || ^18.0.0

  react-dom@18.3.1:
    resolution: {integrity: sha512-5m4nQKp+rZRb09LNH59GM4BxTh9251/ylbKIbpe7TpGxfJ+9kv6BLkLBXIjjspbgbnIBNqlI23tRnTWT0snUIw==}
    peerDependencies:
      react: ^18.3.1

  react-hook-form@7.61.1:
    resolution: {integrity: sha512-2vbXUFDYgqEgM2RcXcAT2PwDW/80QARi+PKmHy5q2KhuKvOlG8iIYgf7eIlIANR5trW9fJbP4r5aub3a4egsew==}
    engines: {node: '>=18.0.0'}
    peerDependencies:
      react: ^16.8.0 || ^17 || ^18 || ^19

  react-is@16.13.1:
    resolution: {integrity: sha512-24e6ynE2H+OKt4kqsOvNd8kBpV65zoxbA4BVsEOB3ARVWQki/DHzaUoC5KuON/BiccDaCCTZBuOcfZs70kR8bQ==}

  react-is@17.0.2:
    resolution: {integrity: sha512-w2GsyukL62IJnlaff/nRegPQR94C/XXamvMWmSHRJ4y7Ts/4ocGRmTHvOs8PSE6pB3dWOrD/nueuU5sduBsQ4w==}

  react-is@18.3.1:
    resolution: {integrity: sha512-/LLMVyas0ljjAtoYiPqYiL8VWXzUUdThrmU5+n20DZv+a+ClRoevUzw5JxU+Ieh5/c87ytoTBV9G1FiKfNJdmg==}

  react-qr-reader@3.0.0-beta-1:
    resolution: {integrity: sha512-5HeFH9x/BlziRYQYGK2AeWS9WiKYZtGGMs9DXy3bcySTX3C9UJL9EwcPnWw8vlf7JP4FcrAlr1SnZ5nsWLQGyw==}
    peerDependencies:
      react: ^16.8.0 || ^17.0.0
      react-dom: ^16.8.0 || ^17.0.0

  react-remove-scroll-bar@2.3.8:
    resolution: {integrity: sha512-9r+yi9+mgU33AKcj6IbT9oRCO78WriSj6t/cF8DWBZJ9aOGPOTEDvdUDz1FwKim7QXWwmHqtdHnRJfhAxEG46Q==}
    engines: {node: '>=10'}
    peerDependencies:
      '@types/react': '*'
      react: ^16.8.0 || ^17.0.0 || ^18.0.0 || ^19.0.0
    peerDependenciesMeta:
      '@types/react':
        optional: true

  react-remove-scroll@2.7.1:
    resolution: {integrity: sha512-HpMh8+oahmIdOuS5aFKKY6Pyog+FNaZV/XyJOq7b4YFwsFHe5yYfdbIalI4k3vU2nSDql7YskmUseHsRrJqIPA==}
    engines: {node: '>=10'}
    peerDependencies:
      '@types/react': '*'
      react: ^16.8.0 || ^17.0.0 || ^18.0.0 || ^19.0.0 || ^19.0.0-rc
    peerDependenciesMeta:
      '@types/react':
        optional: true

  react-resizable-panels@2.1.9:
    resolution: {integrity: sha512-z77+X08YDIrgAes4jl8xhnUu1LNIRp4+E7cv4xHmLOxxUPO/ML7PSrE813b90vj7xvQ1lcf7g2uA9GeMZonjhQ==}
    peerDependencies:
      react: ^16.14.0 || ^17.0.0 || ^18.0.0 || ^19.0.0 || ^19.0.0-rc
      react-dom: ^16.14.0 || ^17.0.0 || ^18.0.0 || ^19.0.0 || ^19.0.0-rc

  react-smooth@4.0.4:
    resolution: {integrity: sha512-gnGKTpYwqL0Iii09gHobNolvX4Kiq4PKx6eWBCYYix+8cdw+cGo3do906l1NBPKkSWx1DghC1dlWG9L2uGd61Q==}
    peerDependencies:
      react: ^16.8.0 || ^17.0.0 || ^18.0.0 || ^19.0.0
      react-dom: ^16.8.0 || ^17.0.0 || ^18.0.0 || ^19.0.0

  react-style-singleton@2.2.3:
    resolution: {integrity: sha512-b6jSvxvVnyptAiLjbkWLE/lOnR4lfTtDAl+eUC7RZy+QQWc6wRzIV2CE6xBuMmDxc2qIihtDCZD5NPOFl7fRBQ==}
    engines: {node: '>=10'}
    peerDependencies:
      '@types/react': '*'
      react: ^16.8.0 || ^17.0.0 || ^18.0.0 || ^19.0.0 || ^19.0.0-rc
    peerDependenciesMeta:
      '@types/react':
        optional: true

  react-transition-group@4.4.5:
    resolution: {integrity: sha512-pZcd1MCJoiKiBR2NRxeCRg13uCXbydPnmB4EOeRrY7480qNWO8IIgQG6zlDkm6uRMsURXPuKq0GWtiM59a5Q6g==}
    peerDependencies:
      react: '>=16.6.0'
      react-dom: '>=16.6.0'

  react@18.3.1:
    resolution: {integrity: sha512-wS+hAgJShR0KhEvPJArfuPVN1+Hz1t0Y6n5jLrGQbkb4urgPE/0Rve+1kMB1v/oWgHgm4WIcV+i7F2pTVj+2iQ==}
    engines: {node: '>=0.10.0'}

  read-cache@1.0.0:
    resolution: {integrity: sha512-Owdv/Ft7IjOgm/i0xvNDZ1LrRANRfew4b2prF3OWMQLxLfu3bS8FVhCsrSCMK4lR56Y9ya+AThoTpDCTxCmpRA==}

  readable-stream@3.6.2:
    resolution: {integrity: sha512-9u/sniCrY3D5WdsERHzHE4G2YCXqoG5FTHUiCC4SIbr6XcLZBY05ya9EKjYek9O5xOAwjGq+1JdGBAS7Q9ScoA==}
    engines: {node: '>= 6'}

  readdirp@3.6.0:
    resolution: {integrity: sha512-hOS089on8RduqdbhvQ5Z37A0ESjsqz6qnRcffsMU3495FuTdqSm+7bhJ29JvIOsBDEEnan5DPu9t3To9VRlMzA==}
    engines: {node: '>=8.10.0'}

  recharts-scale@0.4.5:
    resolution: {integrity: sha512-kivNFO+0OcUNu7jQquLXAxz1FIwZj8nrj+YkOKc5694NbjCvcT6aSZiIzNzd2Kul4o4rTto8QVR9lMNtxD4G1w==}

  recharts@2.15.0:
    resolution: {integrity: sha512-cIvMxDfpAmqAmVgc4yb7pgm/O1tmmkl/CjrvXuW+62/+7jj/iF9Ykm+hb/UJt42TREHMyd3gb+pkgoa2MxgDIw==}
    engines: {node: '>=14'}
    peerDependencies:
      react: ^16.0.0 || ^17.0.0 || ^18.0.0 || ^19.0.0
      react-dom: ^16.0.0 || ^17.0.0 || ^18.0.0 || ^19.0.0

  redent@3.0.0:
    resolution: {integrity: sha512-6tDA8g98We0zd0GvVeMT9arEOnTw9qM03L9cJXaCjrip1OO764RDBLBfrB4cwzNGDj5OA5ioymC9GkizgWJDUg==}
    engines: {node: '>=8'}

  reflect.getprototypeof@1.0.10:
    resolution: {integrity: sha512-00o4I+DVrefhv+nX0ulyi3biSHCPDe+yLv5o/p6d/UVlirijB8E16FtfwSAi4g3tcqrQ4lRAqQSoFEZJehYEcw==}
    engines: {node: '>= 0.4'}

  regenerator-runtime@0.14.1:
    resolution: {integrity: sha512-dYnhHh0nJoMfnkZs6GmmhFknAGRrLznOu5nc9ML+EJxGvrx6H7teuevqVqCuPcPK//3eDrrjQhehXVx9cnkGdw==}

  regexp.prototype.flags@1.5.4:
    resolution: {integrity: sha512-dYqgNSZbDwkaJ2ceRd9ojCGjBq+mOm9LmtXnAnEGyHhN/5R7iDW2TRw3h+o/jCFxus3P2LfWIIiwowAjANm7IA==}
    engines: {node: '>= 0.4'}

  require-directory@2.1.1:
    resolution: {integrity: sha512-fGxEI7+wsG9xrvdjsrlmL22OMTTiHRwAMroiEeMgq8gzoLC/PQr7RsRDSTLUg/bZAZtF+TVIkHc6/4RIKrui+Q==}
    engines: {node: '>=0.10.0'}

  require-main-filename@2.0.0:
    resolution: {integrity: sha512-NKN5kMDylKuldxYLSUfrbo5Tuzh4hd+2E8NPPX02mZtn1VuREQToYe/ZdlJy+J3uCpfaiGF05e7B8W0iXbQHmg==}

  requires-port@1.0.0:
    resolution: {integrity: sha512-KigOCHcocU3XODJxsu8i/j8T9tzT4adHiecwORRQ0ZZFcp7ahwXuRU1m+yuO90C5ZUyGeGfocHDI14M3L3yDAQ==}

  resolve-cwd@3.0.0:
    resolution: {integrity: sha512-OrZaX2Mb+rJCpH/6CpSqt9xFVpN++x01XnN2ie9g6P5/3xelLAkXWVADpdz1IHD/KFfEXyE6V0U01OQ3UO2rEg==}
    engines: {node: '>=8'}

  resolve-from@4.0.0:
    resolution: {integrity: sha512-pb/MYmXstAkysRFx8piNI1tGFNQIFA3vkE3Gq4EuA1dF6gHp/+vgZqsCGJapvy8N3Q+4o7FwvquPJcnZ7RYy4g==}
    engines: {node: '>=4'}

  resolve-from@5.0.0:
    resolution: {integrity: sha512-qYg9KP24dD5qka9J47d0aVky0N+b4fTU89LN9iDnjB5waksiC49rvMB0PrUJQGoTmH50XPiqOvAjDfaijGxYZw==}
    engines: {node: '>=8'}

  resolve-pkg-maps@1.0.0:
    resolution: {integrity: sha512-seS2Tj26TBVOC2NIc2rOe2y2ZO7efxITtLZcGSOnHHNOQ7CkiUBfw0Iw2ck6xkIhPwLhKNLS8BO+hEpngQlqzw==}

  resolve@1.22.10:
    resolution: {integrity: sha512-NPRy+/ncIMeDlTAsuqwKIiferiawhefFJtkNSW0qZJEqMEb+qBt/77B/jGeeek+F0uOeN05CDa6HXbbIgtVX4w==}
    engines: {node: '>= 0.4'}
    hasBin: true

  resolve@2.0.0-next.5:
    resolution: {integrity: sha512-U7WjGVG9sH8tvjW5SmGbQuui75FiyjAX72HX15DwBBwF9dNiQZRQAg9nnPhYy+TUnE0+VcrttuvNI8oSxZcocA==}
    hasBin: true

  reusify@1.1.0:
    resolution: {integrity: sha512-g6QUff04oZpHs0eG5p83rFLhHeV00ug/Yf9nZM6fLeUrPguBTkTQOdpAWWspMh55TZfVQDPaN3NQJfbVRAxdIw==}
    engines: {iojs: '>=1.0.0', node: '>=0.10.0'}

  ripemd160@2.0.2:
    resolution: {integrity: sha512-ii4iagi25WusVoiC4B4lq7pbXfAp3D9v5CwfkY33vffw2+pkDjY1D8GaN7spsxvCSx8dkPqOZCEZyfxcmJG2IA==}

  rollup@2.79.2:
    resolution: {integrity: sha512-fS6iqSPZDs3dr/y7Od6y5nha8dW1YnbgtsyotCVvoFGKbERG++CVRFv1meyGDE1SNItQA8BrnCw7ScdAhRJ3XQ==}
    engines: {node: '>=10.0.0'}
    hasBin: true

  router@2.2.0:
    resolution: {integrity: sha512-nLTrUKm2UyiL7rlhapu/Zl45FwNgkZGaCpZbIHajDYgwlJCOzLSk+cIPAnsEqV955GjILJnKbdQC1nVPz+gAYQ==}
    engines: {node: '>= 18'}

  rpc-websockets@9.1.3:
    resolution: {integrity: sha512-I+kNjW0udB4Fetr3vvtRuYZJS0PcSPyyvBcH5sDdoV8DFs5E4W2pTr7aiMlKfPxANTClP9RlqCPolj9dd5MsEA==}

  rrweb-cssom@0.8.0:
    resolution: {integrity: sha512-guoltQEx+9aMf2gDZ0s62EcV8lsXR+0w8915TC3ITdn2YueuNjdAYh/levpU9nFaoChh9RUS5ZdQMrKfVEN9tw==}

  run-parallel@1.2.0:
    resolution: {integrity: sha512-5l4VyZR86LZ/lDxZTR6jqL8AFE2S0IFLMP26AbjsLVADxHdhB/c0GUsH+y39UfCi3dzz8OlQuPmnaJOMoDHQBA==}

  safe-array-concat@1.1.3:
    resolution: {integrity: sha512-AURm5f0jYEOydBj7VQlVvDrjeFgthDdEF5H1dP+6mNpoXOMo1quQqJ4wvJDyRZ9+pO3kGWoOdmV08cSv2aJV6Q==}
    engines: {node: '>=0.4'}

  safe-buffer@5.2.1:
    resolution: {integrity: sha512-rp3So07KcdmmKbGvgaNxQSJr7bGVSVk5S9Eq1F+ppbRo70+YeaDxkw5Dd8NPN+GD6bjnYm2VuPuCXmpuYvmCXQ==}

  safe-push-apply@1.0.0:
    resolution: {integrity: sha512-iKE9w/Z7xCzUMIZqdBsp6pEQvwuEebH4vdpjcDWnyzaI6yl6O9FHvVpmGelvEHNsoY6wGblkxR6Zty/h00WiSA==}
    engines: {node: '>= 0.4'}

  safe-regex-test@1.1.0:
    resolution: {integrity: sha512-x/+Cz4YrimQxQccJf5mKEbIa1NzeCRNI5Ecl/ekmlYaampdNLPalVyIcCZNNH3MvmqBugV5TMYZXv0ljslUlaw==}
    engines: {node: '>= 0.4'}

  safer-buffer@2.1.2:
    resolution: {integrity: sha512-YZo3K82SD7Riyi0E1EQPojLz7kpepnSQI9IyPbHHg1XXXevb5dJI7tpyN2ADxGcQbHG7vcyRHk0cbwqcQriUtg==}

  saxes@6.0.0:
    resolution: {integrity: sha512-xAg7SOnEhrm5zI3puOOKyy1OMcMlIJZYNJY7xLBwSze0UjhPLnWfj2GF2EpT0jmzaJKIWKHLsaSSajf35bcYnA==}
    engines: {node: '>=v12.22.7'}

  scheduler@0.23.2:
    resolution: {integrity: sha512-UOShsPwz7NrMUqhR6t0hWjFduvOzbtv7toDH1/hIrfRNIDBnnBWd0CwJTGvTpngVlmwGCdP9/Zl/tVrDqcuYzQ==}

  semver@6.3.1:
    resolution: {integrity: sha512-BR7VvDCVHO+q2xBEWskxS6DJE1qRnb7DxzUrogb71CWoSficBxYsiAGd+Kl0mmq/MprG9yArRkyrQxTO6XjMzA==}
    hasBin: true

  semver@7.7.1:
    resolution: {integrity: sha512-hlq8tAfn0m/61p4BVRcPzIGr6LKiMwo4VM6dGi6pt4qcRkmNzTcWq6eCEjEh+qXjkMDvPlOFFSGwQjoEa6gyMA==}
    engines: {node: '>=10'}
    hasBin: true

  semver@7.7.2:
    resolution: {integrity: sha512-RF0Fw+rO5AMf9MAyaRXI4AV0Ulj5lMHqVxxdSgiVbixSCXoEmmX/jk0CuJw4+3SqroYO9VoUh+HcuJivvtJemA==}
    engines: {node: '>=10'}
    hasBin: true

  send@1.2.0:
    resolution: {integrity: sha512-uaW0WwXKpL9blXE2o0bRhoL2EGXIrZxQ2ZQ4mgcfoBxdFmQold+qWsD2jLrfZ0trjKL6vOw0j//eAwcALFjKSw==}
    engines: {node: '>= 18'}

  serve-static@2.2.0:
    resolution: {integrity: sha512-61g9pCh0Vnh7IutZjtLGGpTA355+OPn2TyDv/6ivP2h/AdAVX9azsoxmg2/M6nZeQZNYBEwIcsne1mJd9oQItQ==}
    engines: {node: '>= 18'}

  set-blocking@2.0.0:
    resolution: {integrity: sha512-KiKBS8AnWGEyLzofFfmvKwpdPzqiy16LvQfK3yv/fVH7Bj13/wl3JSR1J+rfgRE9q7xUJK4qvgS8raSOeLUehw==}

  set-function-length@1.2.2:
    resolution: {integrity: sha512-pgRc4hJ4/sNjWCSS9AmnS40x3bNMDTknHgL5UaMBTMyJnU90EgWh1Rz+MC9eFu4BuN/UwZjKQuY/1v3rM7HMfg==}
    engines: {node: '>= 0.4'}

  set-function-name@2.0.2:
    resolution: {integrity: sha512-7PGFlmtwsEADb0WYyvCMa1t+yke6daIG4Wirafur5kcf+MhUnPms1UeR0CKQdTZD81yESwMHbtn+TR+dMviakQ==}
    engines: {node: '>= 0.4'}

  set-proto@1.0.0:
    resolution: {integrity: sha512-RJRdvCo6IAnPdsvP/7m6bsQqNnn1FCBX5ZNtFL98MmFF/4xAIJTIg1YbHW5DC2W5SKZanrC6i4HsJqlajw/dZw==}
    engines: {node: '>= 0.4'}

  setprototypeof@1.2.0:
    resolution: {integrity: sha512-E5LDX7Wrp85Kil5bhZv46j8jOeboKq5JMmYM3gVGdGH8xFpPWXUMsNrlODCrkoxMEeNi/XZIwuRvY4XNwYMJpw==}

  sha.js@2.4.12:
    resolution: {integrity: sha512-8LzC5+bvI45BjpfXU8V5fdU2mfeKiQe1D1gIMn7XUlF3OTUrpdJpPPH4EMAnF0DsHHdSZqCdSss5qCmJKuiO3w==}
    engines: {node: '>= 0.10'}
    hasBin: true

  sha256-uint8array@0.10.7:
    resolution: {integrity: sha512-1Q6JQU4tX9NqsDGodej6pkrUVQVNapLZnvkwIhddH/JqzBZF1fSaxSWNY6sziXBE8aEa2twtGkXUrwzGeZCMpQ==}

  sharp@0.33.5:
    resolution: {integrity: sha512-haPVm1EkS9pgvHrQ/F3Xy+hgcuMV0Wm9vfIBSiwZ05k+xgb0PkBQpGsAA/oWdDobNaZTH5ppvHtzCFbnSEwHVw==}
    engines: {node: ^18.17.0 || ^20.3.0 || >=21.0.0}

  shebang-command@2.0.0:
    resolution: {integrity: sha512-kHxr2zZpYtdmrN1qDjrrX/Z1rR1kG8Dx+gkpK1G4eXmvXswmcE1hTWBWYUzlraYw1/yZp6YuDY77YtvbN0dmDA==}
    engines: {node: '>=8'}

  shebang-regex@3.0.0:
    resolution: {integrity: sha512-7++dFhtcx3353uBaq8DDR4NuxBetBzC7ZQOhmTQInHEd6bSrXdiEyzCvG07Z44UYdLShWUyXt5M/yhz8ekcb1A==}
    engines: {node: '>=8'}

  side-channel-list@1.0.0:
    resolution: {integrity: sha512-FCLHtRD/gnpCiCHEiJLOwdmFP+wzCmDEkc9y7NsYxeF4u7Btsn1ZuwgwJGxImImHicJArLP4R0yX4c2KCrMrTA==}
    engines: {node: '>= 0.4'}

  side-channel-map@1.0.1:
    resolution: {integrity: sha512-VCjCNfgMsby3tTdo02nbjtM/ewra6jPHmpThenkTYh8pG9ucZ/1P8So4u4FGBek/BjpOVsDCMoLA/iuBKIFXRA==}
    engines: {node: '>= 0.4'}

  side-channel-weakmap@1.0.2:
    resolution: {integrity: sha512-WPS/HvHQTYnHisLo9McqBHOJk2FkHO/tlpvldyrnem4aeQp4hai3gythswg6p01oSoTl58rcpiFAjF2br2Ak2A==}
    engines: {node: '>= 0.4'}

  side-channel@1.1.0:
    resolution: {integrity: sha512-ZX99e6tRweoUXqR+VBrslhda51Nh5MTQwou5tnUDgbtyM0dBgmhEDtWGP/xbKn6hqfPRHujUNwz5fy/wbbhnpw==}
    engines: {node: '>= 0.4'}

  signal-exit@3.0.7:
    resolution: {integrity: sha512-wnD2ZE+l+SPC/uoS0vXeE9L1+0wuaMqKlfz9AMUo38JsyLSBWSFcHR1Rri62LZc12vLr1gb3jl7iwQhgwpAbGQ==}

  signal-exit@4.1.0:
    resolution: {integrity: sha512-bzyZ1e88w9O1iNJbKnOlvYTrWPDl46O1bG0D3XInv+9tkPrxrN8jUUTiFlDkkmKWgn1M6CfIA13SuGqOa9Korw==}
    engines: {node: '>=14'}

  simple-swizzle@0.2.2:
    resolution: {integrity: sha512-JA//kQgZtbuY83m+xT+tXJkmJncGMTFT+C+g2h2R9uxkYIrE2yy9sgmcLhCnw57/WSD+Eh3J97FPEDFnbXnDUg==}

  slash@3.0.0:
    resolution: {integrity: sha512-g9Q1haeby36OSStwb4ntCGGGaKsaVSjQ68fBxoQcutl5fS1vuY18H3wSt3jFyFtrkx+Kz0V1G85A4MyAdDMi2Q==}
    engines: {node: '>=8'}

  socket.io-adapter@2.5.5:
    resolution: {integrity: sha512-eLDQas5dzPgOWCk9GuuJC2lBqItuhKI4uxGgo9aIV7MYbk2h9Q6uULEh8WBzThoI7l+qU9Ast9fVUmkqPP9wYg==}

  socket.io-client@4.8.1:
    resolution: {integrity: sha512-hJVXfu3E28NmzGk8o1sHhN3om52tRvwYeidbj7xKy2eIIse5IoKX3USlS6Tqt3BHAtflLIkCQBkzVrEEfWUyYQ==}
    engines: {node: '>=10.0.0'}

  socket.io-parser@4.2.4:
    resolution: {integrity: sha512-/GbIKmo8ioc+NIWIhwdecY0ge+qVBSMdgxGygevmdHj24bsfgtCmcUUcQ5ZzcylGFHsN3k4HB4Cgkl96KVnuew==}
    engines: {node: '>=10.0.0'}

  socket.io@4.8.1:
    resolution: {integrity: sha512-oZ7iUCxph8WYRHHcjBEc9unw3adt5CmSNlppj/5Q4k2RIrhl8Z5yY2Xr4j9zj0+wzVZ0bxmYoGSzKJnRl6A4yg==}
    engines: {node: '>=10.2.0'}

  sonner@1.7.4:
    resolution: {integrity: sha512-DIS8z4PfJRbIyfVFDVnK9rO3eYDtse4Omcm6bt0oEr5/jtLgysmjuBl1frJ9E/EQZrFmKx2A8m/s5s9CRXIzhw==}
    peerDependencies:
      react: ^18.0.0 || ^19.0.0 || ^19.0.0-rc
      react-dom: ^18.0.0 || ^19.0.0 || ^19.0.0-rc

  source-map-js@1.2.1:
    resolution: {integrity: sha512-UXWMKhLOwVKb728IUtQPXxfYU+usdybtUrK/8uGE8CQMvrhOpwvzDBwj0QhSL7MQc7vIsISBG8VQ8+IDQxpfQA==}
    engines: {node: '>=0.10.0'}

  source-map-support@0.5.13:
    resolution: {integrity: sha512-SHSKFHadjVA5oR4PPqhtAVdcBWwRYVd6g6cAXnIbRiIwc2EhPrTuKUBdSLvlEKyIP3GCf89fltvcZiP9MMFA1w==}

  source-map@0.6.1:
    resolution: {integrity: sha512-UjgapumWlbMhkBgzT7Ykc5YXUT46F0iKu8SGXq0bcwP5dz/h0Plj6enJqjz1Zbq2l5WaqYnrVbwWOWMyF3F47g==}
    engines: {node: '>=0.10.0'}

  sprintf-js@1.0.3:
    resolution: {integrity: sha512-D9cPgkvLlV3t3IzL0D0YLvGA9Ahk4PcvVwUbN0dSGr1aP0Nrt4AEnTUbuGvquEC0mA64Gqt1fzirlRs5ibXx8g==}

  stable-hash@0.0.5:
    resolution: {integrity: sha512-+L3ccpzibovGXFK+Ap/f8LOS0ahMrHTf3xu7mMLSpEGU0EO9ucaysSylKo9eRDFNhWve/y275iPmIZ4z39a9iA==}

  stack-utils@2.0.6:
    resolution: {integrity: sha512-XlkWvfIm6RmsWtNJx+uqtKLS8eqFbxUg0ZzLXqY0caEy9l7hruX8IpiDnjsLavoBgqCCR71TqWO8MaXYheJ3RQ==}
    engines: {node: '>=10'}

  statuses@2.0.1:
    resolution: {integrity: sha512-RwNA9Z/7PrK06rYLIzFMlaF+l73iwpzsqRIFgbMLbTcLD6cOao82TaWefPXQvB2fOC4AjuYSEndS7N/mTCbkdQ==}
    engines: {node: '>= 0.8'}

  statuses@2.0.2:
    resolution: {integrity: sha512-DvEy55V3DB7uknRo+4iOGT5fP1slR8wQohVdknigZPMpMstaKJQWhwiYBACJE3Ul2pTnATihhBYnRhZQHGBiRw==}
    engines: {node: '>= 0.8'}

  stop-iteration-iterator@1.1.0:
    resolution: {integrity: sha512-eLoXW/DHyl62zxY4SCaIgnRhuMr6ri4juEYARS8E6sCEqzKpOiE521Ucofdx+KnDZl5xmvGYaaKCk5FEOxJCoQ==}
    engines: {node: '>= 0.4'}

  stream-chain@2.2.5:
    resolution: {integrity: sha512-1TJmBx6aSWqZ4tx7aTpBDXK0/e2hhcNSTV8+CbFJtDjbb+I1mZ8lHit0Grw9GRT+6JbIrrDd8esncgBi8aBXGA==}

  stream-json@1.9.1:
    resolution: {integrity: sha512-uWkjJ+2Nt/LO9Z/JyKZbMusL8Dkh97uUBTv3AJQ74y07lVahLY4eEFsPsE97pxYBwr8nnjMAIch5eqI0gPShyw==}

  streamsearch@1.1.0:
    resolution: {integrity: sha512-Mcc5wHehp9aXz1ax6bZUyY5afg9u2rv5cqQI3mRrYkGC8rW2hM02jWuwjtL++LS5qinSyhj2QfLyNsuc+VsExg==}
    engines: {node: '>=10.0.0'}

  strict-event-emitter@0.5.1:
    resolution: {integrity: sha512-vMgjE/GGEPEFnhFub6pa4FmJBRBVOLpIII2hvCZ8Kzb7K0hlHo7mQv6xYrBvCL2LtAIBwFUK8wvuJgTVSQ5MFQ==}

  string-length@4.0.2:
    resolution: {integrity: sha512-+l6rNN5fYHNhZZy41RXsYptCjA2Igmq4EG7kZAYFQI1E1VTXarr6ZPXBg6eq7Y6eK4FEhY6AJlyuFIb/v/S0VQ==}
    engines: {node: '>=10'}

  string-width@4.2.3:
    resolution: {integrity: sha512-wKyQRQpjJ0sIp62ErSZdGsjMJWsap5oRNihHhu6G7JVO/9jIB6UyevL+tXuOqrng8j/cxKTWyWUwvSTriiZz/g==}
    engines: {node: '>=8'}

  string-width@5.1.2:
    resolution: {integrity: sha512-HnLOCR3vjcY8beoNLtcjZ5/nxn2afmME6lhrDrebokqMap+XbeW8n9TXpPDOqdGK5qcI3oT0GKTW6wC7EMiVqA==}
    engines: {node: '>=12'}

  string.prototype.includes@2.0.1:
    resolution: {integrity: sha512-o7+c9bW6zpAdJHTtujeePODAhkuicdAryFsfVKwA+wGw89wJ4GTY484WTucM9hLtDEOpOvI+aHnzqnC5lHp4Rg==}
    engines: {node: '>= 0.4'}

  string.prototype.matchall@4.0.12:
    resolution: {integrity: sha512-6CC9uyBL+/48dYizRf7H7VAYCMCNTBeM78x/VTUe9bFEaxBepPJDa1Ow99LqI/1yF7kuy7Q3cQsYMrcjGUcskA==}
    engines: {node: '>= 0.4'}

  string.prototype.repeat@1.0.0:
    resolution: {integrity: sha512-0u/TldDbKD8bFCQ/4f5+mNRrXwZ8hg2w7ZR8wa16e8z9XpePWl3eGEcUD0OXpEH/VJH/2G3gjUtR3ZOiBe2S/w==}

  string.prototype.trim@1.2.10:
    resolution: {integrity: sha512-Rs66F0P/1kedk5lyYyH9uBzuiI/kNRmwJAR9quK6VOtIpZ2G+hMZd+HQbbv25MgCA6gEffoMZYxlTod4WcdrKA==}
    engines: {node: '>= 0.4'}

  string.prototype.trimend@1.0.9:
    resolution: {integrity: sha512-G7Ok5C6E/j4SGfyLCloXTrngQIQU3PWtXGst3yM7Bea9FRURf1S42ZHlZZtsNque2FN2PoUhfZXYLNWwEr4dLQ==}
    engines: {node: '>= 0.4'}

  string.prototype.trimstart@1.0.8:
    resolution: {integrity: sha512-UXSH262CSZY1tfu3G3Secr6uGLCFVPMhIqHjlgCUtCCcgihYc/xKs9djMTMUOb2j1mVSeU8EU6NWc/iQKU6Gfg==}
    engines: {node: '>= 0.4'}

  string_decoder@1.3.0:
    resolution: {integrity: sha512-hkRX8U1WjJFd8LsDJ2yQ/wWWxaopEsABU1XfkM8A+j0+85JAGppt16cr1Whg6KIbb4okU6Mql6BOj+uup/wKeA==}

  strip-ansi@6.0.1:
    resolution: {integrity: sha512-Y38VPSHcqkFrCpFnQ9vuSXmquuv5oXOKpGeT6aGrr3o3Gc9AlVa6JBfUSOCnbxGGZF+/0ooI7KrPuUSztUdU5A==}
    engines: {node: '>=8'}

  strip-ansi@7.1.0:
    resolution: {integrity: sha512-iq6eVVI64nQQTRYq2KtEg2d2uU7LElhTJwsH4YzIHZshxlgZms/wIc4VoDQTlG/IvVIrBKG06CrZnp0qv7hkcQ==}
    engines: {node: '>=12'}

  strip-bom@3.0.0:
    resolution: {integrity: sha512-vavAMRXOgBVNF6nyEEmL3DBK19iRpDcoIwW+swQ+CbGiu7lju6t+JklA1MHweoWtadgt4ISVUsXLyDq34ddcwA==}
    engines: {node: '>=4'}

  strip-bom@4.0.0:
    resolution: {integrity: sha512-3xurFv5tEgii33Zi8Jtp55wEIILR9eh34FAW00PZf+JnSsTmV/ioewSgQl97JHvgjoRGwPShsWm+IdrxB35d0w==}
    engines: {node: '>=8'}

  strip-final-newline@2.0.0:
    resolution: {integrity: sha512-BrpvfNAE3dcvq7ll3xVumzjKjZQ5tI1sEUIKr3Uoks0XUl45St3FlatVqef9prk4jRDzhW6WZg+3bk93y6pLjA==}
    engines: {node: '>=6'}

  strip-indent@3.0.0:
    resolution: {integrity: sha512-laJTa3Jb+VQpaC6DseHhF7dXVqHTfJPCRDaEbid/drOhgitgYku/letMUqOXFoWV0zIIUbjpdH2t+tYj4bQMRQ==}
    engines: {node: '>=8'}

  strip-json-comments@3.1.1:
    resolution: {integrity: sha512-6fPc+R4ihwqP6N/aIv2f1gMH8lOVtWQHoqC4yK6oSDVVocumAsfCqjkXnqiYMhmMwS/mEHLp7Vehlt3ql6lEig==}
    engines: {node: '>=8'}

  styled-jsx@5.1.6:
    resolution: {integrity: sha512-qSVyDTeMotdvQYoHWLNGwRFJHC+i+ZvdBRYosOFgC+Wg1vx4frN2/RG/NA7SYqqvKNLf39P2LSRA2pu6n0XYZA==}
    engines: {node: '>= 12.0.0'}
    peerDependencies:
      '@babel/core': '*'
      babel-plugin-macros: '*'
      react: '>= 16.8.0 || 17.x.x || ^18.0.0-0 || ^19.0.0-0'
    peerDependenciesMeta:
      '@babel/core':
        optional: true
      babel-plugin-macros:
        optional: true

  sucrase@3.35.0:
    resolution: {integrity: sha512-8EbVDiu9iN/nESwxeSxDKe0dunta1GOlHufmSSXxMD2z2/tMZpDMpvXQGsc+ajGo8y2uYUmixaSRUc/QPoQ0GA==}
    engines: {node: '>=16 || 14 >=14.17'}
    hasBin: true

  superstruct@0.15.5:
    resolution: {integrity: sha512-4AOeU+P5UuE/4nOUkmcQdW5y7i9ndt1cQd/3iUe+LTz3RxESf/W/5lg4B74HbDMMv8PHnPnGCQFH45kBcrQYoQ==}

  superstruct@2.0.2:
    resolution: {integrity: sha512-uV+TFRZdXsqXTL2pRvujROjdZQ4RAlBUS5BTh9IGm+jTqQntYThciG/qu57Gs69yjnVUSqdxF9YLmSnpupBW9A==}
    engines: {node: '>=14.0.0'}

  supports-color@7.2.0:
    resolution: {integrity: sha512-qpCAvRl9stuOHveKsn7HncJRvv501qIacKzQlO/+Lwxc9+0q2wLyv4Dfvt80/DPn2pqOBsJdDiogXGR9+OvwRw==}
    engines: {node: '>=8'}

  supports-color@8.1.1:
    resolution: {integrity: sha512-MpUEN2OodtUzxvKQl72cUF7RQ5EiHsGvSsVG0ia9c5RbWGL2CI4C7EpPS8UTBIplnlzZiNuV56w+FuNxy3ty2Q==}
    engines: {node: '>=10'}

  supports-preserve-symlinks-flag@1.0.0:
    resolution: {integrity: sha512-ot0WnXS9fgdkgIcePe6RHNk1WA8+muPa6cSjeR3V8K27q9BB1rTE3R1p7Hv0z1ZyAc8s6Vvv8DIyWf681MAt0w==}
    engines: {node: '>= 0.4'}

  symbol-tree@3.2.4:
    resolution: {integrity: sha512-9QNk5KwDF+Bvz+PyObkmSYjI5ksVUYtjW7AU22r2NKcfLJcXp96hkDWU3+XndOsUb+AQ9QhfzfCT2O+CNWT5Tw==}

  synckit@0.11.11:
    resolution: {integrity: sha512-MeQTA1r0litLUf0Rp/iisCaL8761lKAZHaimlbGK4j0HysC4PLfqygQj9srcs0m2RdtDYnF8UuYyKpbjHYp7Jw==}
    engines: {node: ^14.18.0 || >=16.0.0}

  tailwind-merge@2.6.0:
    resolution: {integrity: sha512-P+Vu1qXfzediirmHOC3xKGAYeZtPcV9g76X+xg2FD4tYgR71ewMA35Y3sCz3zhiN/dwefRpJX0yBcgwi1fXNQA==}

  tailwindcss-animate@1.0.7:
    resolution: {integrity: sha512-bl6mpH3T7I3UFxuvDEXLxy/VuFxBk5bbzplh7tXI68mwMokNYd1t9qPBHlnyTwfa4JGC4zP516I1hYYtQ/vspA==}
    peerDependencies:
      tailwindcss: '>=3.0.0 || insiders'

  tailwindcss@3.4.17:
    resolution: {integrity: sha512-w33E2aCvSDP0tW9RZuNXadXlkHXqFzSkQew/aIa2i/Sj8fThxwovwlXHSPXTbAHwEIhBFXAedUhP2tueAKP8Og==}
    engines: {node: '>=14.0.0'}
    hasBin: true

  test-exclude@6.0.0:
    resolution: {integrity: sha512-cAGWPIyOHU6zlmg88jwm7VRyXnMN7iV68OGAbYDk/Mh/xC/pzVPlQtY6ngoIH/5/tciuhGfvESU8GrHrcxD56w==}
    engines: {node: '>=8'}

  text-encoding-utf-8@1.0.2:
    resolution: {integrity: sha512-8bw4MY9WjdsD2aMtO0OzOCY3pXGYNx2d2FfHRVUKkiCPDWjKuOlhLVASS+pD7VkLTVjW268LYJHwsnPFlBpbAg==}

  thenify-all@1.6.0:
    resolution: {integrity: sha512-RNxQH/qI8/t3thXJDwcstUO4zeqo64+Uy/+sNVRBx4Xn2OX+OZ9oP+iJnNFqplFra2ZUVeKCSa2oVWi3T4uVmA==}
    engines: {node: '>=0.8'}

  thenify@3.3.1:
    resolution: {integrity: sha512-RVZSIV5IG10Hk3enotrhvz0T9em6cyHBLkH/YAZuKqd8hRkKhSfCGIcP2KUY0EPxndzANBmNllzWPwak+bheSw==}

  tiny-invariant@1.3.3:
    resolution: {integrity: sha512-+FbBPE1o9QAYvviau/qC5SE3caw21q3xkvWKBtja5vgqOWIHHJ3ioaq1VPfn/Szqctz2bU/oYeKd9/z5BL+PVg==}

  tiny-secp256k1@2.2.4:
    resolution: {integrity: sha512-FoDTcToPqZE454Q04hH9o2EhxWsm7pOSpicyHkgTwKhdKWdsTUuqfP5MLq3g+VjAtl2vSx6JpXGdwA2qpYkI0Q==}
    engines: {node: '>=14.0.0'}

  tinyglobby@0.2.14:
    resolution: {integrity: sha512-tX5e7OM1HnYr2+a2C/4V0htOcSQcoSTH9KgJnVvNm5zm/cyEWKJ7j7YutsH9CxMdtOkkLFy2AHrMci9IM8IPZQ==}
    engines: {node: '>=12.0.0'}

  tldts-core@6.1.86:
    resolution: {integrity: sha512-Je6p7pkk+KMzMv2XXKmAE3McmolOQFdxkKw0R8EYNr7sELW46JqnNeTX8ybPiQgvg1ymCoF8LXs5fzFaZvJPTA==}

  tldts@6.1.86:
    resolution: {integrity: sha512-WMi/OQ2axVTf/ykqCQgXiIct+mSQDFdH2fkwhPwgEwvJ1kSzZRiinb0zF2Xb8u4+OqPChmyI6MEu4EezNJz+FQ==}
    hasBin: true

  tmpl@1.0.5:
    resolution: {integrity: sha512-3f0uOEAQwIqGuWW2MVzYg8fV/QNnc/IpuJNG837rLuczAaLVHslWHZQj4IGiEl5Hs3kkbhwL9Ab7Hrsmuj+Smw==}

  to-buffer@1.2.1:
    resolution: {integrity: sha512-tB82LpAIWjhLYbqjx3X4zEeHN6M8CiuOEy2JY8SEQVdYRe3CCHOFaqrBW1doLDrfpWhplcW7BL+bO3/6S3pcDQ==}
    engines: {node: '>= 0.4'}

  to-regex-range@5.0.1:
    resolution: {integrity: sha512-65P7iz6X5yEr1cwcgvQxbbIw7Uk3gOy5dIdtZ4rDveLqhrdJP+Li/Hx6tyK0NEb+2GCyneCMJiGqrADCSNk8sQ==}
    engines: {node: '>=8.0'}

  toidentifier@1.0.1:
    resolution: {integrity: sha512-o5sSPKEkg/DIQNmH43V0/uerLrpzVedkUh8tGNvaeXpfpuwjKenlSox/2O/BTlZUtEe+JG7s5YhEz608PlAHRA==}
    engines: {node: '>=0.6'}

  toml@3.0.0:
    resolution: {integrity: sha512-y/mWCZinnvxjTKYhJ+pYxwD0mRLVvOtdS2Awbgxln6iEnt4rk0yBxeSBHkGJcPucRiG0e55mwWp+g/05rsrd6w==}

  tough-cookie@4.1.4:
    resolution: {integrity: sha512-Loo5UUvLD9ScZ6jh8beX1T6sO1w2/MpCRpEP7V280GKMVUQ0Jzar2U3UJPsrdbziLEMMhu3Ujnq//rhiFuIeag==}
    engines: {node: '>=6'}

  tough-cookie@5.1.2:
    resolution: {integrity: sha512-FVDYdxtnj0G6Qm/DhNPSb8Ju59ULcup3tuJxkFb5K8Bv2pUXILbf0xZWU8PX8Ov19OXljbUyveOFwRMwkXzO+A==}
    engines: {node: '>=16'}

  tr46@0.0.3:
    resolution: {integrity: sha512-N3WMsuqV66lT30CrXNbEjx4GEwlow3v6rr4mCcv6prnfwhS01rkgyFdjPNBYd9br7LpXV1+Emh01fHnq2Gdgrw==}

  tr46@5.1.1:
    resolution: {integrity: sha512-hdF5ZgjTqgAntKkklYw0R03MG2x/bSzTtkxmIRw/sTNV8YXsCJ1tfLAX23lhxhHJlEf3CRCOCGGWw3vI3GaSPw==}
    engines: {node: '>=18'}

  tronweb@6.0.4:
    resolution: {integrity: sha512-+9Nc7H4FYVh2DcOnQG93WLm3UdlHSf9W+GXkfrXI77oLjTB1cptROJDKRSSxQBiOAyjjAJOOTuYDzlAkaLT85w==}

  ts-api-utils@2.1.0:
    resolution: {integrity: sha512-CUgTZL1irw8u29bzrOD/nH85jqyc74D6SshFgujOIA7osm2Rz7dYH77agkx7H4FBNxDq7Cjf+IjaX/8zwFW+ZQ==}
    engines: {node: '>=18.12'}
    peerDependencies:
      typescript: '>=4.8.4'

  ts-custom-error@3.3.1:
    resolution: {integrity: sha512-5OX1tzOjxWEgsr/YEUWSuPrQ00deKLh6D7OTWcvNHm12/7QPyRh8SYpyWvA4IZv8H/+GQWQEh/kwo95Q9OVW1A==}
    engines: {node: '>=14.0.0'}

  ts-interface-checker@0.1.13:
    resolution: {integrity: sha512-Y/arvbn+rrz3JCKl9C4kVNfTfSm2/mEp5FSz5EsZSANGPSlQrpRI5M4PKF+mJnE52jOO90PnPSc3Ur3bTQw0gA==}

  ts-jest@29.4.0:
    resolution: {integrity: sha512-d423TJMnJGu80/eSgfQ5w/R+0zFJvdtTxwtF9KzFFunOpSeD+79lHJQIiAhluJoyGRbvj9NZJsl9WjCUo0ND7Q==}
    engines: {node: ^14.15.0 || ^16.10.0 || ^18.0.0 || >=20.0.0}
    hasBin: true
    peerDependencies:
      '@babel/core': '>=7.0.0-beta.0 <8'
      '@jest/transform': ^29.0.0 || ^30.0.0
      '@jest/types': ^29.0.0 || ^30.0.0
      babel-jest: ^29.0.0 || ^30.0.0
      esbuild: '*'
      jest: ^29.0.0 || ^30.0.0
      jest-util: ^29.0.0 || ^30.0.0
      typescript: '>=4.3 <6'
    peerDependenciesMeta:
      '@babel/core':
        optional: true
      '@jest/transform':
        optional: true
      '@jest/types':
        optional: true
      babel-jest:
        optional: true
      esbuild:
        optional: true
      jest-util:
        optional: true

  ts-node@10.9.2:
    resolution: {integrity: sha512-f0FFpIdcHgn8zcPSbf1dRevwt047YMnaiJM3u2w2RewrB+fob/zePZcrOyQoLMMO7aBIddLcQIEK5dYjkLnGrQ==}
    hasBin: true
    peerDependencies:
      '@swc/core': '>=1.2.50'
      '@swc/wasm': '>=1.2.50'
      '@types/node': '*'
      typescript: '>=2.7'
    peerDependenciesMeta:
      '@swc/core':
        optional: true
      '@swc/wasm':
        optional: true

  tsconfig-paths@3.15.0:
    resolution: {integrity: sha512-2Ac2RgzDe/cn48GvOe3M+o82pEFewD3UPbyoUHHdKasHwJKjds4fLXWf/Ux5kATBKN20oaFGu+jbElp1pos0mg==}

  tslib@2.4.0:
    resolution: {integrity: sha512-d6xOpEDfsi2CZVlPQzGeux8XMwLT9hssAsaPYExaQMuYskwb+x1x7J371tWlbBdWHroy99KnVB6qIkUbs5X3UQ==}

  tslib@2.6.3:
    resolution: {integrity: sha512-xNvxJEOUiWPGhUuUdQgAJPKOOJfGnIyKySOc09XkKsgdUV/3E2zvwZYdejjmRgPCgcym1juLH3226yA7sEFJKQ==}

  tslib@2.7.0:
    resolution: {integrity: sha512-gLXCKdN1/j47AiHiOkJN69hJmcbGTHI0ImLmbYLHykhgeN0jVGola9yVjFgzCUklsZQMW55o+dW7IXv3RCXDzA==}

  tslib@2.8.1:
    resolution: {integrity: sha512-oJFu94HQb+KVduSUQL7wnpmqnfmLsOA/nAh6b6EH0wCEoK0/mPeXU6c3wKDV83MkOuHPRHtSXKKU99IBazS/2w==}

  tsx@4.20.3:
    resolution: {integrity: sha512-qjbnuR9Tr+FJOMBqJCW5ehvIo/buZq7vH7qD7JziU98h6l3qGy0a/yPFjwO+y0/T7GFpNgNAvEcPPVfyT8rrPQ==}
    engines: {node: '>=18.0.0'}
    hasBin: true

  type-check@0.4.0:
    resolution: {integrity: sha512-XleUoc9uwGXqjWwXaUTZAmzMcFZ5858QA2vvx1Ur5xIcixXIP+8LnFDgRplU30us6teqdlskFfu+ae4K79Ooew==}
    engines: {node: '>= 0.8.0'}

  type-detect@4.0.8:
    resolution: {integrity: sha512-0fr/mIH1dlO+x7TlcMy+bIDqKPsw/70tVyeHW787goQjhmqaZe10uwLujubK9q9Lg6Fiho1KUKDYz0Z7k7g5/g==}
    engines: {node: '>=4'}

  type-fest@0.21.3:
    resolution: {integrity: sha512-t0rzBq87m3fVcduHDUFhKmyyX+9eo6WQjZvf51Ea/M0Q7+T374Jp1aUiyUl0GKxp8M/OETVHSDvmkyPgvX+X2w==}
    engines: {node: '>=10'}

  type-fest@4.41.0:
    resolution: {integrity: sha512-TeTSQ6H5YHvpqVwBRcnLDCBnDOHWYu7IvGbHT6N8AOymcr9PJGjc1GTtiWZTYg0NCgYwvnYWEkVChQAr9bjfwA==}
    engines: {node: '>=16'}

  type-is@2.0.1:
    resolution: {integrity: sha512-OZs6gsjF4vMp32qrCbiVSkrFmXtG/AZhY3t0iAMrMBiAZyV9oALtXO8hsrHbMXF9x6L3grlFuwW2oAz7cav+Gw==}
    engines: {node: '>= 0.6'}

  typed-array-buffer@1.0.3:
    resolution: {integrity: sha512-nAYYwfY3qnzX30IkA6AQZjVbtK6duGontcQm1WSG1MD94YLqK0515GNApXkoxKOWMusVssAHWLh9SeaoefYFGw==}
    engines: {node: '>= 0.4'}

  typed-array-byte-length@1.0.3:
    resolution: {integrity: sha512-BaXgOuIxz8n8pIq3e7Atg/7s+DpiYrxn4vdot3w9KbnBhcRQq6o3xemQdIfynqSeXeDrF32x+WvfzmOjPiY9lg==}
    engines: {node: '>= 0.4'}

  typed-array-byte-offset@1.0.4:
    resolution: {integrity: sha512-bTlAFB/FBYMcuX81gbL4OcpH5PmlFHqlCCpAl8AlEzMz5k53oNDvN8p1PNOWLEmI2x4orp3raOFB51tv9X+MFQ==}
    engines: {node: '>= 0.4'}

  typed-array-length@1.0.7:
    resolution: {integrity: sha512-3KS2b+kL7fsuk/eJZ7EQdnEmQoaho/r6KUef7hxvltNA5DR8NAUM+8wJMbJyZ4G9/7i3v5zPBIMN5aybAh2/Jg==}
    engines: {node: '>= 0.4'}

  typedarray-to-buffer@3.1.5:
    resolution: {integrity: sha512-zdu8XMNEDepKKR+XYOXAVPtWui0ly0NtohUscw+UmaHiAWT8hrV1rr//H6V+0DvJ3OQ19S979M0laLfX8rm82Q==}

  typeforce@1.18.0:
    resolution: {integrity: sha512-7uc1O8h1M1g0rArakJdf0uLRSSgFcYexrVoKo+bzJd32gd4gDy2L/Z+8/FjPnU9ydY3pEnVPtr9FyscYY60K1g==}

  typescript@5.8.3:
    resolution: {integrity: sha512-p1diW6TqL9L07nNxvRMM7hMMw4c5XOo/1ibL4aAIGmSAt9slTE1Xgw5KWuof2uTOvCg9BY7ZRi+GaF+7sfgPeQ==}
    engines: {node: '>=14.17'}
    hasBin: true

  uint8array-tools@0.0.7:
    resolution: {integrity: sha512-vrrNZJiusLWoFWBqz5Y5KMCgP9W9hnjZHzZiZRT8oNAkq3d5Z5Oe76jAvVVSRh4U8GGR90N2X1dWtrhvx6L8UQ==}
    engines: {node: '>=14.0.0'}

  unbox-primitive@1.1.0:
    resolution: {integrity: sha512-nWJ91DjeOkej/TA8pXQ3myruKpKEYgqvpw9lz4OPHj/NWFNluYrjbz9j01CJ8yKQd2g4jFoOkINCTW2I5LEEyw==}
    engines: {node: '>= 0.4'}

  undici-types@6.19.8:
    resolution: {integrity: sha512-ve2KP6f/JnbPBFyobGHuerC9g1FYGn/F8n1LWTwNxCEzd6IfqTwUQcNXgEtmmQ6DlRrC1hrSrBnCZPokRrDHjw==}

  undici-types@6.21.0:
    resolution: {integrity: sha512-iwDZqg0QAGrg9Rav5H4n0M64c3mkR59cJ6wQp+7C4nI0gsmExaedaYLNO44eT4AtBBwjbTiGPMlt2Md0T9H9JQ==}

  universalify@0.2.0:
    resolution: {integrity: sha512-CJ1QgKmNg3CwvAv/kOFmtnEN05f0D/cn9QntgNOQlQF9dgvVTHj3t+8JPdjqawCHk7V/KA+fbUqzZ9XWhcqPUg==}
    engines: {node: '>= 4.0.0'}

  unpipe@1.0.0:
    resolution: {integrity: sha512-pjy2bYhSsufwWlKwPc+l3cN7+wuJlK6uz0YdJEOlQDbl6jo/YlPi4mb8agUkVC8BF7V8NuzeyPNqRksA3hztKQ==}
    engines: {node: '>= 0.8'}

  unrs-resolver@1.11.1:
    resolution: {integrity: sha512-bSjt9pjaEBnNiGgc9rUiHGKv5l4/TGzDmYw3RhnkJGtLhbnnA/5qJj7x3dNDCRx/PJxu774LlH8lCOlB4hEfKg==}

  update-browserslist-db@1.1.3:
    resolution: {integrity: sha512-UxhIZQ+QInVdunkDAaiazvvT/+fXL5Osr0JZlJulepYu6Jd7qJtDZjlur0emRlT71EN3ScPoE7gvsuIKKNavKw==}
    hasBin: true
    peerDependencies:
      browserslist: '>= 4.21.0'

  uri-js@4.4.1:
    resolution: {integrity: sha512-7rKUyy33Q1yc98pQ1DAmLtwX109F7TIfWlW1Ydo8Wl1ii1SeHieeh0HHfPeL2fMXK6z0s8ecKs9frCuLJvndBg==}

  url-parse@1.5.10:
    resolution: {integrity: sha512-WypcfiRhfeUP9vvF0j6rw0J3hrWrw6iZv3+22h6iRMJ/8z1Tj6XfLP4DsUix5MhMPnXpiHDoKyoZ/bdCkwBCiQ==}

  use-callback-ref@1.3.3:
    resolution: {integrity: sha512-jQL3lRnocaFtu3V00JToYz/4QkNWswxijDaCVNZRiRTO3HQDLsdu1ZtmIUvV4yPp+rvWm5j0y0TG/S61cuijTg==}
    engines: {node: '>=10'}
    peerDependencies:
      '@types/react': '*'
      react: ^16.8.0 || ^17.0.0 || ^18.0.0 || ^19.0.0 || ^19.0.0-rc
    peerDependenciesMeta:
      '@types/react':
        optional: true

  use-sidecar@1.1.3:
    resolution: {integrity: sha512-Fedw0aZvkhynoPYlA5WXrMCAMm+nSWdZt6lzJQ7Ok8S6Q+VsHmHpRWndVRJ8Be0ZbkfPc5LRYH+5XrzXcEeLRQ==}
    engines: {node: '>=10'}
    peerDependencies:
      '@types/react': '*'
      react: ^16.8.0 || ^17.0.0 || ^18.0.0 || ^19.0.0 || ^19.0.0-rc
    peerDependenciesMeta:
      '@types/react':
        optional: true

  use-sync-external-store@1.5.0:
    resolution: {integrity: sha512-Rb46I4cGGVBmjamjphe8L/UnvJD+uPPtTkNvX5mZgqdbavhI4EbgIWJiIHXJ8bc/i9EQGPRh4DwEURJ552Do0A==}
    peerDependencies:
      react: ^16.8.0 || ^17.0.0 || ^18.0.0 || ^19.0.0

  utf-8-validate@5.0.10:
    resolution: {integrity: sha512-Z6czzLq4u8fPOyx7TU6X3dvUZVvoJmxSQ+IcrlmagKhilxlhZgxPK6C5Jqbkw1IDUmFTM+cz9QDnnLTwDz/2gQ==}
    engines: {node: '>=6.14.2'}

  util-deprecate@1.0.2:
    resolution: {integrity: sha512-EPD5q1uXyFxJpCrLnCc1nHnq3gOa6DZBocAIiI2TaSCA7VCJ1UJDMagCzIkXNsUYfD1daK//LTEQ8xiIbrHtcw==}

  uuid@8.3.2:
    resolution: {integrity: sha512-+NYs2QeMWy+GWFOEm9xnn6HCDp0l7QBD7ml8zLUmJ+93Q5NF0NocErnwkTkXVFNiX3/fpC6afS8Dhb/gz7R7eg==}
    hasBin: true

  v8-compile-cache-lib@3.0.1:
    resolution: {integrity: sha512-wa7YjyUGfNZngI/vtK0UHAN+lgDCxBPCylVXGp0zu59Fz5aiGtNXaq3DhIov063MorB+VfufLh3JlF2KdTK3xg==}

  v8-to-istanbul@9.3.0:
    resolution: {integrity: sha512-kiGUalWN+rgBJ/1OHZsBtU4rXZOfj/7rKQxULKlIzwzQSvMJUUNgPwJEEh7gU6xEVxC0ahoOBvN2YI8GH6FNgA==}
    engines: {node: '>=10.12.0'}

  validator@13.12.0:
    resolution: {integrity: sha512-c1Q0mCiPlgdTVVVIJIrBuxNicYE+t/7oKeI9MWLj3fh/uq2Pxh/3eeWbVZ4OcGW1TUf53At0njHw5SMdA3tmMg==}
    engines: {node: '>= 0.10'}

  varuint-bitcoin@1.1.2:
    resolution: {integrity: sha512-4EVb+w4rx+YfVM32HQX42AbbT7/1f5zwAYhIujKXKk8NQK+JfRVl3pqT3hjNn/L+RstigmGGKVwHA/P0wgITZw==}

  vary@1.1.2:
    resolution: {integrity: sha512-BNGbWLfd0eUPabhkXUVm0j8uuvREyTh5ovRa/dyow/BqAbZJyC+5fU+IzQOzmAKzYqYRAISoRhdQr3eIZ/PXqg==}
    engines: {node: '>= 0.8'}

  vaul@0.9.9:
    resolution: {integrity: sha512-7afKg48srluhZwIkaU+lgGtFCUsYBSGOl8vcc8N/M3YQlZFlynHD15AE+pwrYdc826o7nrIND4lL9Y6b9WWZZQ==}
    peerDependencies:
      react: ^16.8 || ^17.0 || ^18.0
      react-dom: ^16.8 || ^17.0 || ^18.0

  victory-vendor@36.9.2:
    resolution: {integrity: sha512-PnpQQMuxlwYdocC8fIJqVXvkeViHYzotI+NJrCuav0ZYFoq912ZHBk3mCeuj+5/VpodOjPe1z0Fk2ihgzlXqjQ==}

  w3c-xmlserializer@5.0.0:
    resolution: {integrity: sha512-o8qghlI8NZHU1lLPrpi2+Uq7abh4GGPpYANlalzWxyWteJOCsr/P+oPBA49TOLu5FTZO4d3F9MnWJfiMo4BkmA==}
    engines: {node: '>=18'}

  walker@1.0.8:
    resolution: {integrity: sha512-ts/8E8l5b7kY0vlWLewOkDXMmPdLcVV4GmOQLyxuSswIJsweeFZtAsMF7k1Nszz+TYBQrlYRmzOnr398y1JemQ==}

  web-streams-polyfill@3.3.3:
    resolution: {integrity: sha512-d2JWLCivmZYTSIoge9MsgFCZrt571BikcWGYkjC1khllbTeDlGqZ2D8vD8E/lJa8WGWbb7Plm8/XJYV7IJHZZw==}
    engines: {node: '>= 8'}

  webidl-conversions@3.0.1:
    resolution: {integrity: sha512-2JAn3z8AR6rjK8Sm8orRC0h/bcl/DqL7tRPdGZ4I1CjdF+EaMLmYxBHyXuKL849eucPFhvBoxMsflfOb8kxaeQ==}

  webidl-conversions@7.0.0:
    resolution: {integrity: sha512-VwddBukDzu71offAQR975unBIGqfKZpM+8ZX6ySk8nYhVoo5CYaZyzt3YBvYtRtO+aoGlqxPg/B87NGVZ/fu6g==}
    engines: {node: '>=12'}

  whatwg-encoding@3.1.1:
    resolution: {integrity: sha512-6qN4hJdMwfYBtE3YBTTHhoeuUrDBPZmbQaxWAqSALV/MeEnR5z1xd8UKud2RAkFoPkmB+hli1TZSnyi84xz1vQ==}
    engines: {node: '>=18'}

  whatwg-mimetype@4.0.0:
    resolution: {integrity: sha512-QaKxh0eNIi2mE9p2vEdzfagOKHCcj1pJ56EEHGQOVxp8r9/iszLUUV7v89x9O1p/T+NlTM5W7jW6+cz4Fq1YVg==}
    engines: {node: '>=18'}

  whatwg-url@14.2.0:
    resolution: {integrity: sha512-De72GdQZzNTUBBChsXueQUnPKDkg/5A5zp7pFDuQAj5UFoENpiACU0wlCvzpAGnTkj++ihpKwKyYewn/XNUbKw==}
    engines: {node: '>=18'}

  whatwg-url@5.0.0:
    resolution: {integrity: sha512-saE57nupxk6v3HY35+jzBwYa0rKSy0XR8JSxZPwgLr7ys0IBzhGviA1/TUGJLmSVqs8pb9AnvICXEuOHLprYTw==}

  which-boxed-primitive@1.1.1:
    resolution: {integrity: sha512-TbX3mj8n0odCBFVlY8AxkqcHASw3L60jIuF8jFP78az3C2YhmGvqbHBpAjTRH2/xqYunrJ9g1jSyjCjpoWzIAA==}
    engines: {node: '>= 0.4'}

  which-builtin-type@1.2.1:
    resolution: {integrity: sha512-6iBczoX+kDQ7a3+YJBnh3T+KZRxM/iYNPXicqk66/Qfm1b93iu+yOImkg0zHbj5LNOcNv1TEADiZ0xa34B4q6Q==}
    engines: {node: '>= 0.4'}

  which-collection@1.0.2:
    resolution: {integrity: sha512-K4jVyjnBdgvc86Y6BkaLZEN933SwYOuBFkdmBu9ZfkcAbdVbpITnDmjvZ/aQjRXQrv5EPkTnD1s39GiiqbngCw==}
    engines: {node: '>= 0.4'}

  which-module@2.0.1:
    resolution: {integrity: sha512-iBdZ57RDvnOR9AGBhML2vFZf7h8vmBjhoaZqODJBFWHVtKkDmKuHai3cx5PgVMrX5YDNp27AofYbAwctSS+vhQ==}

  which-typed-array@1.1.19:
    resolution: {integrity: sha512-rEvr90Bck4WZt9HHFC4DJMsjvu7x+r6bImz0/BrbWb7A2djJ8hnZMrWnHo9F8ssv0OMErasDhftrfROTyqSDrw==}
    engines: {node: '>= 0.4'}

  which@2.0.2:
    resolution: {integrity: sha512-BLI3Tl1TW3Pvl70l3yq3Y64i+awpwXqsGBYWkkqMtnbXgrMD+yj7rhW0kuEDxzJaYXGjEW5ogapKNMEKNMjibA==}
    engines: {node: '>= 8'}
    hasBin: true

  wif@2.0.6:
    resolution: {integrity: sha512-HIanZn1zmduSF+BQhkE+YXIbEiH0xPr1012QbFEGB0xsKqJii0/SqJjyn8dFv6y36kOznMgMB+LGcbZTJ1xACQ==}

  word-wrap@1.2.5:
    resolution: {integrity: sha512-BN22B5eaMMI9UMtjrGd5g5eCYPpCPDUy0FJXbYsaT5zYxjFOckS53SQDE3pWkVoWpHXVb3BrYcEN4Twa55B5cA==}
    engines: {node: '>=0.10.0'}

  wrap-ansi@6.2.0:
    resolution: {integrity: sha512-r6lPcBGxZXlIcymEu7InxDMhdW0KDxpLgoFLcguasxCaJ/SOIZwINatK9KY/tf+ZrlywOKU0UDj3ATXUBfxJXA==}
    engines: {node: '>=8'}

  wrap-ansi@7.0.0:
    resolution: {integrity: sha512-YVGIj2kamLSTxw6NsZjoBxfSwsn0ycdesmc4p+Q21c5zPuZ1pl+NfxVdxPtdHvmNVOQ6XSYG4AUtyt/Fi7D16Q==}
    engines: {node: '>=10'}

  wrap-ansi@8.1.0:
    resolution: {integrity: sha512-si7QWI6zUMq56bESFvagtmzMdGOtoxfR+Sez11Mobfc7tm+VkUckk9bW2UeffTGVUbOksxmSw0AA2gs8g71NCQ==}
    engines: {node: '>=12'}

  wrappy@1.0.2:
    resolution: {integrity: sha512-l4Sp/DRseor9wL6EvV2+TuQn63dMkPjZ/sp9XkghTEbV9KlPS1xUsZ3u7/IQO4wxtcFB4bgpQPRcR3QCvezPcQ==}

  write-file-atomic@5.0.1:
    resolution: {integrity: sha512-+QU2zd6OTD8XWIJCbffaiQeH9U73qIqafo1x6V1snCWYGJf6cVE0cDR4D8xRzcEnfI21IFrUPzPGtcPf8AC+Rw==}
    engines: {node: ^14.17.0 || ^16.13.0 || >=18.0.0}

  ws@7.5.10:
    resolution: {integrity: sha512-+dbF1tHwZpXcbOJdVOkzLDxZP1ailvSxM6ZweXTegylPny803bFhA+vqBYw4s31NSAk4S2Qz+AKXK9a4wkdjcQ==}
    engines: {node: '>=8.3.0'}
    peerDependencies:
      bufferutil: ^4.0.1
      utf-8-validate: ^5.0.2
    peerDependenciesMeta:
      bufferutil:
        optional: true
      utf-8-validate:
        optional: true

  ws@8.17.1:
    resolution: {integrity: sha512-6XQFvXTkbfUOZOKKILFG1PDK2NDQs4azKQl26T0YS5CxqWLgXajbPZ+h4gZekJyRqFU8pvnbAbbs/3TgRPy+GQ==}
    engines: {node: '>=10.0.0'}
    peerDependencies:
      bufferutil: ^4.0.1
      utf-8-validate: '>=5.0.2'
    peerDependenciesMeta:
      bufferutil:
        optional: true
      utf-8-validate:
        optional: true

  ws@8.18.3:
    resolution: {integrity: sha512-PEIGCY5tSlUt50cqyMXfCzX+oOPqN0vuGqWzbcJ2xvnkzkq46oOpz7dQaTDBdfICb4N14+GARUDw2XV2N4tvzg==}
    engines: {node: '>=10.0.0'}
    peerDependencies:
      bufferutil: ^4.0.1
      utf-8-validate: '>=5.0.2'
    peerDependenciesMeta:
      bufferutil:
        optional: true
      utf-8-validate:
        optional: true

  xml-name-validator@5.0.0:
    resolution: {integrity: sha512-EvGK8EJ3DhaHfbRlETOWAS5pO9MZITeauHKJyb8wyajUfQUenkIg2MvLDTZ4T/TgIcm3HU0TFBgWWboAZ30UHg==}
    engines: {node: '>=18'}

  xmlchars@2.2.0:
    resolution: {integrity: sha512-JZnDKK8B0RCDw84FNdDAIpZK+JuJw+s7Lz8nksI7SIuU3UXJJslUthsi+uWBUYOwPFwW7W7PRLRfUKpxjtjFCw==}

  xmlhttprequest-ssl@2.1.2:
    resolution: {integrity: sha512-TEU+nJVUUnA4CYJFLvK5X9AOeH4KvDvhIfm0vV1GaQRtchnG0hgK5p8hw/xjv8cunWYCsiPCSDzObPyhEwq3KQ==}
    engines: {node: '>=0.4.0'}

  y18n@4.0.3:
    resolution: {integrity: sha512-JKhqTOwSrqNA1NY5lSztJ1GrBiUodLMmIZuLiDaMRJ+itFd+ABVE8XBjOvIWL+rSqNDC74LCSFmlb/U4UZ4hJQ==}

  y18n@5.0.8:
    resolution: {integrity: sha512-0pfFzegeDWJHJIAmTLRP2DwHjdF5s7jo9tuztdQxAhINCdvS+3nGINqPd00AphqJR/0LhANUS6/+7SCb98YOfA==}
    engines: {node: '>=10'}

  yallist@3.1.1:
    resolution: {integrity: sha512-a4UGQaWPH59mOXUYnAG2ewncQS4i4F43Tv3JoAM+s2VDAmS9NsK8GpDMLrCHPksFT7h3K6TOoUNn2pb7RoXx4g==}

  yaml@2.8.0:
    resolution: {integrity: sha512-4lLa/EcQCB0cJkyts+FpIRx5G/llPxfP6VQU5KByHEhLxY3IJCH0f0Hy1MHI8sClTvsIb8qwRJ6R/ZdlDJ/leQ==}
    engines: {node: '>= 14.6'}
    hasBin: true

  yargs-parser@18.1.3:
    resolution: {integrity: sha512-o50j0JeToy/4K6OZcaQmW6lyXXKhq7csREXcDwk2omFPJEwUNOVtJKvmDr9EI1fAJZUyZcRF7kxGBWmRXudrCQ==}
    engines: {node: '>=6'}

  yargs-parser@21.1.1:
    resolution: {integrity: sha512-tVpsJW7DdjecAiFpbIB1e3qxIQsE6NoPc5/eTdrbbIC4h0LVsWhnoa3g+m2HclBIujHzsxZ4VJVA+GUuc2/LBw==}
    engines: {node: '>=12'}

  yargs@15.4.1:
    resolution: {integrity: sha512-aePbxDmcYW++PaqBsJ+HYUFwCdv4LVvdnhBy78E57PIor8/OVvhMrADFFEDh8DHDFRv/O9i3lPhsENjO7QX0+A==}
    engines: {node: '>=8'}

  yargs@17.7.2:
    resolution: {integrity: sha512-7dSzzRQ++CKnNI/krKnYRV7JKKPUXMEh61soaHKg9mrWEhzFWhFnxPxGl+69cD1Ou63C13NUPCnmIcrvqCuM6w==}
    engines: {node: '>=12'}

  yn@3.1.1:
    resolution: {integrity: sha512-Ux4ygGWsu2c7isFWe8Yu1YluJmqVhxqK2cLXNQA5AcC3QfbGNpM7fu0Y8b/z16pXLnFxZYvWhd3fhBY9DLmC6Q==}
    engines: {node: '>=6'}

  yocto-queue@0.1.0:
    resolution: {integrity: sha512-rVksvsnNCdJ/ohGc6xgPwyN8eheCxsiLM8mxuE/t/mOVqJewPuO1miLpTHQiRgTKCLexL4MeAFVagts7HmNZ2Q==}
    engines: {node: '>=10'}

  yoctocolors-cjs@2.1.2:
    resolution: {integrity: sha512-cYVsTjKl8b+FrnidjibDWskAv7UKOfcwaVZdp/it9n1s9fU3IkgDbhdIRKCW4JDsAlECJY0ytoVPT3sK6kideA==}
    engines: {node: '>=18'}

  zod@3.25.76:
    resolution: {integrity: sha512-gzUt/qt81nXsFGKIFcC3YnfEAx5NkunCfnDlvuBSSFS02bcXu4Lmea0AFIUwbLWxWPx3d9p8S5QoaujKcNQxcQ==}

  zustand@5.0.7:
    resolution: {integrity: sha512-Ot6uqHDW/O2VdYsKLLU8GQu8sCOM1LcoE8RwvLv9uuRT9s6SOHCKs0ZEOhxg+I1Ld+A1Q5lwx+UlKXXUoCZITg==}
    engines: {node: '>=12.20.0'}
    peerDependencies:
      '@types/react': '>=18.0.0'
      immer: '>=9.0.6'
      react: '>=18.0.0'
      use-sync-external-store: '>=1.2.0'
    peerDependenciesMeta:
      '@types/react':
        optional: true
      immer:
        optional: true
      react:
        optional: true
      use-sync-external-store:
        optional: true

snapshots:

  '@1inch/byte-utils@2.2.1': {}

  '@1inch/byte-utils@2.3.0': {}

  '@1inch/byte-utils@3.0.0': {}

  '@1inch/byte-utils@3.1.0': {}

  '@1inch/cross-chain-sdk@0.2.1-rc.62(bufferutil@4.0.9)(typescript@5.8.3)(utf-8-validate@5.0.10)':
    dependencies:
      '@1inch/byte-utils': 3.1.0
      '@1inch/fusion-sdk': 2.1.11-rc.2(axios@1.8.2)(bufferutil@4.0.9)(utf-8-validate@5.0.10)
      '@coral-xyz/anchor': 0.31.1(bufferutil@4.0.9)(typescript@5.8.3)(utf-8-validate@5.0.10)
      '@openzeppelin/merkle-tree': 1.0.7
      axios: 1.8.2
      bs58: 6.0.0
      ecies-25519: 1.3.1
      ethers: 6.13.1(bufferutil@4.0.9)(utf-8-validate@5.0.10)
      tslib: 2.6.3
      ws: 8.18.3(bufferutil@4.0.9)(utf-8-validate@5.0.10)
    transitivePeerDependencies:
      - bufferutil
      - debug
      - encoding
      - typescript
      - utf-8-validate

  '@1inch/fusion-sdk@2.1.11-rc.2(axios@1.8.2)(bufferutil@4.0.9)(utf-8-validate@5.0.10)':
    dependencies:
      '@1inch/byte-utils': 2.3.0
      '@1inch/limit-order-sdk': 4.13.0(axios@1.8.2)(bufferutil@4.0.9)(utf-8-validate@5.0.10)
      ethers: 6.15.0(bufferutil@4.0.9)(utf-8-validate@5.0.10)
      tslib: 2.6.3
      ws: 8.18.3(bufferutil@4.0.9)(utf-8-validate@5.0.10)
    optionalDependencies:
      axios: 1.8.2
    transitivePeerDependencies:
      - bufferutil
      - utf-8-validate

  '@1inch/fusion-sdk@2.3.5(axios@1.11.0)(bufferutil@4.0.9)(utf-8-validate@5.0.10)':
    dependencies:
      '@1inch/byte-utils': 3.1.0
      '@1inch/limit-order-sdk': 4.12.1(axios@1.11.0)(bufferutil@4.0.9)(utf-8-validate@5.0.10)
      ethers: 6.15.0(bufferutil@4.0.9)(utf-8-validate@5.0.10)
      tslib: 2.8.1
      ws: 8.18.3(bufferutil@4.0.9)(utf-8-validate@5.0.10)
    optionalDependencies:
      axios: 1.11.0
    transitivePeerDependencies:
      - bufferutil
      - utf-8-validate

  '@1inch/limit-order-sdk@4.12.1(axios@1.11.0)(bufferutil@4.0.9)(utf-8-validate@5.0.10)':
    dependencies:
      '@1inch/byte-utils': 3.0.0
      ethers: 6.13.5(bufferutil@4.0.9)(utf-8-validate@5.0.10)
    optionalDependencies:
      axios: 1.11.0
    transitivePeerDependencies:
      - bufferutil
      - utf-8-validate

  '@1inch/limit-order-sdk@4.13.0(axios@1.8.2)(bufferutil@4.0.9)(utf-8-validate@5.0.10)':
    dependencies:
      '@1inch/byte-utils': 3.0.0
      ethers: 6.13.5(bufferutil@4.0.9)(utf-8-validate@5.0.10)
    optionalDependencies:
      axios: 1.8.2
    transitivePeerDependencies:
      - bufferutil
      - utf-8-validate

  '@1inch/limit-order-sdk@4.9.5-rc.0(axios@1.11.0)(bufferutil@4.0.9)(utf-8-validate@5.0.10)':
    dependencies:
      '@1inch/byte-utils': 2.2.1
      ethers: 6.13.1(bufferutil@4.0.9)(utf-8-validate@5.0.10)
    optionalDependencies:
      axios: 1.11.0
    transitivePeerDependencies:
      - bufferutil
      - utf-8-validate

  '@adobe/css-tools@4.4.3': {}

  '@adraffy/ens-normalize@1.10.1': {}

  '@alloc/quick-lru@5.2.0': {}

  '@ampproject/remapping@2.3.0':
    dependencies:
      '@jridgewell/gen-mapping': 0.3.12
      '@jridgewell/trace-mapping': 0.3.29

  '@asamuzakjp/css-color@3.2.0':
    dependencies:
      '@csstools/css-calc': 2.1.4(@csstools/css-parser-algorithms@3.0.5(@csstools/css-tokenizer@3.0.4))(@csstools/css-tokenizer@3.0.4)
      '@csstools/css-color-parser': 3.0.10(@csstools/css-parser-algorithms@3.0.5(@csstools/css-tokenizer@3.0.4))(@csstools/css-tokenizer@3.0.4)
      '@csstools/css-parser-algorithms': 3.0.5(@csstools/css-tokenizer@3.0.4)
      '@csstools/css-tokenizer': 3.0.4
      lru-cache: 10.4.3

  '@babel/code-frame@7.27.1':
    dependencies:
      '@babel/helper-validator-identifier': 7.27.1
      js-tokens: 4.0.0
      picocolors: 1.1.1

  '@babel/compat-data@7.28.0': {}

  '@babel/core@7.28.0':
    dependencies:
      '@ampproject/remapping': 2.3.0
      '@babel/code-frame': 7.27.1
      '@babel/generator': 7.28.0
      '@babel/helper-compilation-targets': 7.27.2
      '@babel/helper-module-transforms': 7.27.3(@babel/core@7.28.0)
      '@babel/helpers': 7.28.2
      '@babel/parser': 7.28.0
      '@babel/template': 7.27.2
      '@babel/traverse': 7.28.0
      '@babel/types': 7.28.2
      convert-source-map: 2.0.0
      debug: 4.4.1
      gensync: 1.0.0-beta.2
      json5: 2.2.3
      semver: 6.3.1
    transitivePeerDependencies:
      - supports-color

  '@babel/generator@7.28.0':
    dependencies:
      '@babel/parser': 7.28.0
      '@babel/types': 7.28.2
      '@jridgewell/gen-mapping': 0.3.12
      '@jridgewell/trace-mapping': 0.3.29
      jsesc: 3.1.0

  '@babel/helper-compilation-targets@7.27.2':
    dependencies:
      '@babel/compat-data': 7.28.0
      '@babel/helper-validator-option': 7.27.1
      browserslist: 4.25.1
      lru-cache: 5.1.1
      semver: 6.3.1

  '@babel/helper-globals@7.28.0': {}

  '@babel/helper-module-imports@7.27.1':
    dependencies:
      '@babel/traverse': 7.28.0
      '@babel/types': 7.28.2
    transitivePeerDependencies:
      - supports-color

  '@babel/helper-module-transforms@7.27.3(@babel/core@7.28.0)':
    dependencies:
      '@babel/core': 7.28.0
      '@babel/helper-module-imports': 7.27.1
      '@babel/helper-validator-identifier': 7.27.1
      '@babel/traverse': 7.28.0
    transitivePeerDependencies:
      - supports-color

  '@babel/helper-plugin-utils@7.27.1': {}

  '@babel/helper-string-parser@7.27.1': {}

  '@babel/helper-validator-identifier@7.27.1': {}

  '@babel/helper-validator-option@7.27.1': {}

  '@babel/helpers@7.28.2':
    dependencies:
      '@babel/template': 7.27.2
      '@babel/types': 7.28.2

  '@babel/parser@7.28.0':
    dependencies:
      '@babel/types': 7.28.2

  '@babel/plugin-syntax-async-generators@7.8.4(@babel/core@7.28.0)':
    dependencies:
      '@babel/core': 7.28.0
      '@babel/helper-plugin-utils': 7.27.1

  '@babel/plugin-syntax-bigint@7.8.3(@babel/core@7.28.0)':
    dependencies:
      '@babel/core': 7.28.0
      '@babel/helper-plugin-utils': 7.27.1

  '@babel/plugin-syntax-class-properties@7.12.13(@babel/core@7.28.0)':
    dependencies:
      '@babel/core': 7.28.0
      '@babel/helper-plugin-utils': 7.27.1

  '@babel/plugin-syntax-class-static-block@7.14.5(@babel/core@7.28.0)':
    dependencies:
      '@babel/core': 7.28.0
      '@babel/helper-plugin-utils': 7.27.1

  '@babel/plugin-syntax-import-attributes@7.27.1(@babel/core@7.28.0)':
    dependencies:
      '@babel/core': 7.28.0
      '@babel/helper-plugin-utils': 7.27.1

  '@babel/plugin-syntax-import-meta@7.10.4(@babel/core@7.28.0)':
    dependencies:
      '@babel/core': 7.28.0
      '@babel/helper-plugin-utils': 7.27.1

  '@babel/plugin-syntax-json-strings@7.8.3(@babel/core@7.28.0)':
    dependencies:
      '@babel/core': 7.28.0
      '@babel/helper-plugin-utils': 7.27.1

  '@babel/plugin-syntax-jsx@7.27.1(@babel/core@7.28.0)':
    dependencies:
      '@babel/core': 7.28.0
      '@babel/helper-plugin-utils': 7.27.1

  '@babel/plugin-syntax-logical-assignment-operators@7.10.4(@babel/core@7.28.0)':
    dependencies:
      '@babel/core': 7.28.0
      '@babel/helper-plugin-utils': 7.27.1

  '@babel/plugin-syntax-nullish-coalescing-operator@7.8.3(@babel/core@7.28.0)':
    dependencies:
      '@babel/core': 7.28.0
      '@babel/helper-plugin-utils': 7.27.1

  '@babel/plugin-syntax-numeric-separator@7.10.4(@babel/core@7.28.0)':
    dependencies:
      '@babel/core': 7.28.0
      '@babel/helper-plugin-utils': 7.27.1

  '@babel/plugin-syntax-object-rest-spread@7.8.3(@babel/core@7.28.0)':
    dependencies:
      '@babel/core': 7.28.0
      '@babel/helper-plugin-utils': 7.27.1

  '@babel/plugin-syntax-optional-catch-binding@7.8.3(@babel/core@7.28.0)':
    dependencies:
      '@babel/core': 7.28.0
      '@babel/helper-plugin-utils': 7.27.1

  '@babel/plugin-syntax-optional-chaining@7.8.3(@babel/core@7.28.0)':
    dependencies:
      '@babel/core': 7.28.0
      '@babel/helper-plugin-utils': 7.27.1

  '@babel/plugin-syntax-private-property-in-object@7.14.5(@babel/core@7.28.0)':
    dependencies:
      '@babel/core': 7.28.0
      '@babel/helper-plugin-utils': 7.27.1

  '@babel/plugin-syntax-top-level-await@7.14.5(@babel/core@7.28.0)':
    dependencies:
      '@babel/core': 7.28.0
      '@babel/helper-plugin-utils': 7.27.1

  '@babel/plugin-syntax-typescript@7.27.1(@babel/core@7.28.0)':
    dependencies:
      '@babel/core': 7.28.0
      '@babel/helper-plugin-utils': 7.27.1

  '@babel/runtime@7.26.10':
    dependencies:
      regenerator-runtime: 0.14.1

  '@babel/runtime@7.28.2': {}

  '@babel/template@7.27.2':
    dependencies:
      '@babel/code-frame': 7.27.1
      '@babel/parser': 7.28.0
      '@babel/types': 7.28.2

  '@babel/traverse@7.28.0':
    dependencies:
      '@babel/code-frame': 7.27.1
      '@babel/generator': 7.28.0
      '@babel/helper-globals': 7.28.0
      '@babel/parser': 7.28.0
      '@babel/template': 7.27.2
      '@babel/types': 7.28.2
      debug: 4.4.1
    transitivePeerDependencies:
      - supports-color

  '@babel/types@7.28.2':
    dependencies:
      '@babel/helper-string-parser': 7.27.1
      '@babel/helper-validator-identifier': 7.27.1

  '@bcoe/v8-coverage@0.2.3': {}

  '@bundled-es-modules/cookie@2.0.1':
    dependencies:
      cookie: 0.7.2

  '@bundled-es-modules/statuses@1.0.1':
    dependencies:
      statuses: 2.0.2

  '@bundled-es-modules/tough-cookie@0.1.6':
    dependencies:
      '@types/tough-cookie': 4.0.5
      tough-cookie: 4.1.4

  '@coral-xyz/anchor-errors@0.31.1': {}

  '@coral-xyz/anchor@0.31.1(bufferutil@4.0.9)(typescript@5.8.3)(utf-8-validate@5.0.10)':
    dependencies:
      '@coral-xyz/anchor-errors': 0.31.1
      '@coral-xyz/borsh': 0.31.1(@solana/web3.js@1.98.2(bufferutil@4.0.9)(typescript@5.8.3)(utf-8-validate@5.0.10))
      '@noble/hashes': 1.8.0
      '@solana/web3.js': 1.98.2(bufferutil@4.0.9)(typescript@5.8.3)(utf-8-validate@5.0.10)
      bn.js: 5.2.2
      bs58: 4.0.1
      buffer-layout: 1.2.2
      camelcase: 6.3.0
      cross-fetch: 3.2.0
      eventemitter3: 4.0.7
      pako: 2.1.0
      superstruct: 0.15.5
      toml: 3.0.0
    transitivePeerDependencies:
      - bufferutil
      - encoding
      - typescript
      - utf-8-validate

  '@coral-xyz/borsh@0.31.1(@solana/web3.js@1.98.2(bufferutil@4.0.9)(typescript@5.8.3)(utf-8-validate@5.0.10))':
    dependencies:
      '@solana/web3.js': 1.98.2(bufferutil@4.0.9)(typescript@5.8.3)(utf-8-validate@5.0.10)
      bn.js: 5.2.2
      buffer-layout: 1.2.2

  '@cspotcode/source-map-support@0.8.1':
    dependencies:
      '@jridgewell/trace-mapping': 0.3.9

  '@csstools/color-helpers@5.0.2': {}

  '@csstools/css-calc@2.1.4(@csstools/css-parser-algorithms@3.0.5(@csstools/css-tokenizer@3.0.4))(@csstools/css-tokenizer@3.0.4)':
    dependencies:
      '@csstools/css-parser-algorithms': 3.0.5(@csstools/css-tokenizer@3.0.4)
      '@csstools/css-tokenizer': 3.0.4

  '@csstools/css-color-parser@3.0.10(@csstools/css-parser-algorithms@3.0.5(@csstools/css-tokenizer@3.0.4))(@csstools/css-tokenizer@3.0.4)':
    dependencies:
      '@csstools/color-helpers': 5.0.2
      '@csstools/css-calc': 2.1.4(@csstools/css-parser-algorithms@3.0.5(@csstools/css-tokenizer@3.0.4))(@csstools/css-tokenizer@3.0.4)
      '@csstools/css-parser-algorithms': 3.0.5(@csstools/css-tokenizer@3.0.4)
      '@csstools/css-tokenizer': 3.0.4

  '@csstools/css-parser-algorithms@3.0.5(@csstools/css-tokenizer@3.0.4)':
    dependencies:
      '@csstools/css-tokenizer': 3.0.4

  '@csstools/css-tokenizer@3.0.4': {}

  '@emnapi/core@1.4.5':
    dependencies:
      '@emnapi/wasi-threads': 1.0.4
      tslib: 2.8.1
    optional: true

  '@emnapi/runtime@1.4.5':
    dependencies:
      tslib: 2.8.1
    optional: true

  '@emnapi/wasi-threads@1.0.4':
    dependencies:
      tslib: 2.8.1
    optional: true

  '@esbuild/aix-ppc64@0.25.8':
    optional: true

  '@esbuild/android-arm64@0.25.8':
    optional: true

  '@esbuild/android-arm@0.25.8':
    optional: true

  '@esbuild/android-x64@0.25.8':
    optional: true

  '@esbuild/darwin-arm64@0.25.8':
    optional: true

  '@esbuild/darwin-x64@0.25.8':
    optional: true

  '@esbuild/freebsd-arm64@0.25.8':
    optional: true

  '@esbuild/freebsd-x64@0.25.8':
    optional: true

  '@esbuild/linux-arm64@0.25.8':
    optional: true

  '@esbuild/linux-arm@0.25.8':
    optional: true

  '@esbuild/linux-ia32@0.25.8':
    optional: true

  '@esbuild/linux-loong64@0.25.8':
    optional: true

  '@esbuild/linux-mips64el@0.25.8':
    optional: true

  '@esbuild/linux-ppc64@0.25.8':
    optional: true

  '@esbuild/linux-riscv64@0.25.8':
    optional: true

  '@esbuild/linux-s390x@0.25.8':
    optional: true

  '@esbuild/linux-x64@0.25.8':
    optional: true

  '@esbuild/netbsd-arm64@0.25.8':
    optional: true

  '@esbuild/netbsd-x64@0.25.8':
    optional: true

  '@esbuild/openbsd-arm64@0.25.8':
    optional: true

  '@esbuild/openbsd-x64@0.25.8':
    optional: true

  '@esbuild/openharmony-arm64@0.25.8':
    optional: true

  '@esbuild/sunos-x64@0.25.8':
    optional: true

  '@esbuild/win32-arm64@0.25.8':
    optional: true

  '@esbuild/win32-ia32@0.25.8':
    optional: true

  '@esbuild/win32-x64@0.25.8':
    optional: true

  '@eslint-community/eslint-utils@4.7.0(eslint@9.32.0(jiti@1.21.7))':
    dependencies:
      eslint: 9.32.0(jiti@1.21.7)
      eslint-visitor-keys: 3.4.3

  '@eslint-community/regexpp@4.12.1': {}

  '@eslint/config-array@0.21.0':
    dependencies:
      '@eslint/object-schema': 2.1.6
      debug: 4.4.1
      minimatch: 3.1.2
    transitivePeerDependencies:
      - supports-color

  '@eslint/config-helpers@0.3.0': {}

  '@eslint/core@0.15.1':
    dependencies:
      '@types/json-schema': 7.0.15

  '@eslint/eslintrc@3.3.1':
    dependencies:
      ajv: 6.12.6
      debug: 4.4.1
      espree: 10.4.0
      globals: 14.0.0
      ignore: 5.3.2
      import-fresh: 3.3.1
      js-yaml: 4.1.0
      minimatch: 3.1.2
      strip-json-comments: 3.1.1
    transitivePeerDependencies:
      - supports-color

  '@eslint/js@9.32.0': {}

  '@eslint/object-schema@2.1.6': {}

  '@eslint/plugin-kit@0.3.4':
    dependencies:
      '@eslint/core': 0.15.1
      levn: 0.4.1

  '@ethersproject/abi@5.8.0':
    dependencies:
      '@ethersproject/address': 5.8.0
      '@ethersproject/bignumber': 5.8.0
      '@ethersproject/bytes': 5.8.0
      '@ethersproject/constants': 5.8.0
      '@ethersproject/hash': 5.8.0
      '@ethersproject/keccak256': 5.8.0
      '@ethersproject/logger': 5.8.0
      '@ethersproject/properties': 5.8.0
      '@ethersproject/strings': 5.8.0

  '@ethersproject/abstract-provider@5.8.0':
    dependencies:
      '@ethersproject/bignumber': 5.8.0
      '@ethersproject/bytes': 5.8.0
      '@ethersproject/logger': 5.8.0
      '@ethersproject/networks': 5.8.0
      '@ethersproject/properties': 5.8.0
      '@ethersproject/transactions': 5.8.0
      '@ethersproject/web': 5.8.0

  '@ethersproject/abstract-signer@5.8.0':
    dependencies:
      '@ethersproject/abstract-provider': 5.8.0
      '@ethersproject/bignumber': 5.8.0
      '@ethersproject/bytes': 5.8.0
      '@ethersproject/logger': 5.8.0
      '@ethersproject/properties': 5.8.0

  '@ethersproject/address@5.8.0':
    dependencies:
      '@ethersproject/bignumber': 5.8.0
      '@ethersproject/bytes': 5.8.0
      '@ethersproject/keccak256': 5.8.0
      '@ethersproject/logger': 5.8.0
      '@ethersproject/rlp': 5.8.0

  '@ethersproject/base64@5.8.0':
    dependencies:
      '@ethersproject/bytes': 5.8.0

  '@ethersproject/bignumber@5.8.0':
    dependencies:
      '@ethersproject/bytes': 5.8.0
      '@ethersproject/logger': 5.8.0
      bn.js: 5.2.2

  '@ethersproject/bytes@5.8.0':
    dependencies:
      '@ethersproject/logger': 5.8.0

  '@ethersproject/constants@5.8.0':
    dependencies:
      '@ethersproject/bignumber': 5.8.0

  '@ethersproject/hash@5.8.0':
    dependencies:
      '@ethersproject/abstract-signer': 5.8.0
      '@ethersproject/address': 5.8.0
      '@ethersproject/base64': 5.8.0
      '@ethersproject/bignumber': 5.8.0
      '@ethersproject/bytes': 5.8.0
      '@ethersproject/keccak256': 5.8.0
      '@ethersproject/logger': 5.8.0
      '@ethersproject/properties': 5.8.0
      '@ethersproject/strings': 5.8.0

  '@ethersproject/keccak256@5.8.0':
    dependencies:
      '@ethersproject/bytes': 5.8.0
      js-sha3: 0.8.0

  '@ethersproject/logger@5.8.0': {}

  '@ethersproject/networks@5.8.0':
    dependencies:
      '@ethersproject/logger': 5.8.0

  '@ethersproject/properties@5.8.0':
    dependencies:
      '@ethersproject/logger': 5.8.0

  '@ethersproject/rlp@5.8.0':
    dependencies:
      '@ethersproject/bytes': 5.8.0
      '@ethersproject/logger': 5.8.0

  '@ethersproject/signing-key@5.8.0':
    dependencies:
      '@ethersproject/bytes': 5.8.0
      '@ethersproject/logger': 5.8.0
      '@ethersproject/properties': 5.8.0
      bn.js: 5.2.2
      elliptic: 6.6.1
      hash.js: 1.1.7

  '@ethersproject/strings@5.8.0':
    dependencies:
      '@ethersproject/bytes': 5.8.0
      '@ethersproject/constants': 5.8.0
      '@ethersproject/logger': 5.8.0

  '@ethersproject/transactions@5.8.0':
    dependencies:
      '@ethersproject/address': 5.8.0
      '@ethersproject/bignumber': 5.8.0
      '@ethersproject/bytes': 5.8.0
      '@ethersproject/constants': 5.8.0
      '@ethersproject/keccak256': 5.8.0
      '@ethersproject/logger': 5.8.0
      '@ethersproject/properties': 5.8.0
      '@ethersproject/rlp': 5.8.0
      '@ethersproject/signing-key': 5.8.0

  '@ethersproject/web@5.8.0':
    dependencies:
      '@ethersproject/base64': 5.8.0
      '@ethersproject/bytes': 5.8.0
      '@ethersproject/logger': 5.8.0
      '@ethersproject/properties': 5.8.0
      '@ethersproject/strings': 5.8.0

  '@floating-ui/core@1.7.3':
    dependencies:
      '@floating-ui/utils': 0.2.10

  '@floating-ui/dom@1.7.3':
    dependencies:
      '@floating-ui/core': 1.7.3
      '@floating-ui/utils': 0.2.10

  '@floating-ui/react-dom@2.1.5(react-dom@18.3.1(react@18.3.1))(react@18.3.1)':
    dependencies:
      '@floating-ui/dom': 1.7.3
      react: 18.3.1
      react-dom: 18.3.1(react@18.3.1)

  '@floating-ui/utils@0.2.10': {}

  '@hookform/resolvers@3.10.0(react-hook-form@7.61.1(react@18.3.1))':
    dependencies:
      react-hook-form: 7.61.1(react@18.3.1)

  '@humanfs/core@0.19.1': {}

  '@humanfs/node@0.16.6':
    dependencies:
      '@humanfs/core': 0.19.1
      '@humanwhocodes/retry': 0.3.1

  '@humanwhocodes/module-importer@1.0.1': {}

  '@humanwhocodes/retry@0.3.1': {}

  '@humanwhocodes/retry@0.4.3': {}

  '@img/sharp-darwin-arm64@0.33.5':
    optionalDependencies:
      '@img/sharp-libvips-darwin-arm64': 1.0.4
    optional: true

  '@img/sharp-darwin-x64@0.33.5':
    optionalDependencies:
      '@img/sharp-libvips-darwin-x64': 1.0.4
    optional: true

  '@img/sharp-libvips-darwin-arm64@1.0.4':
    optional: true

  '@img/sharp-libvips-darwin-x64@1.0.4':
    optional: true

  '@img/sharp-libvips-linux-arm64@1.0.4':
    optional: true

  '@img/sharp-libvips-linux-arm@1.0.5':
    optional: true

  '@img/sharp-libvips-linux-s390x@1.0.4':
    optional: true

  '@img/sharp-libvips-linux-x64@1.0.4':
    optional: true

  '@img/sharp-libvips-linuxmusl-arm64@1.0.4':
    optional: true

  '@img/sharp-libvips-linuxmusl-x64@1.0.4':
    optional: true

  '@img/sharp-linux-arm64@0.33.5':
    optionalDependencies:
      '@img/sharp-libvips-linux-arm64': 1.0.4
    optional: true

  '@img/sharp-linux-arm@0.33.5':
    optionalDependencies:
      '@img/sharp-libvips-linux-arm': 1.0.5
    optional: true

  '@img/sharp-linux-s390x@0.33.5':
    optionalDependencies:
      '@img/sharp-libvips-linux-s390x': 1.0.4
    optional: true

  '@img/sharp-linux-x64@0.33.5':
    optionalDependencies:
      '@img/sharp-libvips-linux-x64': 1.0.4
    optional: true

  '@img/sharp-linuxmusl-arm64@0.33.5':
    optionalDependencies:
      '@img/sharp-libvips-linuxmusl-arm64': 1.0.4
    optional: true

  '@img/sharp-linuxmusl-x64@0.33.5':
    optionalDependencies:
      '@img/sharp-libvips-linuxmusl-x64': 1.0.4
    optional: true

  '@img/sharp-wasm32@0.33.5':
    dependencies:
      '@emnapi/runtime': 1.4.5
    optional: true

  '@img/sharp-win32-ia32@0.33.5':
    optional: true

  '@img/sharp-win32-x64@0.33.5':
    optional: true

  '@inquirer/confirm@5.1.14(@types/node@22.17.0)':
    dependencies:
      '@inquirer/core': 10.1.15(@types/node@22.17.0)
      '@inquirer/type': 3.0.8(@types/node@22.17.0)
    optionalDependencies:
      '@types/node': 22.17.0

  '@inquirer/core@10.1.15(@types/node@22.17.0)':
    dependencies:
      '@inquirer/figures': 1.0.13
      '@inquirer/type': 3.0.8(@types/node@22.17.0)
      ansi-escapes: 4.3.2
      cli-width: 4.1.0
      mute-stream: 2.0.0
      signal-exit: 4.1.0
      wrap-ansi: 6.2.0
      yoctocolors-cjs: 2.1.2
    optionalDependencies:
      '@types/node': 22.17.0

  '@inquirer/figures@1.0.13': {}

  '@inquirer/type@3.0.8(@types/node@22.17.0)':
    optionalDependencies:
      '@types/node': 22.17.0

  '@isaacs/cliui@8.0.2':
    dependencies:
      string-width: 5.1.2
      string-width-cjs: string-width@4.2.3
      strip-ansi: 7.1.0
      strip-ansi-cjs: strip-ansi@6.0.1
      wrap-ansi: 8.1.0
      wrap-ansi-cjs: wrap-ansi@7.0.0

  '@istanbuljs/load-nyc-config@1.1.0':
    dependencies:
      camelcase: 5.3.1
      find-up: 4.1.0
      get-package-type: 0.1.0
      js-yaml: 3.14.1
      resolve-from: 5.0.0

  '@istanbuljs/schema@0.1.3': {}

  '@jest/console@30.0.5':
    dependencies:
      '@jest/types': 30.0.5
      '@types/node': 22.17.0
      chalk: 4.1.2
      jest-message-util: 30.0.5
      jest-util: 30.0.5
      slash: 3.0.0

  '@jest/core@30.0.5(ts-node@10.9.2(@types/node@22.17.0)(typescript@5.8.3))':
    dependencies:
      '@jest/console': 30.0.5
      '@jest/pattern': 30.0.1
      '@jest/reporters': 30.0.5
      '@jest/test-result': 30.0.5
      '@jest/transform': 30.0.5
      '@jest/types': 30.0.5
      '@types/node': 22.17.0
      ansi-escapes: 4.3.2
      chalk: 4.1.2
      ci-info: 4.3.0
      exit-x: 0.2.2
      graceful-fs: 4.2.11
      jest-changed-files: 30.0.5
      jest-config: 30.0.5(@types/node@22.17.0)(ts-node@10.9.2(@types/node@22.17.0)(typescript@5.8.3))
      jest-haste-map: 30.0.5
      jest-message-util: 30.0.5
      jest-regex-util: 30.0.1
      jest-resolve: 30.0.5
      jest-resolve-dependencies: 30.0.5
      jest-runner: 30.0.5
      jest-runtime: 30.0.5
      jest-snapshot: 30.0.5
      jest-util: 30.0.5
      jest-validate: 30.0.5
      jest-watcher: 30.0.5
      micromatch: 4.0.8
      pretty-format: 30.0.5
      slash: 3.0.0
    transitivePeerDependencies:
      - babel-plugin-macros
      - esbuild-register
      - supports-color
      - ts-node

  '@jest/diff-sequences@30.0.1': {}

  '@jest/environment-jsdom-abstract@30.0.5(jsdom@26.1.0(bufferutil@4.0.9)(utf-8-validate@5.0.10))':
    dependencies:
      '@jest/environment': 30.0.5
      '@jest/fake-timers': 30.0.5
      '@jest/types': 30.0.5
      '@types/jsdom': 21.1.7
      '@types/node': 22.17.0
      jest-mock: 30.0.5
      jest-util: 30.0.5
      jsdom: 26.1.0(bufferutil@4.0.9)(utf-8-validate@5.0.10)

  '@jest/environment@30.0.5':
    dependencies:
      '@jest/fake-timers': 30.0.5
      '@jest/types': 30.0.5
      '@types/node': 22.17.0
      jest-mock: 30.0.5

  '@jest/expect-utils@30.0.5':
    dependencies:
      '@jest/get-type': 30.0.1

  '@jest/expect@30.0.5':
    dependencies:
      expect: 30.0.5
      jest-snapshot: 30.0.5
    transitivePeerDependencies:
      - supports-color

  '@jest/fake-timers@30.0.5':
    dependencies:
      '@jest/types': 30.0.5
      '@sinonjs/fake-timers': 13.0.5
      '@types/node': 22.17.0
      jest-message-util: 30.0.5
      jest-mock: 30.0.5
      jest-util: 30.0.5

  '@jest/get-type@30.0.1': {}

  '@jest/globals@30.0.5':
    dependencies:
      '@jest/environment': 30.0.5
      '@jest/expect': 30.0.5
      '@jest/types': 30.0.5
      jest-mock: 30.0.5
    transitivePeerDependencies:
      - supports-color

  '@jest/pattern@30.0.1':
    dependencies:
      '@types/node': 22.17.0
      jest-regex-util: 30.0.1

  '@jest/reporters@30.0.5':
    dependencies:
      '@bcoe/v8-coverage': 0.2.3
      '@jest/console': 30.0.5
      '@jest/test-result': 30.0.5
      '@jest/transform': 30.0.5
      '@jest/types': 30.0.5
      '@jridgewell/trace-mapping': 0.3.29
      '@types/node': 22.17.0
      chalk: 4.1.2
      collect-v8-coverage: 1.0.2
      exit-x: 0.2.2
      glob: 10.4.5
      graceful-fs: 4.2.11
      istanbul-lib-coverage: 3.2.2
      istanbul-lib-instrument: 6.0.3
      istanbul-lib-report: 3.0.1
      istanbul-lib-source-maps: 5.0.6
      istanbul-reports: 3.1.7
      jest-message-util: 30.0.5
      jest-util: 30.0.5
      jest-worker: 30.0.5
      slash: 3.0.0
      string-length: 4.0.2
      v8-to-istanbul: 9.3.0
    transitivePeerDependencies:
      - supports-color

  '@jest/schemas@30.0.5':
    dependencies:
      '@sinclair/typebox': 0.34.38

  '@jest/snapshot-utils@30.0.5':
    dependencies:
      '@jest/types': 30.0.5
      chalk: 4.1.2
      graceful-fs: 4.2.11
      natural-compare: 1.4.0

  '@jest/source-map@30.0.1':
    dependencies:
      '@jridgewell/trace-mapping': 0.3.29
      callsites: 3.1.0
      graceful-fs: 4.2.11

  '@jest/test-result@30.0.5':
    dependencies:
      '@jest/console': 30.0.5
      '@jest/types': 30.0.5
      '@types/istanbul-lib-coverage': 2.0.6
      collect-v8-coverage: 1.0.2

  '@jest/test-sequencer@30.0.5':
    dependencies:
      '@jest/test-result': 30.0.5
      graceful-fs: 4.2.11
      jest-haste-map: 30.0.5
      slash: 3.0.0

  '@jest/transform@30.0.5':
    dependencies:
      '@babel/core': 7.28.0
      '@jest/types': 30.0.5
      '@jridgewell/trace-mapping': 0.3.29
      babel-plugin-istanbul: 7.0.0
      chalk: 4.1.2
      convert-source-map: 2.0.0
      fast-json-stable-stringify: 2.1.0
      graceful-fs: 4.2.11
      jest-haste-map: 30.0.5
      jest-regex-util: 30.0.1
      jest-util: 30.0.5
      micromatch: 4.0.8
      pirates: 4.0.7
      slash: 3.0.0
      write-file-atomic: 5.0.1
    transitivePeerDependencies:
      - supports-color

  '@jest/types@30.0.5':
    dependencies:
      '@jest/pattern': 30.0.1
      '@jest/schemas': 30.0.5
      '@types/istanbul-lib-coverage': 2.0.6
      '@types/istanbul-reports': 3.0.4
      '@types/node': 22.17.0
      '@types/yargs': 17.0.33
      chalk: 4.1.2

  '@jridgewell/gen-mapping@0.3.12':
    dependencies:
      '@jridgewell/sourcemap-codec': 1.5.4
      '@jridgewell/trace-mapping': 0.3.29

  '@jridgewell/resolve-uri@3.1.2': {}

  '@jridgewell/sourcemap-codec@1.5.4': {}

  '@jridgewell/trace-mapping@0.3.29':
    dependencies:
      '@jridgewell/resolve-uri': 3.1.2
      '@jridgewell/sourcemap-codec': 1.5.4

  '@jridgewell/trace-mapping@0.3.9':
    dependencies:
      '@jridgewell/resolve-uri': 3.1.2
      '@jridgewell/sourcemap-codec': 1.5.4

  '@mswjs/interceptors@0.39.5':
    dependencies:
      '@open-draft/deferred-promise': 2.2.0
      '@open-draft/logger': 0.3.0
      '@open-draft/until': 2.1.0
      is-node-process: 1.2.0
      outvariant: 1.4.3
      strict-event-emitter: 0.5.1

  '@napi-rs/wasm-runtime@0.2.12':
    dependencies:
      '@emnapi/core': 1.4.5
      '@emnapi/runtime': 1.4.5
      '@tybys/wasm-util': 0.10.0
    optional: true

  '@next/env@15.2.4': {}

  '@next/eslint-plugin-next@15.4.4':
    dependencies:
      fast-glob: 3.3.1

  '@next/swc-darwin-arm64@15.2.4':
    optional: true

  '@next/swc-darwin-x64@15.2.4':
    optional: true

  '@next/swc-linux-arm64-gnu@15.2.4':
    optional: true

  '@next/swc-linux-arm64-musl@15.2.4':
    optional: true

  '@next/swc-linux-x64-gnu@15.2.4':
    optional: true

  '@next/swc-linux-x64-musl@15.2.4':
    optional: true

  '@next/swc-win32-arm64-msvc@15.2.4':
    optional: true

  '@next/swc-win32-x64-msvc@15.2.4':
    optional: true

  '@noble/curves@1.2.0':
    dependencies:
      '@noble/hashes': 1.3.2

  '@noble/curves@1.4.2':
    dependencies:
      '@noble/hashes': 1.4.0

  '@noble/curves@1.9.6':
    dependencies:
      '@noble/hashes': 1.8.0

  '@noble/hashes@1.3.2': {}

  '@noble/hashes@1.4.0': {}

  '@noble/hashes@1.8.0': {}

  '@nodelib/fs.scandir@2.1.5':
    dependencies:
      '@nodelib/fs.stat': 2.0.5
      run-parallel: 1.2.0

  '@nodelib/fs.stat@2.0.5': {}

  '@nodelib/fs.walk@1.2.8':
    dependencies:
      '@nodelib/fs.scandir': 2.1.5
      fastq: 1.19.1

  '@nolyfill/is-core-module@1.0.39': {}

  '@open-draft/deferred-promise@2.2.0': {}

  '@open-draft/logger@0.3.0':
    dependencies:
      is-node-process: 1.2.0
      outvariant: 1.4.3

  '@open-draft/until@2.1.0': {}

  '@openzeppelin/merkle-tree@1.0.7':
    dependencies:
      '@ethersproject/abi': 5.8.0
      '@ethersproject/bytes': 5.8.0
      '@ethersproject/constants': 5.8.0
      '@ethersproject/keccak256': 5.8.0

  '@pedrouid/environment@1.0.1': {}

  '@pedrouid/iso-crypto@1.1.0':
    dependencies:
      '@pedrouid/iso-random': 1.2.1
      aes-js: 3.1.2
      enc-utils: 3.0.0
      hash.js: 1.1.7

  '@pedrouid/iso-random@1.2.1':
    dependencies:
      '@pedrouid/environment': 1.0.1
      enc-utils: 3.0.0
      randombytes: 2.1.0

  '@pkgjs/parseargs@0.11.0':
    optional: true

  '@pkgr/core@0.2.9': {}

  '@radix-ui/number@1.1.0': {}

  '@radix-ui/primitive@1.1.1': {}

  '@radix-ui/react-accordion@1.2.2(@types/react-dom@18.3.7(@types/react@18.3.23))(@types/react@18.3.23)(react-dom@18.3.1(react@18.3.1))(react@18.3.1)':
    dependencies:
      '@radix-ui/primitive': 1.1.1
      '@radix-ui/react-collapsible': 1.1.2(@types/react-dom@18.3.7(@types/react@18.3.23))(@types/react@18.3.23)(react-dom@18.3.1(react@18.3.1))(react@18.3.1)
      '@radix-ui/react-collection': 1.1.1(@types/react-dom@18.3.7(@types/react@18.3.23))(@types/react@18.3.23)(react-dom@18.3.1(react@18.3.1))(react@18.3.1)
      '@radix-ui/react-compose-refs': 1.1.1(@types/react@18.3.23)(react@18.3.1)
      '@radix-ui/react-context': 1.1.1(@types/react@18.3.23)(react@18.3.1)
      '@radix-ui/react-direction': 1.1.0(@types/react@18.3.23)(react@18.3.1)
      '@radix-ui/react-id': 1.1.0(@types/react@18.3.23)(react@18.3.1)
      '@radix-ui/react-primitive': 2.0.1(@types/react-dom@18.3.7(@types/react@18.3.23))(@types/react@18.3.23)(react-dom@18.3.1(react@18.3.1))(react@18.3.1)
      '@radix-ui/react-use-controllable-state': 1.1.0(@types/react@18.3.23)(react@18.3.1)
      react: 18.3.1
      react-dom: 18.3.1(react@18.3.1)
    optionalDependencies:
      '@types/react': 18.3.23
      '@types/react-dom': 18.3.7(@types/react@18.3.23)

  '@radix-ui/react-alert-dialog@1.1.4(@types/react-dom@18.3.7(@types/react@18.3.23))(@types/react@18.3.23)(react-dom@18.3.1(react@18.3.1))(react@18.3.1)':
    dependencies:
      '@radix-ui/primitive': 1.1.1
      '@radix-ui/react-compose-refs': 1.1.1(@types/react@18.3.23)(react@18.3.1)
      '@radix-ui/react-context': 1.1.1(@types/react@18.3.23)(react@18.3.1)
      '@radix-ui/react-dialog': 1.1.4(@types/react-dom@18.3.7(@types/react@18.3.23))(@types/react@18.3.23)(react-dom@18.3.1(react@18.3.1))(react@18.3.1)
      '@radix-ui/react-primitive': 2.0.1(@types/react-dom@18.3.7(@types/react@18.3.23))(@types/react@18.3.23)(react-dom@18.3.1(react@18.3.1))(react@18.3.1)
      '@radix-ui/react-slot': 1.1.1(@types/react@18.3.23)(react@18.3.1)
      react: 18.3.1
      react-dom: 18.3.1(react@18.3.1)
    optionalDependencies:
      '@types/react': 18.3.23
      '@types/react-dom': 18.3.7(@types/react@18.3.23)

  '@radix-ui/react-arrow@1.1.1(@types/react-dom@18.3.7(@types/react@18.3.23))(@types/react@18.3.23)(react-dom@18.3.1(react@18.3.1))(react@18.3.1)':
    dependencies:
      '@radix-ui/react-primitive': 2.0.1(@types/react-dom@18.3.7(@types/react@18.3.23))(@types/react@18.3.23)(react-dom@18.3.1(react@18.3.1))(react@18.3.1)
      react: 18.3.1
      react-dom: 18.3.1(react@18.3.1)
    optionalDependencies:
      '@types/react': 18.3.23
      '@types/react-dom': 18.3.7(@types/react@18.3.23)

  '@radix-ui/react-aspect-ratio@1.1.1(@types/react-dom@18.3.7(@types/react@18.3.23))(@types/react@18.3.23)(react-dom@18.3.1(react@18.3.1))(react@18.3.1)':
    dependencies:
      '@radix-ui/react-primitive': 2.0.1(@types/react-dom@18.3.7(@types/react@18.3.23))(@types/react@18.3.23)(react-dom@18.3.1(react@18.3.1))(react@18.3.1)
      react: 18.3.1
      react-dom: 18.3.1(react@18.3.1)
    optionalDependencies:
      '@types/react': 18.3.23
      '@types/react-dom': 18.3.7(@types/react@18.3.23)

  '@radix-ui/react-avatar@1.1.2(@types/react-dom@18.3.7(@types/react@18.3.23))(@types/react@18.3.23)(react-dom@18.3.1(react@18.3.1))(react@18.3.1)':
    dependencies:
      '@radix-ui/react-context': 1.1.1(@types/react@18.3.23)(react@18.3.1)
      '@radix-ui/react-primitive': 2.0.1(@types/react-dom@18.3.7(@types/react@18.3.23))(@types/react@18.3.23)(react-dom@18.3.1(react@18.3.1))(react@18.3.1)
      '@radix-ui/react-use-callback-ref': 1.1.0(@types/react@18.3.23)(react@18.3.1)
      '@radix-ui/react-use-layout-effect': 1.1.0(@types/react@18.3.23)(react@18.3.1)
      react: 18.3.1
      react-dom: 18.3.1(react@18.3.1)
    optionalDependencies:
      '@types/react': 18.3.23
      '@types/react-dom': 18.3.7(@types/react@18.3.23)

  '@radix-ui/react-checkbox@1.1.3(@types/react-dom@18.3.7(@types/react@18.3.23))(@types/react@18.3.23)(react-dom@18.3.1(react@18.3.1))(react@18.3.1)':
    dependencies:
      '@radix-ui/primitive': 1.1.1
      '@radix-ui/react-compose-refs': 1.1.1(@types/react@18.3.23)(react@18.3.1)
      '@radix-ui/react-context': 1.1.1(@types/react@18.3.23)(react@18.3.1)
      '@radix-ui/react-presence': 1.1.2(@types/react-dom@18.3.7(@types/react@18.3.23))(@types/react@18.3.23)(react-dom@18.3.1(react@18.3.1))(react@18.3.1)
      '@radix-ui/react-primitive': 2.0.1(@types/react-dom@18.3.7(@types/react@18.3.23))(@types/react@18.3.23)(react-dom@18.3.1(react@18.3.1))(react@18.3.1)
      '@radix-ui/react-use-controllable-state': 1.1.0(@types/react@18.3.23)(react@18.3.1)
      '@radix-ui/react-use-previous': 1.1.0(@types/react@18.3.23)(react@18.3.1)
      '@radix-ui/react-use-size': 1.1.0(@types/react@18.3.23)(react@18.3.1)
      react: 18.3.1
      react-dom: 18.3.1(react@18.3.1)
    optionalDependencies:
      '@types/react': 18.3.23
      '@types/react-dom': 18.3.7(@types/react@18.3.23)

  '@radix-ui/react-collapsible@1.1.2(@types/react-dom@18.3.7(@types/react@18.3.23))(@types/react@18.3.23)(react-dom@18.3.1(react@18.3.1))(react@18.3.1)':
    dependencies:
      '@radix-ui/primitive': 1.1.1
      '@radix-ui/react-compose-refs': 1.1.1(@types/react@18.3.23)(react@18.3.1)
      '@radix-ui/react-context': 1.1.1(@types/react@18.3.23)(react@18.3.1)
      '@radix-ui/react-id': 1.1.0(@types/react@18.3.23)(react@18.3.1)
      '@radix-ui/react-presence': 1.1.2(@types/react-dom@18.3.7(@types/react@18.3.23))(@types/react@18.3.23)(react-dom@18.3.1(react@18.3.1))(react@18.3.1)
      '@radix-ui/react-primitive': 2.0.1(@types/react-dom@18.3.7(@types/react@18.3.23))(@types/react@18.3.23)(react-dom@18.3.1(react@18.3.1))(react@18.3.1)
      '@radix-ui/react-use-controllable-state': 1.1.0(@types/react@18.3.23)(react@18.3.1)
      '@radix-ui/react-use-layout-effect': 1.1.0(@types/react@18.3.23)(react@18.3.1)
      react: 18.3.1
      react-dom: 18.3.1(react@18.3.1)
    optionalDependencies:
      '@types/react': 18.3.23
      '@types/react-dom': 18.3.7(@types/react@18.3.23)

  '@radix-ui/react-collection@1.1.1(@types/react-dom@18.3.7(@types/react@18.3.23))(@types/react@18.3.23)(react-dom@18.3.1(react@18.3.1))(react@18.3.1)':
    dependencies:
      '@radix-ui/react-compose-refs': 1.1.1(@types/react@18.3.23)(react@18.3.1)
      '@radix-ui/react-context': 1.1.1(@types/react@18.3.23)(react@18.3.1)
      '@radix-ui/react-primitive': 2.0.1(@types/react-dom@18.3.7(@types/react@18.3.23))(@types/react@18.3.23)(react-dom@18.3.1(react@18.3.1))(react@18.3.1)
      '@radix-ui/react-slot': 1.1.1(@types/react@18.3.23)(react@18.3.1)
      react: 18.3.1
      react-dom: 18.3.1(react@18.3.1)
    optionalDependencies:
      '@types/react': 18.3.23
      '@types/react-dom': 18.3.7(@types/react@18.3.23)

  '@radix-ui/react-compose-refs@1.1.1(@types/react@18.3.23)(react@18.3.1)':
    dependencies:
      react: 18.3.1
    optionalDependencies:
      '@types/react': 18.3.23

  '@radix-ui/react-compose-refs@1.1.2(@types/react@18.3.23)(react@18.3.1)':
    dependencies:
      react: 18.3.1
    optionalDependencies:
      '@types/react': 18.3.23

  '@radix-ui/react-context-menu@2.2.4(@types/react-dom@18.3.7(@types/react@18.3.23))(@types/react@18.3.23)(react-dom@18.3.1(react@18.3.1))(react@18.3.1)':
    dependencies:
      '@radix-ui/primitive': 1.1.1
      '@radix-ui/react-context': 1.1.1(@types/react@18.3.23)(react@18.3.1)
      '@radix-ui/react-menu': 2.1.4(@types/react-dom@18.3.7(@types/react@18.3.23))(@types/react@18.3.23)(react-dom@18.3.1(react@18.3.1))(react@18.3.1)
      '@radix-ui/react-primitive': 2.0.1(@types/react-dom@18.3.7(@types/react@18.3.23))(@types/react@18.3.23)(react-dom@18.3.1(react@18.3.1))(react@18.3.1)
      '@radix-ui/react-use-callback-ref': 1.1.0(@types/react@18.3.23)(react@18.3.1)
      '@radix-ui/react-use-controllable-state': 1.1.0(@types/react@18.3.23)(react@18.3.1)
      react: 18.3.1
      react-dom: 18.3.1(react@18.3.1)
    optionalDependencies:
      '@types/react': 18.3.23
      '@types/react-dom': 18.3.7(@types/react@18.3.23)

  '@radix-ui/react-context@1.1.1(@types/react@18.3.23)(react@18.3.1)':
    dependencies:
      react: 18.3.1
    optionalDependencies:
      '@types/react': 18.3.23

  '@radix-ui/react-dialog@1.1.4(@types/react-dom@18.3.7(@types/react@18.3.23))(@types/react@18.3.23)(react-dom@18.3.1(react@18.3.1))(react@18.3.1)':
    dependencies:
      '@radix-ui/primitive': 1.1.1
      '@radix-ui/react-compose-refs': 1.1.1(@types/react@18.3.23)(react@18.3.1)
      '@radix-ui/react-context': 1.1.1(@types/react@18.3.23)(react@18.3.1)
      '@radix-ui/react-dismissable-layer': 1.1.3(@types/react-dom@18.3.7(@types/react@18.3.23))(@types/react@18.3.23)(react-dom@18.3.1(react@18.3.1))(react@18.3.1)
      '@radix-ui/react-focus-guards': 1.1.1(@types/react@18.3.23)(react@18.3.1)
      '@radix-ui/react-focus-scope': 1.1.1(@types/react-dom@18.3.7(@types/react@18.3.23))(@types/react@18.3.23)(react-dom@18.3.1(react@18.3.1))(react@18.3.1)
      '@radix-ui/react-id': 1.1.0(@types/react@18.3.23)(react@18.3.1)
      '@radix-ui/react-portal': 1.1.3(@types/react-dom@18.3.7(@types/react@18.3.23))(@types/react@18.3.23)(react-dom@18.3.1(react@18.3.1))(react@18.3.1)
      '@radix-ui/react-presence': 1.1.2(@types/react-dom@18.3.7(@types/react@18.3.23))(@types/react@18.3.23)(react-dom@18.3.1(react@18.3.1))(react@18.3.1)
      '@radix-ui/react-primitive': 2.0.1(@types/react-dom@18.3.7(@types/react@18.3.23))(@types/react@18.3.23)(react-dom@18.3.1(react@18.3.1))(react@18.3.1)
      '@radix-ui/react-slot': 1.1.1(@types/react@18.3.23)(react@18.3.1)
      '@radix-ui/react-use-controllable-state': 1.1.0(@types/react@18.3.23)(react@18.3.1)
      aria-hidden: 1.2.6
      react: 18.3.1
      react-dom: 18.3.1(react@18.3.1)
      react-remove-scroll: 2.7.1(@types/react@18.3.23)(react@18.3.1)
    optionalDependencies:
      '@types/react': 18.3.23
      '@types/react-dom': 18.3.7(@types/react@18.3.23)

  '@radix-ui/react-direction@1.1.0(@types/react@18.3.23)(react@18.3.1)':
    dependencies:
      react: 18.3.1
    optionalDependencies:
      '@types/react': 18.3.23

  '@radix-ui/react-dismissable-layer@1.1.3(@types/react-dom@18.3.7(@types/react@18.3.23))(@types/react@18.3.23)(react-dom@18.3.1(react@18.3.1))(react@18.3.1)':
    dependencies:
      '@radix-ui/primitive': 1.1.1
      '@radix-ui/react-compose-refs': 1.1.1(@types/react@18.3.23)(react@18.3.1)
      '@radix-ui/react-primitive': 2.0.1(@types/react-dom@18.3.7(@types/react@18.3.23))(@types/react@18.3.23)(react-dom@18.3.1(react@18.3.1))(react@18.3.1)
      '@radix-ui/react-use-callback-ref': 1.1.0(@types/react@18.3.23)(react@18.3.1)
      '@radix-ui/react-use-escape-keydown': 1.1.0(@types/react@18.3.23)(react@18.3.1)
      react: 18.3.1
      react-dom: 18.3.1(react@18.3.1)
    optionalDependencies:
      '@types/react': 18.3.23
      '@types/react-dom': 18.3.7(@types/react@18.3.23)

  '@radix-ui/react-dropdown-menu@2.1.4(@types/react-dom@18.3.7(@types/react@18.3.23))(@types/react@18.3.23)(react-dom@18.3.1(react@18.3.1))(react@18.3.1)':
    dependencies:
      '@radix-ui/primitive': 1.1.1
      '@radix-ui/react-compose-refs': 1.1.1(@types/react@18.3.23)(react@18.3.1)
      '@radix-ui/react-context': 1.1.1(@types/react@18.3.23)(react@18.3.1)
      '@radix-ui/react-id': 1.1.0(@types/react@18.3.23)(react@18.3.1)
      '@radix-ui/react-menu': 2.1.4(@types/react-dom@18.3.7(@types/react@18.3.23))(@types/react@18.3.23)(react-dom@18.3.1(react@18.3.1))(react@18.3.1)
      '@radix-ui/react-primitive': 2.0.1(@types/react-dom@18.3.7(@types/react@18.3.23))(@types/react@18.3.23)(react-dom@18.3.1(react@18.3.1))(react@18.3.1)
      '@radix-ui/react-use-controllable-state': 1.1.0(@types/react@18.3.23)(react@18.3.1)
      react: 18.3.1
      react-dom: 18.3.1(react@18.3.1)
    optionalDependencies:
      '@types/react': 18.3.23
      '@types/react-dom': 18.3.7(@types/react@18.3.23)

  '@radix-ui/react-focus-guards@1.1.1(@types/react@18.3.23)(react@18.3.1)':
    dependencies:
      react: 18.3.1
    optionalDependencies:
      '@types/react': 18.3.23

  '@radix-ui/react-focus-scope@1.1.1(@types/react-dom@18.3.7(@types/react@18.3.23))(@types/react@18.3.23)(react-dom@18.3.1(react@18.3.1))(react@18.3.1)':
    dependencies:
      '@radix-ui/react-compose-refs': 1.1.1(@types/react@18.3.23)(react@18.3.1)
      '@radix-ui/react-primitive': 2.0.1(@types/react-dom@18.3.7(@types/react@18.3.23))(@types/react@18.3.23)(react-dom@18.3.1(react@18.3.1))(react@18.3.1)
      '@radix-ui/react-use-callback-ref': 1.1.0(@types/react@18.3.23)(react@18.3.1)
      react: 18.3.1
      react-dom: 18.3.1(react@18.3.1)
    optionalDependencies:
      '@types/react': 18.3.23
      '@types/react-dom': 18.3.7(@types/react@18.3.23)

  '@radix-ui/react-hover-card@1.1.4(@types/react-dom@18.3.7(@types/react@18.3.23))(@types/react@18.3.23)(react-dom@18.3.1(react@18.3.1))(react@18.3.1)':
    dependencies:
      '@radix-ui/primitive': 1.1.1
      '@radix-ui/react-compose-refs': 1.1.1(@types/react@18.3.23)(react@18.3.1)
      '@radix-ui/react-context': 1.1.1(@types/react@18.3.23)(react@18.3.1)
      '@radix-ui/react-dismissable-layer': 1.1.3(@types/react-dom@18.3.7(@types/react@18.3.23))(@types/react@18.3.23)(react-dom@18.3.1(react@18.3.1))(react@18.3.1)
      '@radix-ui/react-popper': 1.2.1(@types/react-dom@18.3.7(@types/react@18.3.23))(@types/react@18.3.23)(react-dom@18.3.1(react@18.3.1))(react@18.3.1)
      '@radix-ui/react-portal': 1.1.3(@types/react-dom@18.3.7(@types/react@18.3.23))(@types/react@18.3.23)(react-dom@18.3.1(react@18.3.1))(react@18.3.1)
      '@radix-ui/react-presence': 1.1.2(@types/react-dom@18.3.7(@types/react@18.3.23))(@types/react@18.3.23)(react-dom@18.3.1(react@18.3.1))(react@18.3.1)
      '@radix-ui/react-primitive': 2.0.1(@types/react-dom@18.3.7(@types/react@18.3.23))(@types/react@18.3.23)(react-dom@18.3.1(react@18.3.1))(react@18.3.1)
      '@radix-ui/react-use-controllable-state': 1.1.0(@types/react@18.3.23)(react@18.3.1)
      react: 18.3.1
      react-dom: 18.3.1(react@18.3.1)
    optionalDependencies:
      '@types/react': 18.3.23
      '@types/react-dom': 18.3.7(@types/react@18.3.23)

  '@radix-ui/react-id@1.1.0(@types/react@18.3.23)(react@18.3.1)':
    dependencies:
      '@radix-ui/react-use-layout-effect': 1.1.0(@types/react@18.3.23)(react@18.3.1)
      react: 18.3.1
    optionalDependencies:
      '@types/react': 18.3.23

  '@radix-ui/react-id@1.1.1(@types/react@18.3.23)(react@18.3.1)':
    dependencies:
      '@radix-ui/react-use-layout-effect': 1.1.1(@types/react@18.3.23)(react@18.3.1)
      react: 18.3.1
    optionalDependencies:
      '@types/react': 18.3.23

  '@radix-ui/react-label@2.1.1(@types/react-dom@18.3.7(@types/react@18.3.23))(@types/react@18.3.23)(react-dom@18.3.1(react@18.3.1))(react@18.3.1)':
    dependencies:
      '@radix-ui/react-primitive': 2.0.1(@types/react-dom@18.3.7(@types/react@18.3.23))(@types/react@18.3.23)(react-dom@18.3.1(react@18.3.1))(react@18.3.1)
      react: 18.3.1
      react-dom: 18.3.1(react@18.3.1)
    optionalDependencies:
      '@types/react': 18.3.23
      '@types/react-dom': 18.3.7(@types/react@18.3.23)

  '@radix-ui/react-menu@2.1.4(@types/react-dom@18.3.7(@types/react@18.3.23))(@types/react@18.3.23)(react-dom@18.3.1(react@18.3.1))(react@18.3.1)':
    dependencies:
      '@radix-ui/primitive': 1.1.1
      '@radix-ui/react-collection': 1.1.1(@types/react-dom@18.3.7(@types/react@18.3.23))(@types/react@18.3.23)(react-dom@18.3.1(react@18.3.1))(react@18.3.1)
      '@radix-ui/react-compose-refs': 1.1.1(@types/react@18.3.23)(react@18.3.1)
      '@radix-ui/react-context': 1.1.1(@types/react@18.3.23)(react@18.3.1)
      '@radix-ui/react-direction': 1.1.0(@types/react@18.3.23)(react@18.3.1)
      '@radix-ui/react-dismissable-layer': 1.1.3(@types/react-dom@18.3.7(@types/react@18.3.23))(@types/react@18.3.23)(react-dom@18.3.1(react@18.3.1))(react@18.3.1)
      '@radix-ui/react-focus-guards': 1.1.1(@types/react@18.3.23)(react@18.3.1)
      '@radix-ui/react-focus-scope': 1.1.1(@types/react-dom@18.3.7(@types/react@18.3.23))(@types/react@18.3.23)(react-dom@18.3.1(react@18.3.1))(react@18.3.1)
      '@radix-ui/react-id': 1.1.0(@types/react@18.3.23)(react@18.3.1)
      '@radix-ui/react-popper': 1.2.1(@types/react-dom@18.3.7(@types/react@18.3.23))(@types/react@18.3.23)(react-dom@18.3.1(react@18.3.1))(react@18.3.1)
      '@radix-ui/react-portal': 1.1.3(@types/react-dom@18.3.7(@types/react@18.3.23))(@types/react@18.3.23)(react-dom@18.3.1(react@18.3.1))(react@18.3.1)
      '@radix-ui/react-presence': 1.1.2(@types/react-dom@18.3.7(@types/react@18.3.23))(@types/react@18.3.23)(react-dom@18.3.1(react@18.3.1))(react@18.3.1)
      '@radix-ui/react-primitive': 2.0.1(@types/react-dom@18.3.7(@types/react@18.3.23))(@types/react@18.3.23)(react-dom@18.3.1(react@18.3.1))(react@18.3.1)
      '@radix-ui/react-roving-focus': 1.1.1(@types/react-dom@18.3.7(@types/react@18.3.23))(@types/react@18.3.23)(react-dom@18.3.1(react@18.3.1))(react@18.3.1)
      '@radix-ui/react-slot': 1.1.1(@types/react@18.3.23)(react@18.3.1)
      '@radix-ui/react-use-callback-ref': 1.1.0(@types/react@18.3.23)(react@18.3.1)
      aria-hidden: 1.2.6
      react: 18.3.1
      react-dom: 18.3.1(react@18.3.1)
      react-remove-scroll: 2.7.1(@types/react@18.3.23)(react@18.3.1)
    optionalDependencies:
      '@types/react': 18.3.23
      '@types/react-dom': 18.3.7(@types/react@18.3.23)

  '@radix-ui/react-menubar@1.1.4(@types/react-dom@18.3.7(@types/react@18.3.23))(@types/react@18.3.23)(react-dom@18.3.1(react@18.3.1))(react@18.3.1)':
    dependencies:
      '@radix-ui/primitive': 1.1.1
      '@radix-ui/react-collection': 1.1.1(@types/react-dom@18.3.7(@types/react@18.3.23))(@types/react@18.3.23)(react-dom@18.3.1(react@18.3.1))(react@18.3.1)
      '@radix-ui/react-compose-refs': 1.1.1(@types/react@18.3.23)(react@18.3.1)
      '@radix-ui/react-context': 1.1.1(@types/react@18.3.23)(react@18.3.1)
      '@radix-ui/react-direction': 1.1.0(@types/react@18.3.23)(react@18.3.1)
      '@radix-ui/react-id': 1.1.0(@types/react@18.3.23)(react@18.3.1)
      '@radix-ui/react-menu': 2.1.4(@types/react-dom@18.3.7(@types/react@18.3.23))(@types/react@18.3.23)(react-dom@18.3.1(react@18.3.1))(react@18.3.1)
      '@radix-ui/react-primitive': 2.0.1(@types/react-dom@18.3.7(@types/react@18.3.23))(@types/react@18.3.23)(react-dom@18.3.1(react@18.3.1))(react@18.3.1)
      '@radix-ui/react-roving-focus': 1.1.1(@types/react-dom@18.3.7(@types/react@18.3.23))(@types/react@18.3.23)(react-dom@18.3.1(react@18.3.1))(react@18.3.1)
      '@radix-ui/react-use-controllable-state': 1.1.0(@types/react@18.3.23)(react@18.3.1)
      react: 18.3.1
      react-dom: 18.3.1(react@18.3.1)
    optionalDependencies:
      '@types/react': 18.3.23
      '@types/react-dom': 18.3.7(@types/react@18.3.23)

  '@radix-ui/react-navigation-menu@1.2.3(@types/react-dom@18.3.7(@types/react@18.3.23))(@types/react@18.3.23)(react-dom@18.3.1(react@18.3.1))(react@18.3.1)':
    dependencies:
      '@radix-ui/primitive': 1.1.1
      '@radix-ui/react-collection': 1.1.1(@types/react-dom@18.3.7(@types/react@18.3.23))(@types/react@18.3.23)(react-dom@18.3.1(react@18.3.1))(react@18.3.1)
      '@radix-ui/react-compose-refs': 1.1.1(@types/react@18.3.23)(react@18.3.1)
      '@radix-ui/react-context': 1.1.1(@types/react@18.3.23)(react@18.3.1)
      '@radix-ui/react-direction': 1.1.0(@types/react@18.3.23)(react@18.3.1)
      '@radix-ui/react-dismissable-layer': 1.1.3(@types/react-dom@18.3.7(@types/react@18.3.23))(@types/react@18.3.23)(react-dom@18.3.1(react@18.3.1))(react@18.3.1)
      '@radix-ui/react-id': 1.1.0(@types/react@18.3.23)(react@18.3.1)
      '@radix-ui/react-presence': 1.1.2(@types/react-dom@18.3.7(@types/react@18.3.23))(@types/react@18.3.23)(react-dom@18.3.1(react@18.3.1))(react@18.3.1)
      '@radix-ui/react-primitive': 2.0.1(@types/react-dom@18.3.7(@types/react@18.3.23))(@types/react@18.3.23)(react-dom@18.3.1(react@18.3.1))(react@18.3.1)
      '@radix-ui/react-use-callback-ref': 1.1.0(@types/react@18.3.23)(react@18.3.1)
      '@radix-ui/react-use-controllable-state': 1.1.0(@types/react@18.3.23)(react@18.3.1)
      '@radix-ui/react-use-layout-effect': 1.1.0(@types/react@18.3.23)(react@18.3.1)
      '@radix-ui/react-use-previous': 1.1.0(@types/react@18.3.23)(react@18.3.1)
      '@radix-ui/react-visually-hidden': 1.1.1(@types/react-dom@18.3.7(@types/react@18.3.23))(@types/react@18.3.23)(react-dom@18.3.1(react@18.3.1))(react@18.3.1)
      react: 18.3.1
      react-dom: 18.3.1(react@18.3.1)
    optionalDependencies:
      '@types/react': 18.3.23
      '@types/react-dom': 18.3.7(@types/react@18.3.23)

  '@radix-ui/react-popover@1.1.4(@types/react-dom@18.3.7(@types/react@18.3.23))(@types/react@18.3.23)(react-dom@18.3.1(react@18.3.1))(react@18.3.1)':
    dependencies:
      '@radix-ui/primitive': 1.1.1
      '@radix-ui/react-compose-refs': 1.1.1(@types/react@18.3.23)(react@18.3.1)
      '@radix-ui/react-context': 1.1.1(@types/react@18.3.23)(react@18.3.1)
      '@radix-ui/react-dismissable-layer': 1.1.3(@types/react-dom@18.3.7(@types/react@18.3.23))(@types/react@18.3.23)(react-dom@18.3.1(react@18.3.1))(react@18.3.1)
      '@radix-ui/react-focus-guards': 1.1.1(@types/react@18.3.23)(react@18.3.1)
      '@radix-ui/react-focus-scope': 1.1.1(@types/react-dom@18.3.7(@types/react@18.3.23))(@types/react@18.3.23)(react-dom@18.3.1(react@18.3.1))(react@18.3.1)
      '@radix-ui/react-id': 1.1.0(@types/react@18.3.23)(react@18.3.1)
      '@radix-ui/react-popper': 1.2.1(@types/react-dom@18.3.7(@types/react@18.3.23))(@types/react@18.3.23)(react-dom@18.3.1(react@18.3.1))(react@18.3.1)
      '@radix-ui/react-portal': 1.1.3(@types/react-dom@18.3.7(@types/react@18.3.23))(@types/react@18.3.23)(react-dom@18.3.1(react@18.3.1))(react@18.3.1)
      '@radix-ui/react-presence': 1.1.2(@types/react-dom@18.3.7(@types/react@18.3.23))(@types/react@18.3.23)(react-dom@18.3.1(react@18.3.1))(react@18.3.1)
      '@radix-ui/react-primitive': 2.0.1(@types/react-dom@18.3.7(@types/react@18.3.23))(@types/react@18.3.23)(react-dom@18.3.1(react@18.3.1))(react@18.3.1)
      '@radix-ui/react-slot': 1.1.1(@types/react@18.3.23)(react@18.3.1)
      '@radix-ui/react-use-controllable-state': 1.1.0(@types/react@18.3.23)(react@18.3.1)
      aria-hidden: 1.2.6
      react: 18.3.1
      react-dom: 18.3.1(react@18.3.1)
      react-remove-scroll: 2.7.1(@types/react@18.3.23)(react@18.3.1)
    optionalDependencies:
      '@types/react': 18.3.23
      '@types/react-dom': 18.3.7(@types/react@18.3.23)

  '@radix-ui/react-popper@1.2.1(@types/react-dom@18.3.7(@types/react@18.3.23))(@types/react@18.3.23)(react-dom@18.3.1(react@18.3.1))(react@18.3.1)':
    dependencies:
      '@floating-ui/react-dom': 2.1.5(react-dom@18.3.1(react@18.3.1))(react@18.3.1)
      '@radix-ui/react-arrow': 1.1.1(@types/react-dom@18.3.7(@types/react@18.3.23))(@types/react@18.3.23)(react-dom@18.3.1(react@18.3.1))(react@18.3.1)
      '@radix-ui/react-compose-refs': 1.1.1(@types/react@18.3.23)(react@18.3.1)
      '@radix-ui/react-context': 1.1.1(@types/react@18.3.23)(react@18.3.1)
      '@radix-ui/react-primitive': 2.0.1(@types/react-dom@18.3.7(@types/react@18.3.23))(@types/react@18.3.23)(react-dom@18.3.1(react@18.3.1))(react@18.3.1)
      '@radix-ui/react-use-callback-ref': 1.1.0(@types/react@18.3.23)(react@18.3.1)
      '@radix-ui/react-use-layout-effect': 1.1.0(@types/react@18.3.23)(react@18.3.1)
      '@radix-ui/react-use-rect': 1.1.0(@types/react@18.3.23)(react@18.3.1)
      '@radix-ui/react-use-size': 1.1.0(@types/react@18.3.23)(react@18.3.1)
      '@radix-ui/rect': 1.1.0
      react: 18.3.1
      react-dom: 18.3.1(react@18.3.1)
    optionalDependencies:
      '@types/react': 18.3.23
      '@types/react-dom': 18.3.7(@types/react@18.3.23)

  '@radix-ui/react-portal@1.1.3(@types/react-dom@18.3.7(@types/react@18.3.23))(@types/react@18.3.23)(react-dom@18.3.1(react@18.3.1))(react@18.3.1)':
    dependencies:
      '@radix-ui/react-primitive': 2.0.1(@types/react-dom@18.3.7(@types/react@18.3.23))(@types/react@18.3.23)(react-dom@18.3.1(react@18.3.1))(react@18.3.1)
      '@radix-ui/react-use-layout-effect': 1.1.0(@types/react@18.3.23)(react@18.3.1)
      react: 18.3.1
      react-dom: 18.3.1(react@18.3.1)
    optionalDependencies:
      '@types/react': 18.3.23
      '@types/react-dom': 18.3.7(@types/react@18.3.23)

  '@radix-ui/react-presence@1.1.2(@types/react-dom@18.3.7(@types/react@18.3.23))(@types/react@18.3.23)(react-dom@18.3.1(react@18.3.1))(react@18.3.1)':
    dependencies:
      '@radix-ui/react-compose-refs': 1.1.1(@types/react@18.3.23)(react@18.3.1)
      '@radix-ui/react-use-layout-effect': 1.1.0(@types/react@18.3.23)(react@18.3.1)
      react: 18.3.1
      react-dom: 18.3.1(react@18.3.1)
    optionalDependencies:
      '@types/react': 18.3.23
      '@types/react-dom': 18.3.7(@types/react@18.3.23)

  '@radix-ui/react-primitive@2.0.1(@types/react-dom@18.3.7(@types/react@18.3.23))(@types/react@18.3.23)(react-dom@18.3.1(react@18.3.1))(react@18.3.1)':
    dependencies:
      '@radix-ui/react-slot': 1.1.1(@types/react@18.3.23)(react@18.3.1)
      react: 18.3.1
      react-dom: 18.3.1(react@18.3.1)
    optionalDependencies:
      '@types/react': 18.3.23
      '@types/react-dom': 18.3.7(@types/react@18.3.23)

  '@radix-ui/react-primitive@2.1.3(@types/react-dom@18.3.7(@types/react@18.3.23))(@types/react@18.3.23)(react-dom@18.3.1(react@18.3.1))(react@18.3.1)':
    dependencies:
      '@radix-ui/react-slot': 1.2.3(@types/react@18.3.23)(react@18.3.1)
      react: 18.3.1
      react-dom: 18.3.1(react@18.3.1)
    optionalDependencies:
      '@types/react': 18.3.23
      '@types/react-dom': 18.3.7(@types/react@18.3.23)

  '@radix-ui/react-progress@1.1.1(@types/react-dom@18.3.7(@types/react@18.3.23))(@types/react@18.3.23)(react-dom@18.3.1(react@18.3.1))(react@18.3.1)':
    dependencies:
      '@radix-ui/react-context': 1.1.1(@types/react@18.3.23)(react@18.3.1)
      '@radix-ui/react-primitive': 2.0.1(@types/react-dom@18.3.7(@types/react@18.3.23))(@types/react@18.3.23)(react-dom@18.3.1(react@18.3.1))(react@18.3.1)
      react: 18.3.1
      react-dom: 18.3.1(react@18.3.1)
    optionalDependencies:
      '@types/react': 18.3.23
      '@types/react-dom': 18.3.7(@types/react@18.3.23)

  '@radix-ui/react-radio-group@1.2.2(@types/react-dom@18.3.7(@types/react@18.3.23))(@types/react@18.3.23)(react-dom@18.3.1(react@18.3.1))(react@18.3.1)':
    dependencies:
      '@radix-ui/primitive': 1.1.1
      '@radix-ui/react-compose-refs': 1.1.1(@types/react@18.3.23)(react@18.3.1)
      '@radix-ui/react-context': 1.1.1(@types/react@18.3.23)(react@18.3.1)
      '@radix-ui/react-direction': 1.1.0(@types/react@18.3.23)(react@18.3.1)
      '@radix-ui/react-presence': 1.1.2(@types/react-dom@18.3.7(@types/react@18.3.23))(@types/react@18.3.23)(react-dom@18.3.1(react@18.3.1))(react@18.3.1)
      '@radix-ui/react-primitive': 2.0.1(@types/react-dom@18.3.7(@types/react@18.3.23))(@types/react@18.3.23)(react-dom@18.3.1(react@18.3.1))(react@18.3.1)
      '@radix-ui/react-roving-focus': 1.1.1(@types/react-dom@18.3.7(@types/react@18.3.23))(@types/react@18.3.23)(react-dom@18.3.1(react@18.3.1))(react@18.3.1)
      '@radix-ui/react-use-controllable-state': 1.1.0(@types/react@18.3.23)(react@18.3.1)
      '@radix-ui/react-use-previous': 1.1.0(@types/react@18.3.23)(react@18.3.1)
      '@radix-ui/react-use-size': 1.1.0(@types/react@18.3.23)(react@18.3.1)
      react: 18.3.1
      react-dom: 18.3.1(react@18.3.1)
    optionalDependencies:
      '@types/react': 18.3.23
      '@types/react-dom': 18.3.7(@types/react@18.3.23)

  '@radix-ui/react-roving-focus@1.1.1(@types/react-dom@18.3.7(@types/react@18.3.23))(@types/react@18.3.23)(react-dom@18.3.1(react@18.3.1))(react@18.3.1)':
    dependencies:
      '@radix-ui/primitive': 1.1.1
      '@radix-ui/react-collection': 1.1.1(@types/react-dom@18.3.7(@types/react@18.3.23))(@types/react@18.3.23)(react-dom@18.3.1(react@18.3.1))(react@18.3.1)
      '@radix-ui/react-compose-refs': 1.1.1(@types/react@18.3.23)(react@18.3.1)
      '@radix-ui/react-context': 1.1.1(@types/react@18.3.23)(react@18.3.1)
      '@radix-ui/react-direction': 1.1.0(@types/react@18.3.23)(react@18.3.1)
      '@radix-ui/react-id': 1.1.0(@types/react@18.3.23)(react@18.3.1)
      '@radix-ui/react-primitive': 2.0.1(@types/react-dom@18.3.7(@types/react@18.3.23))(@types/react@18.3.23)(react-dom@18.3.1(react@18.3.1))(react@18.3.1)
      '@radix-ui/react-use-callback-ref': 1.1.0(@types/react@18.3.23)(react@18.3.1)
      '@radix-ui/react-use-controllable-state': 1.1.0(@types/react@18.3.23)(react@18.3.1)
      react: 18.3.1
      react-dom: 18.3.1(react@18.3.1)
    optionalDependencies:
      '@types/react': 18.3.23
      '@types/react-dom': 18.3.7(@types/react@18.3.23)

  '@radix-ui/react-scroll-area@1.2.2(@types/react-dom@18.3.7(@types/react@18.3.23))(@types/react@18.3.23)(react-dom@18.3.1(react@18.3.1))(react@18.3.1)':
    dependencies:
      '@radix-ui/number': 1.1.0
      '@radix-ui/primitive': 1.1.1
      '@radix-ui/react-compose-refs': 1.1.1(@types/react@18.3.23)(react@18.3.1)
      '@radix-ui/react-context': 1.1.1(@types/react@18.3.23)(react@18.3.1)
      '@radix-ui/react-direction': 1.1.0(@types/react@18.3.23)(react@18.3.1)
      '@radix-ui/react-presence': 1.1.2(@types/react-dom@18.3.7(@types/react@18.3.23))(@types/react@18.3.23)(react-dom@18.3.1(react@18.3.1))(react@18.3.1)
      '@radix-ui/react-primitive': 2.0.1(@types/react-dom@18.3.7(@types/react@18.3.23))(@types/react@18.3.23)(react-dom@18.3.1(react@18.3.1))(react@18.3.1)
      '@radix-ui/react-use-callback-ref': 1.1.0(@types/react@18.3.23)(react@18.3.1)
      '@radix-ui/react-use-layout-effect': 1.1.0(@types/react@18.3.23)(react@18.3.1)
      react: 18.3.1
      react-dom: 18.3.1(react@18.3.1)
    optionalDependencies:
      '@types/react': 18.3.23
      '@types/react-dom': 18.3.7(@types/react@18.3.23)

  '@radix-ui/react-select@2.1.4(@types/react-dom@18.3.7(@types/react@18.3.23))(@types/react@18.3.23)(react-dom@18.3.1(react@18.3.1))(react@18.3.1)':
    dependencies:
      '@radix-ui/number': 1.1.0
      '@radix-ui/primitive': 1.1.1
      '@radix-ui/react-collection': 1.1.1(@types/react-dom@18.3.7(@types/react@18.3.23))(@types/react@18.3.23)(react-dom@18.3.1(react@18.3.1))(react@18.3.1)
      '@radix-ui/react-compose-refs': 1.1.1(@types/react@18.3.23)(react@18.3.1)
      '@radix-ui/react-context': 1.1.1(@types/react@18.3.23)(react@18.3.1)
      '@radix-ui/react-direction': 1.1.0(@types/react@18.3.23)(react@18.3.1)
      '@radix-ui/react-dismissable-layer': 1.1.3(@types/react-dom@18.3.7(@types/react@18.3.23))(@types/react@18.3.23)(react-dom@18.3.1(react@18.3.1))(react@18.3.1)
      '@radix-ui/react-focus-guards': 1.1.1(@types/react@18.3.23)(react@18.3.1)
      '@radix-ui/react-focus-scope': 1.1.1(@types/react-dom@18.3.7(@types/react@18.3.23))(@types/react@18.3.23)(react-dom@18.3.1(react@18.3.1))(react@18.3.1)
      '@radix-ui/react-id': 1.1.0(@types/react@18.3.23)(react@18.3.1)
      '@radix-ui/react-popper': 1.2.1(@types/react-dom@18.3.7(@types/react@18.3.23))(@types/react@18.3.23)(react-dom@18.3.1(react@18.3.1))(react@18.3.1)
      '@radix-ui/react-portal': 1.1.3(@types/react-dom@18.3.7(@types/react@18.3.23))(@types/react@18.3.23)(react-dom@18.3.1(react@18.3.1))(react@18.3.1)
      '@radix-ui/react-primitive': 2.0.1(@types/react-dom@18.3.7(@types/react@18.3.23))(@types/react@18.3.23)(react-dom@18.3.1(react@18.3.1))(react@18.3.1)
      '@radix-ui/react-slot': 1.1.1(@types/react@18.3.23)(react@18.3.1)
      '@radix-ui/react-use-callback-ref': 1.1.0(@types/react@18.3.23)(react@18.3.1)
      '@radix-ui/react-use-controllable-state': 1.1.0(@types/react@18.3.23)(react@18.3.1)
      '@radix-ui/react-use-layout-effect': 1.1.0(@types/react@18.3.23)(react@18.3.1)
      '@radix-ui/react-use-previous': 1.1.0(@types/react@18.3.23)(react@18.3.1)
      '@radix-ui/react-visually-hidden': 1.1.1(@types/react-dom@18.3.7(@types/react@18.3.23))(@types/react@18.3.23)(react-dom@18.3.1(react@18.3.1))(react@18.3.1)
      aria-hidden: 1.2.6
      react: 18.3.1
      react-dom: 18.3.1(react@18.3.1)
      react-remove-scroll: 2.7.1(@types/react@18.3.23)(react@18.3.1)
    optionalDependencies:
      '@types/react': 18.3.23
      '@types/react-dom': 18.3.7(@types/react@18.3.23)

  '@radix-ui/react-separator@1.1.1(@types/react-dom@18.3.7(@types/react@18.3.23))(@types/react@18.3.23)(react-dom@18.3.1(react@18.3.1))(react@18.3.1)':
    dependencies:
      '@radix-ui/react-primitive': 2.0.1(@types/react-dom@18.3.7(@types/react@18.3.23))(@types/react@18.3.23)(react-dom@18.3.1(react@18.3.1))(react@18.3.1)
      react: 18.3.1
      react-dom: 18.3.1(react@18.3.1)
    optionalDependencies:
      '@types/react': 18.3.23
      '@types/react-dom': 18.3.7(@types/react@18.3.23)

  '@radix-ui/react-slider@1.2.2(@types/react-dom@18.3.7(@types/react@18.3.23))(@types/react@18.3.23)(react-dom@18.3.1(react@18.3.1))(react@18.3.1)':
    dependencies:
      '@radix-ui/number': 1.1.0
      '@radix-ui/primitive': 1.1.1
      '@radix-ui/react-collection': 1.1.1(@types/react-dom@18.3.7(@types/react@18.3.23))(@types/react@18.3.23)(react-dom@18.3.1(react@18.3.1))(react@18.3.1)
      '@radix-ui/react-compose-refs': 1.1.1(@types/react@18.3.23)(react@18.3.1)
      '@radix-ui/react-context': 1.1.1(@types/react@18.3.23)(react@18.3.1)
      '@radix-ui/react-direction': 1.1.0(@types/react@18.3.23)(react@18.3.1)
      '@radix-ui/react-primitive': 2.0.1(@types/react-dom@18.3.7(@types/react@18.3.23))(@types/react@18.3.23)(react-dom@18.3.1(react@18.3.1))(react@18.3.1)
      '@radix-ui/react-use-controllable-state': 1.1.0(@types/react@18.3.23)(react@18.3.1)
      '@radix-ui/react-use-layout-effect': 1.1.0(@types/react@18.3.23)(react@18.3.1)
      '@radix-ui/react-use-previous': 1.1.0(@types/react@18.3.23)(react@18.3.1)
      '@radix-ui/react-use-size': 1.1.0(@types/react@18.3.23)(react@18.3.1)
      react: 18.3.1
      react-dom: 18.3.1(react@18.3.1)
    optionalDependencies:
      '@types/react': 18.3.23
      '@types/react-dom': 18.3.7(@types/react@18.3.23)

  '@radix-ui/react-slot@1.1.1(@types/react@18.3.23)(react@18.3.1)':
    dependencies:
      '@radix-ui/react-compose-refs': 1.1.1(@types/react@18.3.23)(react@18.3.1)
      react: 18.3.1
    optionalDependencies:
      '@types/react': 18.3.23

  '@radix-ui/react-slot@1.2.3(@types/react@18.3.23)(react@18.3.1)':
    dependencies:
      '@radix-ui/react-compose-refs': 1.1.2(@types/react@18.3.23)(react@18.3.1)
      react: 18.3.1
    optionalDependencies:
      '@types/react': 18.3.23

  '@radix-ui/react-switch@1.1.2(@types/react-dom@18.3.7(@types/react@18.3.23))(@types/react@18.3.23)(react-dom@18.3.1(react@18.3.1))(react@18.3.1)':
    dependencies:
      '@radix-ui/primitive': 1.1.1
      '@radix-ui/react-compose-refs': 1.1.1(@types/react@18.3.23)(react@18.3.1)
      '@radix-ui/react-context': 1.1.1(@types/react@18.3.23)(react@18.3.1)
      '@radix-ui/react-primitive': 2.0.1(@types/react-dom@18.3.7(@types/react@18.3.23))(@types/react@18.3.23)(react-dom@18.3.1(react@18.3.1))(react@18.3.1)
      '@radix-ui/react-use-controllable-state': 1.1.0(@types/react@18.3.23)(react@18.3.1)
      '@radix-ui/react-use-previous': 1.1.0(@types/react@18.3.23)(react@18.3.1)
      '@radix-ui/react-use-size': 1.1.0(@types/react@18.3.23)(react@18.3.1)
      react: 18.3.1
      react-dom: 18.3.1(react@18.3.1)
    optionalDependencies:
      '@types/react': 18.3.23
      '@types/react-dom': 18.3.7(@types/react@18.3.23)

  '@radix-ui/react-tabs@1.1.2(@types/react-dom@18.3.7(@types/react@18.3.23))(@types/react@18.3.23)(react-dom@18.3.1(react@18.3.1))(react@18.3.1)':
    dependencies:
      '@radix-ui/primitive': 1.1.1
      '@radix-ui/react-context': 1.1.1(@types/react@18.3.23)(react@18.3.1)
      '@radix-ui/react-direction': 1.1.0(@types/react@18.3.23)(react@18.3.1)
      '@radix-ui/react-id': 1.1.0(@types/react@18.3.23)(react@18.3.1)
      '@radix-ui/react-presence': 1.1.2(@types/react-dom@18.3.7(@types/react@18.3.23))(@types/react@18.3.23)(react-dom@18.3.1(react@18.3.1))(react@18.3.1)
      '@radix-ui/react-primitive': 2.0.1(@types/react-dom@18.3.7(@types/react@18.3.23))(@types/react@18.3.23)(react-dom@18.3.1(react@18.3.1))(react@18.3.1)
      '@radix-ui/react-roving-focus': 1.1.1(@types/react-dom@18.3.7(@types/react@18.3.23))(@types/react@18.3.23)(react-dom@18.3.1(react@18.3.1))(react@18.3.1)
      '@radix-ui/react-use-controllable-state': 1.1.0(@types/react@18.3.23)(react@18.3.1)
      react: 18.3.1
      react-dom: 18.3.1(react@18.3.1)
    optionalDependencies:
      '@types/react': 18.3.23
      '@types/react-dom': 18.3.7(@types/react@18.3.23)

  '@radix-ui/react-toast@1.2.4(@types/react-dom@18.3.7(@types/react@18.3.23))(@types/react@18.3.23)(react-dom@18.3.1(react@18.3.1))(react@18.3.1)':
    dependencies:
      '@radix-ui/primitive': 1.1.1
      '@radix-ui/react-collection': 1.1.1(@types/react-dom@18.3.7(@types/react@18.3.23))(@types/react@18.3.23)(react-dom@18.3.1(react@18.3.1))(react@18.3.1)
      '@radix-ui/react-compose-refs': 1.1.1(@types/react@18.3.23)(react@18.3.1)
      '@radix-ui/react-context': 1.1.1(@types/react@18.3.23)(react@18.3.1)
      '@radix-ui/react-dismissable-layer': 1.1.3(@types/react-dom@18.3.7(@types/react@18.3.23))(@types/react@18.3.23)(react-dom@18.3.1(react@18.3.1))(react@18.3.1)
      '@radix-ui/react-portal': 1.1.3(@types/react-dom@18.3.7(@types/react@18.3.23))(@types/react@18.3.23)(react-dom@18.3.1(react@18.3.1))(react@18.3.1)
      '@radix-ui/react-presence': 1.1.2(@types/react-dom@18.3.7(@types/react@18.3.23))(@types/react@18.3.23)(react-dom@18.3.1(react@18.3.1))(react@18.3.1)
      '@radix-ui/react-primitive': 2.0.1(@types/react-dom@18.3.7(@types/react@18.3.23))(@types/react@18.3.23)(react-dom@18.3.1(react@18.3.1))(react@18.3.1)
      '@radix-ui/react-use-callback-ref': 1.1.0(@types/react@18.3.23)(react@18.3.1)
      '@radix-ui/react-use-controllable-state': 1.1.0(@types/react@18.3.23)(react@18.3.1)
      '@radix-ui/react-use-layout-effect': 1.1.0(@types/react@18.3.23)(react@18.3.1)
      '@radix-ui/react-visually-hidden': 1.1.1(@types/react-dom@18.3.7(@types/react@18.3.23))(@types/react@18.3.23)(react-dom@18.3.1(react@18.3.1))(react@18.3.1)
      react: 18.3.1
      react-dom: 18.3.1(react@18.3.1)
    optionalDependencies:
      '@types/react': 18.3.23
      '@types/react-dom': 18.3.7(@types/react@18.3.23)

  '@radix-ui/react-toggle-group@1.1.1(@types/react-dom@18.3.7(@types/react@18.3.23))(@types/react@18.3.23)(react-dom@18.3.1(react@18.3.1))(react@18.3.1)':
    dependencies:
      '@radix-ui/primitive': 1.1.1
      '@radix-ui/react-context': 1.1.1(@types/react@18.3.23)(react@18.3.1)
      '@radix-ui/react-direction': 1.1.0(@types/react@18.3.23)(react@18.3.1)
      '@radix-ui/react-primitive': 2.0.1(@types/react-dom@18.3.7(@types/react@18.3.23))(@types/react@18.3.23)(react-dom@18.3.1(react@18.3.1))(react@18.3.1)
      '@radix-ui/react-roving-focus': 1.1.1(@types/react-dom@18.3.7(@types/react@18.3.23))(@types/react@18.3.23)(react-dom@18.3.1(react@18.3.1))(react@18.3.1)
      '@radix-ui/react-toggle': 1.1.1(@types/react-dom@18.3.7(@types/react@18.3.23))(@types/react@18.3.23)(react-dom@18.3.1(react@18.3.1))(react@18.3.1)
      '@radix-ui/react-use-controllable-state': 1.1.0(@types/react@18.3.23)(react@18.3.1)
      react: 18.3.1
      react-dom: 18.3.1(react@18.3.1)
    optionalDependencies:
      '@types/react': 18.3.23
      '@types/react-dom': 18.3.7(@types/react@18.3.23)

  '@radix-ui/react-toggle@1.1.1(@types/react-dom@18.3.7(@types/react@18.3.23))(@types/react@18.3.23)(react-dom@18.3.1(react@18.3.1))(react@18.3.1)':
    dependencies:
      '@radix-ui/primitive': 1.1.1
      '@radix-ui/react-primitive': 2.0.1(@types/react-dom@18.3.7(@types/react@18.3.23))(@types/react@18.3.23)(react-dom@18.3.1(react@18.3.1))(react@18.3.1)
      '@radix-ui/react-use-controllable-state': 1.1.0(@types/react@18.3.23)(react@18.3.1)
      react: 18.3.1
      react-dom: 18.3.1(react@18.3.1)
    optionalDependencies:
      '@types/react': 18.3.23
      '@types/react-dom': 18.3.7(@types/react@18.3.23)

  '@radix-ui/react-tooltip@1.1.6(@types/react-dom@18.3.7(@types/react@18.3.23))(@types/react@18.3.23)(react-dom@18.3.1(react@18.3.1))(react@18.3.1)':
    dependencies:
      '@radix-ui/primitive': 1.1.1
      '@radix-ui/react-compose-refs': 1.1.1(@types/react@18.3.23)(react@18.3.1)
      '@radix-ui/react-context': 1.1.1(@types/react@18.3.23)(react@18.3.1)
      '@radix-ui/react-dismissable-layer': 1.1.3(@types/react-dom@18.3.7(@types/react@18.3.23))(@types/react@18.3.23)(react-dom@18.3.1(react@18.3.1))(react@18.3.1)
      '@radix-ui/react-id': 1.1.0(@types/react@18.3.23)(react@18.3.1)
      '@radix-ui/react-popper': 1.2.1(@types/react-dom@18.3.7(@types/react@18.3.23))(@types/react@18.3.23)(react-dom@18.3.1(react@18.3.1))(react@18.3.1)
      '@radix-ui/react-portal': 1.1.3(@types/react-dom@18.3.7(@types/react@18.3.23))(@types/react@18.3.23)(react-dom@18.3.1(react@18.3.1))(react@18.3.1)
      '@radix-ui/react-presence': 1.1.2(@types/react-dom@18.3.7(@types/react@18.3.23))(@types/react@18.3.23)(react-dom@18.3.1(react@18.3.1))(react@18.3.1)
      '@radix-ui/react-primitive': 2.0.1(@types/react-dom@18.3.7(@types/react@18.3.23))(@types/react@18.3.23)(react-dom@18.3.1(react@18.3.1))(react@18.3.1)
      '@radix-ui/react-slot': 1.1.1(@types/react@18.3.23)(react@18.3.1)
      '@radix-ui/react-use-controllable-state': 1.1.0(@types/react@18.3.23)(react@18.3.1)
      '@radix-ui/react-visually-hidden': 1.1.1(@types/react-dom@18.3.7(@types/react@18.3.23))(@types/react@18.3.23)(react-dom@18.3.1(react@18.3.1))(react@18.3.1)
      react: 18.3.1
      react-dom: 18.3.1(react@18.3.1)
    optionalDependencies:
      '@types/react': 18.3.23
      '@types/react-dom': 18.3.7(@types/react@18.3.23)

  '@radix-ui/react-use-callback-ref@1.1.0(@types/react@18.3.23)(react@18.3.1)':
    dependencies:
      react: 18.3.1
    optionalDependencies:
      '@types/react': 18.3.23

  '@radix-ui/react-use-controllable-state@1.1.0(@types/react@18.3.23)(react@18.3.1)':
    dependencies:
      '@radix-ui/react-use-callback-ref': 1.1.0(@types/react@18.3.23)(react@18.3.1)
      react: 18.3.1
    optionalDependencies:
      '@types/react': 18.3.23

  '@radix-ui/react-use-escape-keydown@1.1.0(@types/react@18.3.23)(react@18.3.1)':
    dependencies:
      '@radix-ui/react-use-callback-ref': 1.1.0(@types/react@18.3.23)(react@18.3.1)
      react: 18.3.1
    optionalDependencies:
      '@types/react': 18.3.23

  '@radix-ui/react-use-layout-effect@1.1.0(@types/react@18.3.23)(react@18.3.1)':
    dependencies:
      react: 18.3.1
    optionalDependencies:
      '@types/react': 18.3.23

  '@radix-ui/react-use-layout-effect@1.1.1(@types/react@18.3.23)(react@18.3.1)':
    dependencies:
      react: 18.3.1
    optionalDependencies:
      '@types/react': 18.3.23

  '@radix-ui/react-use-previous@1.1.0(@types/react@18.3.23)(react@18.3.1)':
    dependencies:
      react: 18.3.1
    optionalDependencies:
      '@types/react': 18.3.23

  '@radix-ui/react-use-rect@1.1.0(@types/react@18.3.23)(react@18.3.1)':
    dependencies:
      '@radix-ui/rect': 1.1.0
      react: 18.3.1
    optionalDependencies:
      '@types/react': 18.3.23

  '@radix-ui/react-use-size@1.1.0(@types/react@18.3.23)(react@18.3.1)':
    dependencies:
      '@radix-ui/react-use-layout-effect': 1.1.0(@types/react@18.3.23)(react@18.3.1)
      react: 18.3.1
    optionalDependencies:
      '@types/react': 18.3.23

  '@radix-ui/react-visually-hidden@1.1.1(@types/react-dom@18.3.7(@types/react@18.3.23))(@types/react@18.3.23)(react-dom@18.3.1(react@18.3.1))(react@18.3.1)':
    dependencies:
      '@radix-ui/react-primitive': 2.0.1(@types/react-dom@18.3.7(@types/react@18.3.23))(@types/react@18.3.23)(react-dom@18.3.1(react@18.3.1))(react@18.3.1)
      react: 18.3.1
      react-dom: 18.3.1(react@18.3.1)
    optionalDependencies:
      '@types/react': 18.3.23
      '@types/react-dom': 18.3.7(@types/react@18.3.23)

  '@radix-ui/rect@1.1.0': {}

  '@rtsao/scc@1.1.0': {}

  '@rushstack/eslint-patch@1.12.0': {}

  '@scure/base@1.1.9': {}

  '@scure/bip32@1.4.0':
    dependencies:
      '@noble/curves': 1.4.2
      '@noble/hashes': 1.4.0
      '@scure/base': 1.1.9

  '@scure/bip39@1.3.0':
    dependencies:
      '@noble/hashes': 1.4.0
      '@scure/base': 1.1.9

  '@sinclair/typebox@0.34.38': {}

  '@sinonjs/commons@3.0.1':
    dependencies:
      type-detect: 4.0.8

  '@sinonjs/fake-timers@13.0.5':
    dependencies:
      '@sinonjs/commons': 3.0.1

  '@socket.io/component-emitter@3.1.2': {}

  '@solana/buffer-layout@4.0.1':
    dependencies:
      buffer: 6.0.3

  '@solana/codecs-core@2.3.0(typescript@5.8.3)':
    dependencies:
      '@solana/errors': 2.3.0(typescript@5.8.3)
      typescript: 5.8.3

  '@solana/codecs-numbers@2.3.0(typescript@5.8.3)':
    dependencies:
      '@solana/codecs-core': 2.3.0(typescript@5.8.3)
      '@solana/errors': 2.3.0(typescript@5.8.3)
      typescript: 5.8.3

  '@solana/errors@2.3.0(typescript@5.8.3)':
    dependencies:
      chalk: 5.4.1
      commander: 14.0.0
      typescript: 5.8.3

  '@solana/web3.js@1.98.2(bufferutil@4.0.9)(typescript@5.8.3)(utf-8-validate@5.0.10)':
    dependencies:
      '@babel/runtime': 7.28.2
      '@noble/curves': 1.9.6
      '@noble/hashes': 1.8.0
      '@solana/buffer-layout': 4.0.1
      '@solana/codecs-numbers': 2.3.0(typescript@5.8.3)
      agentkeepalive: 4.6.0
      bn.js: 5.2.2
      borsh: 0.7.0
      bs58: 4.0.1
      buffer: 6.0.3
      fast-stable-stringify: 1.0.0
      jayson: 4.2.0(bufferutil@4.0.9)(utf-8-validate@5.0.10)
      node-fetch: 2.7.0
      rpc-websockets: 9.1.3
      superstruct: 2.0.2
    transitivePeerDependencies:
      - bufferutil
      - encoding
      - typescript
      - utf-8-validate

  '@stablelib/binary@1.0.1':
    dependencies:
      '@stablelib/int': 1.0.1

  '@stablelib/bytes@1.0.1': {}

  '@stablelib/int@1.0.1': {}

  '@stablelib/keyagreement@1.0.1':
    dependencies:
      '@stablelib/bytes': 1.0.1

  '@stablelib/random@1.0.2':
    dependencies:
      '@stablelib/binary': 1.0.1
      '@stablelib/wipe': 1.0.1

  '@stablelib/wipe@1.0.1': {}

  '@stablelib/x25519@1.0.3':
    dependencies:
      '@stablelib/keyagreement': 1.0.1
      '@stablelib/random': 1.0.2
      '@stablelib/wipe': 1.0.1

  '@swc/counter@0.1.3': {}

  '@swc/helpers@0.5.15':
    dependencies:
      tslib: 2.8.1

<<<<<<< HEAD
  '@tanstack/query-core@5.83.1': {}

  '@tanstack/query-devtools@5.83.1': {}

  '@tanstack/react-query-devtools@5.83.1(@tanstack/react-query@5.83.1(react@18.3.1))(react@18.3.1)':
    dependencies:
      '@tanstack/query-devtools': 5.83.1
      '@tanstack/react-query': 5.83.1(react@18.3.1)
      react: 18.3.1

  '@tanstack/react-query@5.83.1(react@18.3.1)':
    dependencies:
      '@tanstack/query-core': 5.83.1
      react: 18.3.1
=======
  '@swc/helpers@0.5.17':
    dependencies:
      tslib: 2.8.1
>>>>>>> 1f504a82

  '@testing-library/dom@10.4.1':
    dependencies:
      '@babel/code-frame': 7.27.1
      '@babel/runtime': 7.28.2
      '@types/aria-query': 5.0.4
      aria-query: 5.3.0
      dom-accessibility-api: 0.5.16
      lz-string: 1.5.0
      picocolors: 1.1.1
      pretty-format: 27.5.1

  '@testing-library/jest-dom@6.6.4':
    dependencies:
      '@adobe/css-tools': 4.4.3
      aria-query: 5.3.2
      css.escape: 1.5.1
      dom-accessibility-api: 0.6.3
      lodash: 4.17.21
      picocolors: 1.1.1
      redent: 3.0.0

  '@testing-library/react@16.3.0(@testing-library/dom@10.4.1)(@types/react-dom@18.3.7(@types/react@18.3.23))(@types/react@18.3.23)(react-dom@18.3.1(react@18.3.1))(react@18.3.1)':
    dependencies:
      '@babel/runtime': 7.28.2
      '@testing-library/dom': 10.4.1
      react: 18.3.1
      react-dom: 18.3.1(react@18.3.1)
    optionalDependencies:
      '@types/react': 18.3.23
      '@types/react-dom': 18.3.7(@types/react@18.3.23)

  '@testing-library/user-event@14.6.1(@testing-library/dom@10.4.1)':
    dependencies:
      '@testing-library/dom': 10.4.1

  '@tsconfig/node10@1.0.11': {}

  '@tsconfig/node12@1.0.11': {}

  '@tsconfig/node14@1.0.3': {}

  '@tsconfig/node16@1.0.4': {}

  '@tybys/wasm-util@0.10.0':
    dependencies:
      tslib: 2.8.1
    optional: true

  '@types/aria-query@5.0.4': {}

  '@types/babel__core@7.20.5':
    dependencies:
      '@babel/parser': 7.28.0
      '@babel/types': 7.28.2
      '@types/babel__generator': 7.27.0
      '@types/babel__template': 7.4.4
      '@types/babel__traverse': 7.20.7

  '@types/babel__generator@7.27.0':
    dependencies:
      '@babel/types': 7.28.2

  '@types/babel__template@7.4.4':
    dependencies:
      '@babel/parser': 7.28.0
      '@babel/types': 7.28.2

  '@types/babel__traverse@7.20.7':
    dependencies:
      '@babel/types': 7.28.2

  '@types/coingecko-api@1.0.13': {}

  '@types/connect@3.4.38':
    dependencies:
      '@types/node': 22.17.0

  '@types/cookie@0.6.0': {}

  '@types/cors@2.8.19':
    dependencies:
      '@types/node': 22.17.0

  '@types/d3-array@3.2.1': {}

  '@types/d3-color@3.1.3': {}

  '@types/d3-ease@3.0.2': {}

  '@types/d3-interpolate@3.0.4':
    dependencies:
      '@types/d3-color': 3.1.3

  '@types/d3-path@3.1.1': {}

  '@types/d3-scale@4.0.9':
    dependencies:
      '@types/d3-time': 3.0.4

  '@types/d3-shape@3.1.7':
    dependencies:
      '@types/d3-path': 3.1.1

  '@types/d3-time@3.0.4': {}

  '@types/d3-timer@3.0.2': {}

  '@types/estree@1.0.8': {}

  '@types/istanbul-lib-coverage@2.0.6': {}

  '@types/istanbul-lib-report@3.0.3':
    dependencies:
      '@types/istanbul-lib-coverage': 2.0.6

  '@types/istanbul-reports@3.0.4':
    dependencies:
      '@types/istanbul-lib-report': 3.0.3

  '@types/jest@30.0.0':
    dependencies:
      expect: 30.0.5
      pretty-format: 30.0.5

  '@types/jsdom@21.1.7':
    dependencies:
      '@types/node': 22.17.0
      '@types/tough-cookie': 4.0.5
      parse5: 7.3.0

  '@types/json-schema@7.0.15': {}

  '@types/json5@0.0.29': {}

  '@types/node-fetch@2.6.13':
    dependencies:
      '@types/node': 22.17.0
      form-data: 4.0.4

  '@types/node@12.20.55': {}

  '@types/node@18.15.13': {}

  '@types/node@22.17.0':
    dependencies:
      undici-types: 6.21.0

  '@types/node@22.7.5':
    dependencies:
      undici-types: 6.19.8

  '@types/prop-types@15.7.15': {}

  '@types/qrcode@1.5.5':
    dependencies:
      '@types/node': 22.17.0

  '@types/react-dom@18.3.7(@types/react@18.3.23)':
    dependencies:
      '@types/react': 18.3.23

  '@types/react@18.3.23':
    dependencies:
      '@types/prop-types': 15.7.15
      csstype: 3.1.3

  '@types/stack-utils@2.0.3': {}

  '@types/statuses@2.0.6': {}

  '@types/tough-cookie@4.0.5': {}

  '@types/uuid@8.3.4': {}

  '@types/ws@7.4.7':
    dependencies:
      '@types/node': 22.17.0

  '@types/ws@8.18.1':
    dependencies:
      '@types/node': 22.17.0

  '@types/yargs-parser@21.0.3': {}

  '@types/yargs@17.0.33':
    dependencies:
      '@types/yargs-parser': 21.0.3

  '@typescript-eslint/eslint-plugin@8.38.0(@typescript-eslint/parser@8.38.0(eslint@9.32.0(jiti@1.21.7))(typescript@5.8.3))(eslint@9.32.0(jiti@1.21.7))(typescript@5.8.3)':
    dependencies:
      '@eslint-community/regexpp': 4.12.1
      '@typescript-eslint/parser': 8.38.0(eslint@9.32.0(jiti@1.21.7))(typescript@5.8.3)
      '@typescript-eslint/scope-manager': 8.38.0
      '@typescript-eslint/type-utils': 8.38.0(eslint@9.32.0(jiti@1.21.7))(typescript@5.8.3)
      '@typescript-eslint/utils': 8.38.0(eslint@9.32.0(jiti@1.21.7))(typescript@5.8.3)
      '@typescript-eslint/visitor-keys': 8.38.0
      eslint: 9.32.0(jiti@1.21.7)
      graphemer: 1.4.0
      ignore: 7.0.5
      natural-compare: 1.4.0
      ts-api-utils: 2.1.0(typescript@5.8.3)
      typescript: 5.8.3
    transitivePeerDependencies:
      - supports-color

  '@typescript-eslint/parser@8.38.0(eslint@9.32.0(jiti@1.21.7))(typescript@5.8.3)':
    dependencies:
      '@typescript-eslint/scope-manager': 8.38.0
      '@typescript-eslint/types': 8.38.0
      '@typescript-eslint/typescript-estree': 8.38.0(typescript@5.8.3)
      '@typescript-eslint/visitor-keys': 8.38.0
      debug: 4.4.1
      eslint: 9.32.0(jiti@1.21.7)
      typescript: 5.8.3
    transitivePeerDependencies:
      - supports-color

  '@typescript-eslint/project-service@8.38.0(typescript@5.8.3)':
    dependencies:
      '@typescript-eslint/tsconfig-utils': 8.38.0(typescript@5.8.3)
      '@typescript-eslint/types': 8.38.0
      debug: 4.4.1
      typescript: 5.8.3
    transitivePeerDependencies:
      - supports-color

  '@typescript-eslint/scope-manager@8.38.0':
    dependencies:
      '@typescript-eslint/types': 8.38.0
      '@typescript-eslint/visitor-keys': 8.38.0

  '@typescript-eslint/tsconfig-utils@8.38.0(typescript@5.8.3)':
    dependencies:
      typescript: 5.8.3

  '@typescript-eslint/type-utils@8.38.0(eslint@9.32.0(jiti@1.21.7))(typescript@5.8.3)':
    dependencies:
      '@typescript-eslint/types': 8.38.0
      '@typescript-eslint/typescript-estree': 8.38.0(typescript@5.8.3)
      '@typescript-eslint/utils': 8.38.0(eslint@9.32.0(jiti@1.21.7))(typescript@5.8.3)
      debug: 4.4.1
      eslint: 9.32.0(jiti@1.21.7)
      ts-api-utils: 2.1.0(typescript@5.8.3)
      typescript: 5.8.3
    transitivePeerDependencies:
      - supports-color

  '@typescript-eslint/types@8.38.0': {}

  '@typescript-eslint/typescript-estree@8.38.0(typescript@5.8.3)':
    dependencies:
      '@typescript-eslint/project-service': 8.38.0(typescript@5.8.3)
      '@typescript-eslint/tsconfig-utils': 8.38.0(typescript@5.8.3)
      '@typescript-eslint/types': 8.38.0
      '@typescript-eslint/visitor-keys': 8.38.0
      debug: 4.4.1
      fast-glob: 3.3.3
      is-glob: 4.0.3
      minimatch: 9.0.5
      semver: 7.7.2
      ts-api-utils: 2.1.0(typescript@5.8.3)
      typescript: 5.8.3
    transitivePeerDependencies:
      - supports-color

  '@typescript-eslint/utils@8.38.0(eslint@9.32.0(jiti@1.21.7))(typescript@5.8.3)':
    dependencies:
      '@eslint-community/eslint-utils': 4.7.0(eslint@9.32.0(jiti@1.21.7))
      '@typescript-eslint/scope-manager': 8.38.0
      '@typescript-eslint/types': 8.38.0
      '@typescript-eslint/typescript-estree': 8.38.0(typescript@5.8.3)
      eslint: 9.32.0(jiti@1.21.7)
      typescript: 5.8.3
    transitivePeerDependencies:
      - supports-color

  '@typescript-eslint/visitor-keys@8.38.0':
    dependencies:
      '@typescript-eslint/types': 8.38.0
      eslint-visitor-keys: 4.2.1

  '@ungap/structured-clone@1.3.0': {}

  '@unrs/resolver-binding-android-arm-eabi@1.11.1':
    optional: true

  '@unrs/resolver-binding-android-arm64@1.11.1':
    optional: true

  '@unrs/resolver-binding-darwin-arm64@1.11.1':
    optional: true

  '@unrs/resolver-binding-darwin-x64@1.11.1':
    optional: true

  '@unrs/resolver-binding-freebsd-x64@1.11.1':
    optional: true

  '@unrs/resolver-binding-linux-arm-gnueabihf@1.11.1':
    optional: true

  '@unrs/resolver-binding-linux-arm-musleabihf@1.11.1':
    optional: true

  '@unrs/resolver-binding-linux-arm64-gnu@1.11.1':
    optional: true

  '@unrs/resolver-binding-linux-arm64-musl@1.11.1':
    optional: true

  '@unrs/resolver-binding-linux-ppc64-gnu@1.11.1':
    optional: true

  '@unrs/resolver-binding-linux-riscv64-gnu@1.11.1':
    optional: true

  '@unrs/resolver-binding-linux-riscv64-musl@1.11.1':
    optional: true

  '@unrs/resolver-binding-linux-s390x-gnu@1.11.1':
    optional: true

  '@unrs/resolver-binding-linux-x64-gnu@1.11.1':
    optional: true

  '@unrs/resolver-binding-linux-x64-musl@1.11.1':
    optional: true

  '@unrs/resolver-binding-wasm32-wasi@1.11.1':
    dependencies:
      '@napi-rs/wasm-runtime': 0.2.12
    optional: true

  '@unrs/resolver-binding-win32-arm64-msvc@1.11.1':
    optional: true

  '@unrs/resolver-binding-win32-ia32-msvc@1.11.1':
    optional: true

  '@unrs/resolver-binding-win32-x64-msvc@1.11.1':
    optional: true

  '@web3icons/common@0.11.15(typescript@5.8.3)':
    dependencies:
      typescript: 5.8.3

  '@web3icons/react@4.0.19(react@18.3.1)(typescript@5.8.3)':
    dependencies:
      '@web3icons/common': 0.11.15(typescript@5.8.3)
      react: 18.3.1
    transitivePeerDependencies:
      - typescript

  '@zxing/browser@0.0.7(@zxing/library@0.18.6)':
    dependencies:
      '@zxing/library': 0.18.6
    optionalDependencies:
      '@zxing/text-encoding': 0.9.0

  '@zxing/library@0.18.6':
    dependencies:
      ts-custom-error: 3.3.1
    optionalDependencies:
      '@zxing/text-encoding': 0.9.0

  '@zxing/text-encoding@0.9.0':
    optional: true

  accepts@1.3.8:
    dependencies:
      mime-types: 2.1.35
      negotiator: 0.6.3

  accepts@2.0.0:
    dependencies:
      mime-types: 3.0.1
      negotiator: 1.0.0

  acorn-jsx@5.3.2(acorn@8.15.0):
    dependencies:
      acorn: 8.15.0

  acorn-walk@8.3.4:
    dependencies:
      acorn: 8.15.0

  acorn@8.15.0: {}

  aes-js@3.1.2: {}

  aes-js@4.0.0-beta.5: {}

  agent-base@7.1.4: {}

  agentkeepalive@4.6.0:
    dependencies:
      humanize-ms: 1.2.1

  ajv@6.12.6:
    dependencies:
      fast-deep-equal: 3.1.3
      fast-json-stable-stringify: 2.1.0
      json-schema-traverse: 0.4.1
      uri-js: 4.4.1

  ansi-escapes@4.3.2:
    dependencies:
      type-fest: 0.21.3

  ansi-regex@5.0.1: {}

  ansi-regex@6.1.0: {}

  ansi-styles@4.3.0:
    dependencies:
      color-convert: 2.0.1

  ansi-styles@5.2.0: {}

  ansi-styles@6.2.1: {}

  any-promise@1.3.0: {}

  anymatch@3.1.3:
    dependencies:
      normalize-path: 3.0.0
      picomatch: 2.3.1

  arg@4.1.3: {}

  arg@5.0.2: {}

  argparse@1.0.10:
    dependencies:
      sprintf-js: 1.0.3

  argparse@2.0.1: {}

  aria-hidden@1.2.6:
    dependencies:
      tslib: 2.8.1

  aria-query@5.3.0:
    dependencies:
      dequal: 2.0.3

  aria-query@5.3.2: {}

  array-buffer-byte-length@1.0.2:
    dependencies:
      call-bound: 1.0.4
      is-array-buffer: 3.0.5

  array-includes@3.1.9:
    dependencies:
      call-bind: 1.0.8
      call-bound: 1.0.4
      define-properties: 1.2.1
      es-abstract: 1.24.0
      es-object-atoms: 1.1.1
      get-intrinsic: 1.3.0
      is-string: 1.1.1
      math-intrinsics: 1.1.0

  array.prototype.findlast@1.2.5:
    dependencies:
      call-bind: 1.0.8
      define-properties: 1.2.1
      es-abstract: 1.24.0
      es-errors: 1.3.0
      es-object-atoms: 1.1.1
      es-shim-unscopables: 1.1.0

  array.prototype.findlastindex@1.2.6:
    dependencies:
      call-bind: 1.0.8
      call-bound: 1.0.4
      define-properties: 1.2.1
      es-abstract: 1.24.0
      es-errors: 1.3.0
      es-object-atoms: 1.1.1
      es-shim-unscopables: 1.1.0

  array.prototype.flat@1.3.3:
    dependencies:
      call-bind: 1.0.8
      define-properties: 1.2.1
      es-abstract: 1.24.0
      es-shim-unscopables: 1.1.0

  array.prototype.flatmap@1.3.3:
    dependencies:
      call-bind: 1.0.8
      define-properties: 1.2.1
      es-abstract: 1.24.0
      es-shim-unscopables: 1.1.0

  array.prototype.tosorted@1.1.4:
    dependencies:
      call-bind: 1.0.8
      define-properties: 1.2.1
      es-abstract: 1.24.0
      es-errors: 1.3.0
      es-shim-unscopables: 1.1.0

  arraybuffer.prototype.slice@1.0.4:
    dependencies:
      array-buffer-byte-length: 1.0.2
      call-bind: 1.0.8
      define-properties: 1.2.1
      es-abstract: 1.24.0
      es-errors: 1.3.0
      get-intrinsic: 1.3.0
      is-array-buffer: 3.0.5

  ast-types-flow@0.0.8: {}

  async-function@1.0.0: {}

  async@3.2.6: {}

  asynckit@0.4.0: {}

  autoprefixer@10.4.21(postcss@8.5.6):
    dependencies:
      browserslist: 4.25.1
      caniuse-lite: 1.0.30001731
      fraction.js: 4.3.7
      normalize-range: 0.1.2
      picocolors: 1.1.1
      postcss: 8.5.6
      postcss-value-parser: 4.2.0

  available-typed-arrays@1.0.7:
    dependencies:
      possible-typed-array-names: 1.1.0

  axe-core@4.10.3: {}

  axios@1.11.0:
    dependencies:
      follow-redirects: 1.15.10
      form-data: 4.0.4
      proxy-from-env: 1.1.0
    transitivePeerDependencies:
      - debug

  axios@1.8.2:
    dependencies:
      follow-redirects: 1.15.10
      form-data: 4.0.4
      proxy-from-env: 1.1.0
    transitivePeerDependencies:
      - debug

  axobject-query@4.1.0: {}

  babel-jest@30.0.5(@babel/core@7.28.0):
    dependencies:
      '@babel/core': 7.28.0
      '@jest/transform': 30.0.5
      '@types/babel__core': 7.20.5
      babel-plugin-istanbul: 7.0.0
      babel-preset-jest: 30.0.1(@babel/core@7.28.0)
      chalk: 4.1.2
      graceful-fs: 4.2.11
      slash: 3.0.0
    transitivePeerDependencies:
      - supports-color

  babel-plugin-istanbul@7.0.0:
    dependencies:
      '@babel/helper-plugin-utils': 7.27.1
      '@istanbuljs/load-nyc-config': 1.1.0
      '@istanbuljs/schema': 0.1.3
      istanbul-lib-instrument: 6.0.3
      test-exclude: 6.0.0
    transitivePeerDependencies:
      - supports-color

  babel-plugin-jest-hoist@30.0.1:
    dependencies:
      '@babel/template': 7.27.2
      '@babel/types': 7.28.2
      '@types/babel__core': 7.20.5

  babel-preset-current-node-syntax@1.2.0(@babel/core@7.28.0):
    dependencies:
      '@babel/core': 7.28.0
      '@babel/plugin-syntax-async-generators': 7.8.4(@babel/core@7.28.0)
      '@babel/plugin-syntax-bigint': 7.8.3(@babel/core@7.28.0)
      '@babel/plugin-syntax-class-properties': 7.12.13(@babel/core@7.28.0)
      '@babel/plugin-syntax-class-static-block': 7.14.5(@babel/core@7.28.0)
      '@babel/plugin-syntax-import-attributes': 7.27.1(@babel/core@7.28.0)
      '@babel/plugin-syntax-import-meta': 7.10.4(@babel/core@7.28.0)
      '@babel/plugin-syntax-json-strings': 7.8.3(@babel/core@7.28.0)
      '@babel/plugin-syntax-logical-assignment-operators': 7.10.4(@babel/core@7.28.0)
      '@babel/plugin-syntax-nullish-coalescing-operator': 7.8.3(@babel/core@7.28.0)
      '@babel/plugin-syntax-numeric-separator': 7.10.4(@babel/core@7.28.0)
      '@babel/plugin-syntax-object-rest-spread': 7.8.3(@babel/core@7.28.0)
      '@babel/plugin-syntax-optional-catch-binding': 7.8.3(@babel/core@7.28.0)
      '@babel/plugin-syntax-optional-chaining': 7.8.3(@babel/core@7.28.0)
      '@babel/plugin-syntax-private-property-in-object': 7.14.5(@babel/core@7.28.0)
      '@babel/plugin-syntax-top-level-await': 7.14.5(@babel/core@7.28.0)

  babel-preset-jest@30.0.1(@babel/core@7.28.0):
    dependencies:
      '@babel/core': 7.28.0
      babel-plugin-jest-hoist: 30.0.1
      babel-preset-current-node-syntax: 1.2.0(@babel/core@7.28.0)

  balanced-match@1.0.2: {}

  base-x@3.0.11:
    dependencies:
      safe-buffer: 5.2.1

  base-x@4.0.1: {}

  base-x@5.0.1: {}

  base58-js@3.0.3: {}

  base64-js@1.5.1: {}

  base64id@2.0.0: {}

  bech32@2.0.0: {}

  bignumber.js@9.1.2: {}

  binary-extensions@2.3.0: {}

  bip174@2.1.1: {}

  bitcoin-address-validation@3.0.0:
    dependencies:
      base58-js: 3.0.3
      bech32: 2.0.0
      sha256-uint8array: 0.10.7

  bitcoinjs-lib@6.1.7:
    dependencies:
      '@noble/hashes': 1.8.0
      bech32: 2.0.0
      bip174: 2.1.1
      bs58check: 3.0.1
      typeforce: 1.18.0
      varuint-bitcoin: 1.1.2

  bn.js@4.12.2: {}

  bn.js@5.2.2: {}

  body-parser@2.2.0:
    dependencies:
      bytes: 3.1.2
      content-type: 1.0.5
      debug: 4.4.1
      http-errors: 2.0.0
      iconv-lite: 0.6.3
      on-finished: 2.4.1
      qs: 6.14.0
      raw-body: 3.0.0
      type-is: 2.0.1
    transitivePeerDependencies:
      - supports-color

  borsh@0.7.0:
    dependencies:
      bn.js: 5.2.2
      bs58: 4.0.1
      text-encoding-utf-8: 1.0.2

  brace-expansion@1.1.12:
    dependencies:
      balanced-match: 1.0.2
      concat-map: 0.0.1

  brace-expansion@2.0.2:
    dependencies:
      balanced-match: 1.0.2

  braces@3.0.3:
    dependencies:
      fill-range: 7.1.1

  brorand@1.1.0: {}

  browserslist@4.25.1:
    dependencies:
      caniuse-lite: 1.0.30001731
      electron-to-chromium: 1.5.193
      node-releases: 2.0.19
      update-browserslist-db: 1.1.3(browserslist@4.25.1)

  bs-logger@0.2.6:
    dependencies:
      fast-json-stable-stringify: 2.1.0

  bs58@4.0.1:
    dependencies:
      base-x: 3.0.11

  bs58@5.0.0:
    dependencies:
      base-x: 4.0.1

  bs58@6.0.0:
    dependencies:
      base-x: 5.0.1

  bs58check@2.1.2:
    dependencies:
      bs58: 4.0.1
      create-hash: 1.2.0
      safe-buffer: 5.2.1

  bs58check@3.0.1:
    dependencies:
      '@noble/hashes': 1.8.0
      bs58: 5.0.0

  bser@2.1.1:
    dependencies:
      node-int64: 0.4.0

  buffer-from@1.1.2: {}

  buffer-layout@1.2.2: {}

  buffer@6.0.3:
    dependencies:
      base64-js: 1.5.1
      ieee754: 1.2.1

  bufferutil@4.0.9:
    dependencies:
      node-gyp-build: 4.8.4
    optional: true

  busboy@1.6.0:
    dependencies:
      streamsearch: 1.1.0

  bytes@3.1.2: {}

  call-bind-apply-helpers@1.0.2:
    dependencies:
      es-errors: 1.3.0
      function-bind: 1.1.2

  call-bind@1.0.8:
    dependencies:
      call-bind-apply-helpers: 1.0.2
      es-define-property: 1.0.1
      get-intrinsic: 1.3.0
      set-function-length: 1.2.2

  call-bound@1.0.4:
    dependencies:
      call-bind-apply-helpers: 1.0.2
      get-intrinsic: 1.3.0

  callsites@3.1.0: {}

  camelcase-css@2.0.1: {}

  camelcase@5.3.1: {}

  camelcase@6.3.0: {}

  caniuse-lite@1.0.30001731: {}

  chalk@4.1.2:
    dependencies:
      ansi-styles: 4.3.0
      supports-color: 7.2.0

  chalk@5.4.1: {}

  char-regex@1.0.2: {}

  chokidar@3.6.0:
    dependencies:
      anymatch: 3.1.3
      braces: 3.0.3
      glob-parent: 5.1.2
      is-binary-path: 2.1.0
      is-glob: 4.0.3
      normalize-path: 3.0.0
      readdirp: 3.6.0
    optionalDependencies:
      fsevents: 2.3.3

  ci-info@4.3.0: {}

  cipher-base@1.0.6:
    dependencies:
      inherits: 2.0.4
      safe-buffer: 5.2.1

  cjs-module-lexer@2.1.0: {}

  class-variance-authority@0.7.1:
    dependencies:
      clsx: 2.1.1

  cli-width@4.1.0: {}

  client-only@0.0.1: {}

  cliui@6.0.0:
    dependencies:
      string-width: 4.2.3
      strip-ansi: 6.0.1
      wrap-ansi: 6.2.0

  cliui@8.0.1:
    dependencies:
      string-width: 4.2.3
      strip-ansi: 6.0.1
      wrap-ansi: 7.0.0

  clsx@2.1.1: {}

  cmdk@1.0.4(@types/react-dom@18.3.7(@types/react@18.3.23))(@types/react@18.3.23)(react-dom@18.3.1(react@18.3.1))(react@18.3.1):
    dependencies:
      '@radix-ui/react-dialog': 1.1.4(@types/react-dom@18.3.7(@types/react@18.3.23))(@types/react@18.3.23)(react-dom@18.3.1(react@18.3.1))(react@18.3.1)
      '@radix-ui/react-id': 1.1.1(@types/react@18.3.23)(react@18.3.1)
      '@radix-ui/react-primitive': 2.1.3(@types/react-dom@18.3.7(@types/react@18.3.23))(@types/react@18.3.23)(react-dom@18.3.1(react@18.3.1))(react@18.3.1)
      react: 18.3.1
      react-dom: 18.3.1(react@18.3.1)
      use-sync-external-store: 1.5.0(react@18.3.1)
    transitivePeerDependencies:
      - '@types/react'
      - '@types/react-dom'

  co@4.6.0: {}

  coingecko-api@1.0.10: {}

  collect-v8-coverage@1.0.2: {}

  color-convert@2.0.1:
    dependencies:
      color-name: 1.1.4

  color-name@1.1.4: {}

  color-string@1.9.1:
    dependencies:
      color-name: 1.1.4
      simple-swizzle: 0.2.2
    optional: true

  color@4.2.3:
    dependencies:
      color-convert: 2.0.1
      color-string: 1.9.1
    optional: true

  combined-stream@1.0.8:
    dependencies:
      delayed-stream: 1.0.0

  commander@14.0.0: {}

  commander@2.20.3: {}

  commander@4.1.1: {}

  concat-map@0.0.1: {}

  content-disposition@1.0.0:
    dependencies:
      safe-buffer: 5.2.1

  content-type@1.0.5: {}

  convert-source-map@2.0.0: {}

  cookie-signature@1.2.2: {}

  cookie@0.7.2: {}

  cors@2.8.5:
    dependencies:
      object-assign: 4.1.1
      vary: 1.1.2

  create-hash@1.2.0:
    dependencies:
      cipher-base: 1.0.6
      inherits: 2.0.4
      md5.js: 1.3.5
      ripemd160: 2.0.2
      sha.js: 2.4.12

  create-require@1.1.1: {}

  cross-fetch@3.2.0:
    dependencies:
      node-fetch: 2.7.0
    transitivePeerDependencies:
      - encoding

  cross-spawn@7.0.6:
    dependencies:
      path-key: 3.1.1
      shebang-command: 2.0.0
      which: 2.0.2

  crypto-js@4.2.0: {}

  css.escape@1.5.1: {}

  cssesc@3.0.0: {}

  cssstyle@4.6.0:
    dependencies:
      '@asamuzakjp/css-color': 3.2.0
      rrweb-cssom: 0.8.0

  csstype@3.1.3: {}

  d3-array@3.2.4:
    dependencies:
      internmap: 2.0.3

  d3-color@3.1.0: {}

  d3-ease@3.0.1: {}

  d3-format@3.1.0: {}

  d3-interpolate@3.0.1:
    dependencies:
      d3-color: 3.1.0

  d3-path@3.1.0: {}

  d3-scale@4.0.2:
    dependencies:
      d3-array: 3.2.4
      d3-format: 3.1.0
      d3-interpolate: 3.0.1
      d3-time: 3.1.0
      d3-time-format: 4.1.0

  d3-shape@3.2.0:
    dependencies:
      d3-path: 3.1.0

  d3-time-format@4.1.0:
    dependencies:
      d3-time: 3.1.0

  d3-time@3.1.0:
    dependencies:
      d3-array: 3.2.4

  d3-timer@3.0.1: {}

  damerau-levenshtein@1.0.8: {}

  data-uri-to-buffer@4.0.1: {}

  data-urls@5.0.0:
    dependencies:
      whatwg-mimetype: 4.0.0
      whatwg-url: 14.2.0

  data-view-buffer@1.0.2:
    dependencies:
      call-bound: 1.0.4
      es-errors: 1.3.0
      is-data-view: 1.0.2

  data-view-byte-length@1.0.2:
    dependencies:
      call-bound: 1.0.4
      es-errors: 1.3.0
      is-data-view: 1.0.2

  data-view-byte-offset@1.0.1:
    dependencies:
      call-bound: 1.0.4
      es-errors: 1.3.0
      is-data-view: 1.0.2

  date-fns@4.1.0: {}

  debug@3.2.7:
    dependencies:
      ms: 2.1.3

  debug@4.3.7:
    dependencies:
      ms: 2.1.3

  debug@4.4.1:
    dependencies:
      ms: 2.1.3

  decamelize@1.2.0: {}

  decimal.js-light@2.5.1: {}

  decimal.js@10.6.0: {}

  dedent@1.6.0: {}

  deep-is@0.1.4: {}

  deepmerge@4.3.1: {}

  define-data-property@1.1.4:
    dependencies:
      es-define-property: 1.0.1
      es-errors: 1.3.0
      gopd: 1.2.0

  define-properties@1.2.1:
    dependencies:
      define-data-property: 1.1.4
      has-property-descriptors: 1.0.2
      object-keys: 1.1.1

  delay@5.0.0: {}

  delayed-stream@1.0.0: {}

  depd@2.0.0: {}

  dequal@2.0.3: {}

  detect-libc@2.0.4:
    optional: true

  detect-newline@3.1.0: {}

  detect-node-es@1.1.0: {}

  didyoumean@1.2.2: {}

  diff@4.0.2: {}

  dijkstrajs@1.0.3: {}

  dlv@1.1.3: {}

  doctrine@2.1.0:
    dependencies:
      esutils: 2.0.3

  dom-accessibility-api@0.5.16: {}

  dom-accessibility-api@0.6.3: {}

  dom-helpers@5.2.1:
    dependencies:
      '@babel/runtime': 7.28.2
      csstype: 3.1.3

  dotenv@17.2.1: {}

  dunder-proto@1.0.1:
    dependencies:
      call-bind-apply-helpers: 1.0.2
      es-errors: 1.3.0
      gopd: 1.2.0

  eastasianwidth@0.2.0: {}

  ecies-25519@1.3.1:
    dependencies:
      '@pedrouid/iso-crypto': 1.1.0
      '@stablelib/x25519': 1.0.3
      enc-utils: 3.0.0

  ecpair@2.1.0:
    dependencies:
      randombytes: 2.1.0
      typeforce: 1.18.0
      wif: 2.0.6

  ee-first@1.1.1: {}

  ejs@3.1.10:
    dependencies:
      jake: 10.9.2

  electron-to-chromium@1.5.193: {}

  elliptic@6.6.1:
    dependencies:
      bn.js: 4.12.2
      brorand: 1.1.0
      hash.js: 1.1.7
      hmac-drbg: 1.0.1
      inherits: 2.0.4
      minimalistic-assert: 1.0.1
      minimalistic-crypto-utils: 1.0.1

  embla-carousel-react@8.5.1(react@18.3.1):
    dependencies:
      embla-carousel: 8.5.1
      embla-carousel-reactive-utils: 8.5.1(embla-carousel@8.5.1)
      react: 18.3.1

  embla-carousel-reactive-utils@8.5.1(embla-carousel@8.5.1):
    dependencies:
      embla-carousel: 8.5.1

  embla-carousel@8.5.1: {}

  emittery@0.13.1: {}

  emoji-regex@8.0.0: {}

  emoji-regex@9.2.2: {}

  enc-utils@3.0.0:
    dependencies:
      is-typedarray: 1.0.0
      typedarray-to-buffer: 3.1.5

  encodeurl@2.0.0: {}

  engine.io-client@6.6.3(bufferutil@4.0.9)(utf-8-validate@5.0.10):
    dependencies:
      '@socket.io/component-emitter': 3.1.2
      debug: 4.3.7
      engine.io-parser: 5.2.3
      ws: 8.17.1(bufferutil@4.0.9)(utf-8-validate@5.0.10)
      xmlhttprequest-ssl: 2.1.2
    transitivePeerDependencies:
      - bufferutil
      - supports-color
      - utf-8-validate

  engine.io-parser@5.2.3: {}

  engine.io@6.6.4(bufferutil@4.0.9)(utf-8-validate@5.0.10):
    dependencies:
      '@types/cors': 2.8.19
      '@types/node': 22.17.0
      accepts: 1.3.8
      base64id: 2.0.0
      cookie: 0.7.2
      cors: 2.8.5
      debug: 4.3.7
      engine.io-parser: 5.2.3
      ws: 8.17.1(bufferutil@4.0.9)(utf-8-validate@5.0.10)
    transitivePeerDependencies:
      - bufferutil
      - supports-color
      - utf-8-validate

  entities@6.0.1: {}

  error-ex@1.3.2:
    dependencies:
      is-arrayish: 0.2.1

  es-abstract@1.24.0:
    dependencies:
      array-buffer-byte-length: 1.0.2
      arraybuffer.prototype.slice: 1.0.4
      available-typed-arrays: 1.0.7
      call-bind: 1.0.8
      call-bound: 1.0.4
      data-view-buffer: 1.0.2
      data-view-byte-length: 1.0.2
      data-view-byte-offset: 1.0.1
      es-define-property: 1.0.1
      es-errors: 1.3.0
      es-object-atoms: 1.1.1
      es-set-tostringtag: 2.1.0
      es-to-primitive: 1.3.0
      function.prototype.name: 1.1.8
      get-intrinsic: 1.3.0
      get-proto: 1.0.1
      get-symbol-description: 1.1.0
      globalthis: 1.0.4
      gopd: 1.2.0
      has-property-descriptors: 1.0.2
      has-proto: 1.2.0
      has-symbols: 1.1.0
      hasown: 2.0.2
      internal-slot: 1.1.0
      is-array-buffer: 3.0.5
      is-callable: 1.2.7
      is-data-view: 1.0.2
      is-negative-zero: 2.0.3
      is-regex: 1.2.1
      is-set: 2.0.3
      is-shared-array-buffer: 1.0.4
      is-string: 1.1.1
      is-typed-array: 1.1.15
      is-weakref: 1.1.1
      math-intrinsics: 1.1.0
      object-inspect: 1.13.4
      object-keys: 1.1.1
      object.assign: 4.1.7
      own-keys: 1.0.1
      regexp.prototype.flags: 1.5.4
      safe-array-concat: 1.1.3
      safe-push-apply: 1.0.0
      safe-regex-test: 1.1.0
      set-proto: 1.0.0
      stop-iteration-iterator: 1.1.0
      string.prototype.trim: 1.2.10
      string.prototype.trimend: 1.0.9
      string.prototype.trimstart: 1.0.8
      typed-array-buffer: 1.0.3
      typed-array-byte-length: 1.0.3
      typed-array-byte-offset: 1.0.4
      typed-array-length: 1.0.7
      unbox-primitive: 1.1.0
      which-typed-array: 1.1.19

  es-define-property@1.0.1: {}

  es-errors@1.3.0: {}

  es-iterator-helpers@1.2.1:
    dependencies:
      call-bind: 1.0.8
      call-bound: 1.0.4
      define-properties: 1.2.1
      es-abstract: 1.24.0
      es-errors: 1.3.0
      es-set-tostringtag: 2.1.0
      function-bind: 1.1.2
      get-intrinsic: 1.3.0
      globalthis: 1.0.4
      gopd: 1.2.0
      has-property-descriptors: 1.0.2
      has-proto: 1.2.0
      has-symbols: 1.1.0
      internal-slot: 1.1.0
      iterator.prototype: 1.1.5
      safe-array-concat: 1.1.3

  es-object-atoms@1.1.1:
    dependencies:
      es-errors: 1.3.0

  es-set-tostringtag@2.1.0:
    dependencies:
      es-errors: 1.3.0
      get-intrinsic: 1.3.0
      has-tostringtag: 1.0.2
      hasown: 2.0.2

  es-shim-unscopables@1.1.0:
    dependencies:
      hasown: 2.0.2

  es-to-primitive@1.3.0:
    dependencies:
      is-callable: 1.2.7
      is-date-object: 1.1.0
      is-symbol: 1.1.1

  es6-promise@4.2.8: {}

  es6-promisify@5.0.0:
    dependencies:
      es6-promise: 4.2.8

  esbuild@0.25.8:
    optionalDependencies:
      '@esbuild/aix-ppc64': 0.25.8
      '@esbuild/android-arm': 0.25.8
      '@esbuild/android-arm64': 0.25.8
      '@esbuild/android-x64': 0.25.8
      '@esbuild/darwin-arm64': 0.25.8
      '@esbuild/darwin-x64': 0.25.8
      '@esbuild/freebsd-arm64': 0.25.8
      '@esbuild/freebsd-x64': 0.25.8
      '@esbuild/linux-arm': 0.25.8
      '@esbuild/linux-arm64': 0.25.8
      '@esbuild/linux-ia32': 0.25.8
      '@esbuild/linux-loong64': 0.25.8
      '@esbuild/linux-mips64el': 0.25.8
      '@esbuild/linux-ppc64': 0.25.8
      '@esbuild/linux-riscv64': 0.25.8
      '@esbuild/linux-s390x': 0.25.8
      '@esbuild/linux-x64': 0.25.8
      '@esbuild/netbsd-arm64': 0.25.8
      '@esbuild/netbsd-x64': 0.25.8
      '@esbuild/openbsd-arm64': 0.25.8
      '@esbuild/openbsd-x64': 0.25.8
      '@esbuild/openharmony-arm64': 0.25.8
      '@esbuild/sunos-x64': 0.25.8
      '@esbuild/win32-arm64': 0.25.8
      '@esbuild/win32-ia32': 0.25.8
      '@esbuild/win32-x64': 0.25.8

  escalade@3.2.0: {}

  escape-html@1.0.3: {}

  escape-string-regexp@2.0.0: {}

  escape-string-regexp@4.0.0: {}

  eslint-config-next@15.4.4(eslint@9.32.0(jiti@1.21.7))(typescript@5.8.3):
    dependencies:
      '@next/eslint-plugin-next': 15.4.4
      '@rushstack/eslint-patch': 1.12.0
      '@typescript-eslint/eslint-plugin': 8.38.0(@typescript-eslint/parser@8.38.0(eslint@9.32.0(jiti@1.21.7))(typescript@5.8.3))(eslint@9.32.0(jiti@1.21.7))(typescript@5.8.3)
      '@typescript-eslint/parser': 8.38.0(eslint@9.32.0(jiti@1.21.7))(typescript@5.8.3)
      eslint: 9.32.0(jiti@1.21.7)
      eslint-import-resolver-node: 0.3.9
      eslint-import-resolver-typescript: 3.10.1(eslint-plugin-import@2.32.0)(eslint@9.32.0(jiti@1.21.7))
      eslint-plugin-import: 2.32.0(@typescript-eslint/parser@8.38.0(eslint@9.32.0(jiti@1.21.7))(typescript@5.8.3))(eslint-import-resolver-typescript@3.10.1)(eslint@9.32.0(jiti@1.21.7))
      eslint-plugin-jsx-a11y: 6.10.2(eslint@9.32.0(jiti@1.21.7))
      eslint-plugin-react: 7.37.5(eslint@9.32.0(jiti@1.21.7))
      eslint-plugin-react-hooks: 5.2.0(eslint@9.32.0(jiti@1.21.7))
    optionalDependencies:
      typescript: 5.8.3
    transitivePeerDependencies:
      - eslint-import-resolver-webpack
      - eslint-plugin-import-x
      - supports-color

  eslint-import-resolver-node@0.3.9:
    dependencies:
      debug: 3.2.7
      is-core-module: 2.16.1
      resolve: 1.22.10
    transitivePeerDependencies:
      - supports-color

  eslint-import-resolver-typescript@3.10.1(eslint-plugin-import@2.32.0)(eslint@9.32.0(jiti@1.21.7)):
    dependencies:
      '@nolyfill/is-core-module': 1.0.39
      debug: 4.4.1
      eslint: 9.32.0(jiti@1.21.7)
      get-tsconfig: 4.10.1
      is-bun-module: 2.0.0
      stable-hash: 0.0.5
      tinyglobby: 0.2.14
      unrs-resolver: 1.11.1
    optionalDependencies:
      eslint-plugin-import: 2.32.0(@typescript-eslint/parser@8.38.0(eslint@9.32.0(jiti@1.21.7))(typescript@5.8.3))(eslint-import-resolver-typescript@3.10.1)(eslint@9.32.0(jiti@1.21.7))
    transitivePeerDependencies:
      - supports-color

  eslint-module-utils@2.12.1(@typescript-eslint/parser@8.38.0(eslint@9.32.0(jiti@1.21.7))(typescript@5.8.3))(eslint-import-resolver-node@0.3.9)(eslint-import-resolver-typescript@3.10.1)(eslint@9.32.0(jiti@1.21.7)):
    dependencies:
      debug: 3.2.7
    optionalDependencies:
      '@typescript-eslint/parser': 8.38.0(eslint@9.32.0(jiti@1.21.7))(typescript@5.8.3)
      eslint: 9.32.0(jiti@1.21.7)
      eslint-import-resolver-node: 0.3.9
      eslint-import-resolver-typescript: 3.10.1(eslint-plugin-import@2.32.0)(eslint@9.32.0(jiti@1.21.7))
    transitivePeerDependencies:
      - supports-color

  eslint-plugin-import@2.32.0(@typescript-eslint/parser@8.38.0(eslint@9.32.0(jiti@1.21.7))(typescript@5.8.3))(eslint-import-resolver-typescript@3.10.1)(eslint@9.32.0(jiti@1.21.7)):
    dependencies:
      '@rtsao/scc': 1.1.0
      array-includes: 3.1.9
      array.prototype.findlastindex: 1.2.6
      array.prototype.flat: 1.3.3
      array.prototype.flatmap: 1.3.3
      debug: 3.2.7
      doctrine: 2.1.0
      eslint: 9.32.0(jiti@1.21.7)
      eslint-import-resolver-node: 0.3.9
      eslint-module-utils: 2.12.1(@typescript-eslint/parser@8.38.0(eslint@9.32.0(jiti@1.21.7))(typescript@5.8.3))(eslint-import-resolver-node@0.3.9)(eslint-import-resolver-typescript@3.10.1)(eslint@9.32.0(jiti@1.21.7))
      hasown: 2.0.2
      is-core-module: 2.16.1
      is-glob: 4.0.3
      minimatch: 3.1.2
      object.fromentries: 2.0.8
      object.groupby: 1.0.3
      object.values: 1.2.1
      semver: 6.3.1
      string.prototype.trimend: 1.0.9
      tsconfig-paths: 3.15.0
    optionalDependencies:
      '@typescript-eslint/parser': 8.38.0(eslint@9.32.0(jiti@1.21.7))(typescript@5.8.3)
    transitivePeerDependencies:
      - eslint-import-resolver-typescript
      - eslint-import-resolver-webpack
      - supports-color

  eslint-plugin-jsx-a11y@6.10.2(eslint@9.32.0(jiti@1.21.7)):
    dependencies:
      aria-query: 5.3.2
      array-includes: 3.1.9
      array.prototype.flatmap: 1.3.3
      ast-types-flow: 0.0.8
      axe-core: 4.10.3
      axobject-query: 4.1.0
      damerau-levenshtein: 1.0.8
      emoji-regex: 9.2.2
      eslint: 9.32.0(jiti@1.21.7)
      hasown: 2.0.2
      jsx-ast-utils: 3.3.5
      language-tags: 1.0.9
      minimatch: 3.1.2
      object.fromentries: 2.0.8
      safe-regex-test: 1.1.0
      string.prototype.includes: 2.0.1

  eslint-plugin-react-hooks@5.2.0(eslint@9.32.0(jiti@1.21.7)):
    dependencies:
      eslint: 9.32.0(jiti@1.21.7)

  eslint-plugin-react@7.37.5(eslint@9.32.0(jiti@1.21.7)):
    dependencies:
      array-includes: 3.1.9
      array.prototype.findlast: 1.2.5
      array.prototype.flatmap: 1.3.3
      array.prototype.tosorted: 1.1.4
      doctrine: 2.1.0
      es-iterator-helpers: 1.2.1
      eslint: 9.32.0(jiti@1.21.7)
      estraverse: 5.3.0
      hasown: 2.0.2
      jsx-ast-utils: 3.3.5
      minimatch: 3.1.2
      object.entries: 1.1.9
      object.fromentries: 2.0.8
      object.values: 1.2.1
      prop-types: 15.8.1
      resolve: 2.0.0-next.5
      semver: 6.3.1
      string.prototype.matchall: 4.0.12
      string.prototype.repeat: 1.0.0

  eslint-scope@8.4.0:
    dependencies:
      esrecurse: 4.3.0
      estraverse: 5.3.0

  eslint-visitor-keys@3.4.3: {}

  eslint-visitor-keys@4.2.1: {}

  eslint@9.32.0(jiti@1.21.7):
    dependencies:
      '@eslint-community/eslint-utils': 4.7.0(eslint@9.32.0(jiti@1.21.7))
      '@eslint-community/regexpp': 4.12.1
      '@eslint/config-array': 0.21.0
      '@eslint/config-helpers': 0.3.0
      '@eslint/core': 0.15.1
      '@eslint/eslintrc': 3.3.1
      '@eslint/js': 9.32.0
      '@eslint/plugin-kit': 0.3.4
      '@humanfs/node': 0.16.6
      '@humanwhocodes/module-importer': 1.0.1
      '@humanwhocodes/retry': 0.4.3
      '@types/estree': 1.0.8
      '@types/json-schema': 7.0.15
      ajv: 6.12.6
      chalk: 4.1.2
      cross-spawn: 7.0.6
      debug: 4.4.1
      escape-string-regexp: 4.0.0
      eslint-scope: 8.4.0
      eslint-visitor-keys: 4.2.1
      espree: 10.4.0
      esquery: 1.6.0
      esutils: 2.0.3
      fast-deep-equal: 3.1.3
      file-entry-cache: 8.0.0
      find-up: 5.0.0
      glob-parent: 6.0.2
      ignore: 5.3.2
      imurmurhash: 0.1.4
      is-glob: 4.0.3
      json-stable-stringify-without-jsonify: 1.0.1
      lodash.merge: 4.6.2
      minimatch: 3.1.2
      natural-compare: 1.4.0
      optionator: 0.9.4
    optionalDependencies:
      jiti: 1.21.7
    transitivePeerDependencies:
      - supports-color

  espree@10.4.0:
    dependencies:
      acorn: 8.15.0
      acorn-jsx: 5.3.2(acorn@8.15.0)
      eslint-visitor-keys: 4.2.1

  esprima@4.0.1: {}

  esquery@1.6.0:
    dependencies:
      estraverse: 5.3.0

  esrecurse@4.3.0:
    dependencies:
      estraverse: 5.3.0

  estraverse@5.3.0: {}

  esutils@2.0.3: {}

  etag@1.8.1: {}

  ethereum-cryptography@2.2.1:
    dependencies:
      '@noble/curves': 1.4.2
      '@noble/hashes': 1.4.0
      '@scure/bip32': 1.4.0
      '@scure/bip39': 1.3.0

  ethers@6.13.1(bufferutil@4.0.9)(utf-8-validate@5.0.10):
    dependencies:
      '@adraffy/ens-normalize': 1.10.1
      '@noble/curves': 1.2.0
      '@noble/hashes': 1.3.2
      '@types/node': 18.15.13
      aes-js: 4.0.0-beta.5
      tslib: 2.4.0
      ws: 8.17.1(bufferutil@4.0.9)(utf-8-validate@5.0.10)
    transitivePeerDependencies:
      - bufferutil
      - utf-8-validate

  ethers@6.13.5(bufferutil@4.0.9)(utf-8-validate@5.0.10):
    dependencies:
      '@adraffy/ens-normalize': 1.10.1
      '@noble/curves': 1.2.0
      '@noble/hashes': 1.3.2
      '@types/node': 22.7.5
      aes-js: 4.0.0-beta.5
      tslib: 2.7.0
      ws: 8.17.1(bufferutil@4.0.9)(utf-8-validate@5.0.10)
    transitivePeerDependencies:
      - bufferutil
      - utf-8-validate

  ethers@6.15.0(bufferutil@4.0.9)(utf-8-validate@5.0.10):
    dependencies:
      '@adraffy/ens-normalize': 1.10.1
      '@noble/curves': 1.2.0
      '@noble/hashes': 1.3.2
      '@types/node': 22.7.5
      aes-js: 4.0.0-beta.5
      tslib: 2.7.0
      ws: 8.17.1(bufferutil@4.0.9)(utf-8-validate@5.0.10)
    transitivePeerDependencies:
      - bufferutil
      - utf-8-validate

  eventemitter3@4.0.7: {}

  eventemitter3@5.0.1: {}

  execa@5.1.1:
    dependencies:
      cross-spawn: 7.0.6
      get-stream: 6.0.1
      human-signals: 2.1.0
      is-stream: 2.0.1
      merge-stream: 2.0.0
      npm-run-path: 4.0.1
      onetime: 5.1.2
      signal-exit: 3.0.7
      strip-final-newline: 2.0.0

  exit-x@0.2.2: {}

  expect@30.0.5:
    dependencies:
      '@jest/expect-utils': 30.0.5
      '@jest/get-type': 30.0.1
      jest-matcher-utils: 30.0.5
      jest-message-util: 30.0.5
      jest-mock: 30.0.5
      jest-util: 30.0.5

  express-rate-limit@8.0.1(express@5.1.0):
    dependencies:
      express: 5.1.0
      ip-address: 10.0.1

  express@5.1.0:
    dependencies:
      accepts: 2.0.0
      body-parser: 2.2.0
      content-disposition: 1.0.0
      content-type: 1.0.5
      cookie: 0.7.2
      cookie-signature: 1.2.2
      debug: 4.4.1
      encodeurl: 2.0.0
      escape-html: 1.0.3
      etag: 1.8.1
      finalhandler: 2.1.0
      fresh: 2.0.0
      http-errors: 2.0.0
      merge-descriptors: 2.0.0
      mime-types: 3.0.1
      on-finished: 2.4.1
      once: 1.4.0
      parseurl: 1.3.3
      proxy-addr: 2.0.7
      qs: 6.14.0
      range-parser: 1.2.1
      router: 2.2.0
      send: 1.2.0
      serve-static: 2.2.0
      statuses: 2.0.2
      type-is: 2.0.1
      vary: 1.1.2
    transitivePeerDependencies:
      - supports-color

  eyes@0.1.8: {}

  fast-deep-equal@3.1.3: {}

  fast-equals@5.2.2: {}

  fast-glob@3.3.1:
    dependencies:
      '@nodelib/fs.stat': 2.0.5
      '@nodelib/fs.walk': 1.2.8
      glob-parent: 5.1.2
      merge2: 1.4.1
      micromatch: 4.0.8

  fast-glob@3.3.3:
    dependencies:
      '@nodelib/fs.stat': 2.0.5
      '@nodelib/fs.walk': 1.2.8
      glob-parent: 5.1.2
      merge2: 1.4.1
      micromatch: 4.0.8

  fast-json-stable-stringify@2.1.0: {}

  fast-levenshtein@2.0.6: {}

  fast-stable-stringify@1.0.0: {}

  fastq@1.19.1:
    dependencies:
      reusify: 1.1.0

  fb-watchman@2.0.2:
    dependencies:
      bser: 2.1.1

  fdir@6.4.6(picomatch@4.0.3):
    optionalDependencies:
      picomatch: 4.0.3

  fetch-blob@3.2.0:
    dependencies:
      node-domexception: 1.0.0
      web-streams-polyfill: 3.3.3

  file-entry-cache@8.0.0:
    dependencies:
      flat-cache: 4.0.1

  filelist@1.0.4:
    dependencies:
      minimatch: 5.1.6

  fill-range@7.1.1:
    dependencies:
      to-regex-range: 5.0.1

  finalhandler@2.1.0:
    dependencies:
      debug: 4.4.1
      encodeurl: 2.0.0
      escape-html: 1.0.3
      on-finished: 2.4.1
      parseurl: 1.3.3
      statuses: 2.0.2
    transitivePeerDependencies:
      - supports-color

  find-up@4.1.0:
    dependencies:
      locate-path: 5.0.0
      path-exists: 4.0.0

  find-up@5.0.0:
    dependencies:
      locate-path: 6.0.0
      path-exists: 4.0.0

  flat-cache@4.0.1:
    dependencies:
      flatted: 3.3.3
      keyv: 4.5.4

  flatted@3.3.3: {}

  follow-redirects@1.15.10: {}

  for-each@0.3.5:
    dependencies:
      is-callable: 1.2.7

  foreground-child@3.3.1:
    dependencies:
      cross-spawn: 7.0.6
      signal-exit: 4.1.0

  form-data@4.0.4:
    dependencies:
      asynckit: 0.4.0
      combined-stream: 1.0.8
      es-set-tostringtag: 2.1.0
      hasown: 2.0.2
      mime-types: 2.1.35

  formdata-polyfill@4.0.10:
    dependencies:
      fetch-blob: 3.2.0

  forwarded@0.2.0: {}

  fraction.js@4.3.7: {}

  fresh@2.0.0: {}

  fs.realpath@1.0.0: {}

  fsevents@2.3.3:
    optional: true

  function-bind@1.1.2: {}

  function.prototype.name@1.1.8:
    dependencies:
      call-bind: 1.0.8
      call-bound: 1.0.4
      define-properties: 1.2.1
      functions-have-names: 1.2.3
      hasown: 2.0.2
      is-callable: 1.2.7

  functions-have-names@1.2.3: {}

  gensync@1.0.0-beta.2: {}

  get-caller-file@2.0.5: {}

  get-intrinsic@1.3.0:
    dependencies:
      call-bind-apply-helpers: 1.0.2
      es-define-property: 1.0.1
      es-errors: 1.3.0
      es-object-atoms: 1.1.1
      function-bind: 1.1.2
      get-proto: 1.0.1
      gopd: 1.2.0
      has-symbols: 1.1.0
      hasown: 2.0.2
      math-intrinsics: 1.1.0

  get-nonce@1.0.1: {}

  get-package-type@0.1.0: {}

  get-proto@1.0.1:
    dependencies:
      dunder-proto: 1.0.1
      es-object-atoms: 1.1.1

  get-stream@6.0.1: {}

  get-symbol-description@1.1.0:
    dependencies:
      call-bound: 1.0.4
      es-errors: 1.3.0
      get-intrinsic: 1.3.0

  get-tsconfig@4.10.1:
    dependencies:
      resolve-pkg-maps: 1.0.0

  glob-parent@5.1.2:
    dependencies:
      is-glob: 4.0.3

  glob-parent@6.0.2:
    dependencies:
      is-glob: 4.0.3

  glob@10.4.5:
    dependencies:
      foreground-child: 3.3.1
      jackspeak: 3.4.3
      minimatch: 9.0.5
      minipass: 7.1.2
      package-json-from-dist: 1.0.1
      path-scurry: 1.11.1

  glob@7.2.3:
    dependencies:
      fs.realpath: 1.0.0
      inflight: 1.0.6
      inherits: 2.0.4
      minimatch: 3.1.2
      once: 1.4.0
      path-is-absolute: 1.0.1

  globals@14.0.0: {}

  globalthis@1.0.4:
    dependencies:
      define-properties: 1.2.1
      gopd: 1.2.0

  google-protobuf@3.21.4: {}

  gopd@1.2.0: {}

  graceful-fs@4.2.11: {}

  graphemer@1.4.0: {}

  graphql@16.11.0: {}

  has-bigints@1.1.0: {}

  has-flag@4.0.0: {}

  has-property-descriptors@1.0.2:
    dependencies:
      es-define-property: 1.0.1

  has-proto@1.2.0:
    dependencies:
      dunder-proto: 1.0.1

  has-symbols@1.1.0: {}

  has-tostringtag@1.0.2:
    dependencies:
      has-symbols: 1.1.0

  hash-base@3.1.0:
    dependencies:
      inherits: 2.0.4
      readable-stream: 3.6.2
      safe-buffer: 5.2.1

  hash.js@1.1.7:
    dependencies:
      inherits: 2.0.4
      minimalistic-assert: 1.0.1

  hasown@2.0.2:
    dependencies:
      function-bind: 1.1.2

  headers-polyfill@4.0.3: {}

  helmet@8.1.0: {}

  hmac-drbg@1.0.1:
    dependencies:
      hash.js: 1.1.7
      minimalistic-assert: 1.0.1
      minimalistic-crypto-utils: 1.0.1

  html-encoding-sniffer@4.0.0:
    dependencies:
      whatwg-encoding: 3.1.1

  html-escaper@2.0.2: {}

  http-errors@2.0.0:
    dependencies:
      depd: 2.0.0
      inherits: 2.0.4
      setprototypeof: 1.2.0
      statuses: 2.0.1
      toidentifier: 1.0.1

  http-proxy-agent@7.0.2:
    dependencies:
      agent-base: 7.1.4
      debug: 4.4.1
    transitivePeerDependencies:
      - supports-color

  https-proxy-agent@7.0.6:
    dependencies:
      agent-base: 7.1.4
      debug: 4.4.1
    transitivePeerDependencies:
      - supports-color

  human-signals@2.1.0: {}

  humanize-ms@1.2.1:
    dependencies:
      ms: 2.1.3

  iconv-lite@0.6.3:
    dependencies:
      safer-buffer: 2.1.2

  ieee754@1.2.1: {}

  ignore@5.3.2: {}

  ignore@7.0.5: {}

  import-fresh@3.3.1:
    dependencies:
      parent-module: 1.0.1
      resolve-from: 4.0.0

  import-local@3.2.0:
    dependencies:
      pkg-dir: 4.2.0
      resolve-cwd: 3.0.0

  imurmurhash@0.1.4: {}

  indent-string@4.0.0: {}

  inflight@1.0.6:
    dependencies:
      once: 1.4.0
      wrappy: 1.0.2

  inherits@2.0.4: {}

  input-otp@1.4.1(react-dom@18.3.1(react@18.3.1))(react@18.3.1):
    dependencies:
      react: 18.3.1
      react-dom: 18.3.1(react@18.3.1)

  internal-slot@1.1.0:
    dependencies:
      es-errors: 1.3.0
      hasown: 2.0.2
      side-channel: 1.1.0

  internmap@2.0.3: {}

  ip-address@10.0.1: {}

  ipaddr.js@1.9.1: {}

  is-array-buffer@3.0.5:
    dependencies:
      call-bind: 1.0.8
      call-bound: 1.0.4
      get-intrinsic: 1.3.0

  is-arrayish@0.2.1: {}

  is-arrayish@0.3.2:
    optional: true

  is-async-function@2.1.1:
    dependencies:
      async-function: 1.0.0
      call-bound: 1.0.4
      get-proto: 1.0.1
      has-tostringtag: 1.0.2
      safe-regex-test: 1.1.0

  is-bigint@1.1.0:
    dependencies:
      has-bigints: 1.1.0

  is-binary-path@2.1.0:
    dependencies:
      binary-extensions: 2.3.0

  is-boolean-object@1.2.2:
    dependencies:
      call-bound: 1.0.4
      has-tostringtag: 1.0.2

  is-bun-module@2.0.0:
    dependencies:
      semver: 7.7.2

  is-callable@1.2.7: {}

  is-core-module@2.16.1:
    dependencies:
      hasown: 2.0.2

  is-data-view@1.0.2:
    dependencies:
      call-bound: 1.0.4
      get-intrinsic: 1.3.0
      is-typed-array: 1.1.15

  is-date-object@1.1.0:
    dependencies:
      call-bound: 1.0.4
      has-tostringtag: 1.0.2

  is-extglob@2.1.1: {}

  is-finalizationregistry@1.1.1:
    dependencies:
      call-bound: 1.0.4

  is-fullwidth-code-point@3.0.0: {}

  is-generator-fn@2.1.0: {}

  is-generator-function@1.1.0:
    dependencies:
      call-bound: 1.0.4
      get-proto: 1.0.1
      has-tostringtag: 1.0.2
      safe-regex-test: 1.1.0

  is-glob@4.0.3:
    dependencies:
      is-extglob: 2.1.1

  is-map@2.0.3: {}

  is-negative-zero@2.0.3: {}

  is-node-process@1.2.0: {}

  is-number-object@1.1.1:
    dependencies:
      call-bound: 1.0.4
      has-tostringtag: 1.0.2

  is-number@7.0.0: {}

  is-potential-custom-element-name@1.0.1: {}

  is-promise@4.0.0: {}

  is-regex@1.2.1:
    dependencies:
      call-bound: 1.0.4
      gopd: 1.2.0
      has-tostringtag: 1.0.2
      hasown: 2.0.2

  is-set@2.0.3: {}

  is-shared-array-buffer@1.0.4:
    dependencies:
      call-bound: 1.0.4

  is-stream@2.0.1: {}

  is-string@1.1.1:
    dependencies:
      call-bound: 1.0.4
      has-tostringtag: 1.0.2

  is-symbol@1.1.1:
    dependencies:
      call-bound: 1.0.4
      has-symbols: 1.1.0
      safe-regex-test: 1.1.0

  is-typed-array@1.1.15:
    dependencies:
      which-typed-array: 1.1.19

  is-typedarray@1.0.0: {}

  is-weakmap@2.0.2: {}

  is-weakref@1.1.1:
    dependencies:
      call-bound: 1.0.4

  is-weakset@2.0.4:
    dependencies:
      call-bound: 1.0.4
      get-intrinsic: 1.3.0

  isarray@2.0.5: {}

  isexe@2.0.0: {}

  isomorphic-ws@4.0.1(ws@7.5.10(bufferutil@4.0.9)(utf-8-validate@5.0.10)):
    dependencies:
      ws: 7.5.10(bufferutil@4.0.9)(utf-8-validate@5.0.10)

  istanbul-lib-coverage@3.2.2: {}

  istanbul-lib-instrument@6.0.3:
    dependencies:
      '@babel/core': 7.28.0
      '@babel/parser': 7.28.0
      '@istanbuljs/schema': 0.1.3
      istanbul-lib-coverage: 3.2.2
      semver: 7.7.2
    transitivePeerDependencies:
      - supports-color

  istanbul-lib-report@3.0.1:
    dependencies:
      istanbul-lib-coverage: 3.2.2
      make-dir: 4.0.0
      supports-color: 7.2.0

  istanbul-lib-source-maps@5.0.6:
    dependencies:
      '@jridgewell/trace-mapping': 0.3.29
      debug: 4.4.1
      istanbul-lib-coverage: 3.2.2
    transitivePeerDependencies:
      - supports-color

  istanbul-reports@3.1.7:
    dependencies:
      html-escaper: 2.0.2
      istanbul-lib-report: 3.0.1

  iterator.prototype@1.1.5:
    dependencies:
      define-data-property: 1.1.4
      es-object-atoms: 1.1.1
      get-intrinsic: 1.3.0
      get-proto: 1.0.1
      has-symbols: 1.1.0
      set-function-name: 2.0.2

  jackspeak@3.4.3:
    dependencies:
      '@isaacs/cliui': 8.0.2
    optionalDependencies:
      '@pkgjs/parseargs': 0.11.0

  jake@10.9.2:
    dependencies:
      async: 3.2.6
      chalk: 4.1.2
      filelist: 1.0.4
      minimatch: 3.1.2

  jayson@4.2.0(bufferutil@4.0.9)(utf-8-validate@5.0.10):
    dependencies:
      '@types/connect': 3.4.38
      '@types/node': 12.20.55
      '@types/ws': 7.4.7
      commander: 2.20.3
      delay: 5.0.0
      es6-promisify: 5.0.0
      eyes: 0.1.8
      isomorphic-ws: 4.0.1(ws@7.5.10(bufferutil@4.0.9)(utf-8-validate@5.0.10))
      json-stringify-safe: 5.0.1
      stream-json: 1.9.1
      uuid: 8.3.2
      ws: 7.5.10(bufferutil@4.0.9)(utf-8-validate@5.0.10)
    transitivePeerDependencies:
      - bufferutil
      - utf-8-validate

  jest-changed-files@30.0.5:
    dependencies:
      execa: 5.1.1
      jest-util: 30.0.5
      p-limit: 3.1.0

  jest-circus@30.0.5:
    dependencies:
      '@jest/environment': 30.0.5
      '@jest/expect': 30.0.5
      '@jest/test-result': 30.0.5
      '@jest/types': 30.0.5
      '@types/node': 22.17.0
      chalk: 4.1.2
      co: 4.6.0
      dedent: 1.6.0
      is-generator-fn: 2.1.0
      jest-each: 30.0.5
      jest-matcher-utils: 30.0.5
      jest-message-util: 30.0.5
      jest-runtime: 30.0.5
      jest-snapshot: 30.0.5
      jest-util: 30.0.5
      p-limit: 3.1.0
      pretty-format: 30.0.5
      pure-rand: 7.0.1
      slash: 3.0.0
      stack-utils: 2.0.6
    transitivePeerDependencies:
      - babel-plugin-macros
      - supports-color

  jest-cli@30.0.5(@types/node@22.17.0)(ts-node@10.9.2(@types/node@22.17.0)(typescript@5.8.3)):
    dependencies:
      '@jest/core': 30.0.5(ts-node@10.9.2(@types/node@22.17.0)(typescript@5.8.3))
      '@jest/test-result': 30.0.5
      '@jest/types': 30.0.5
      chalk: 4.1.2
      exit-x: 0.2.2
      import-local: 3.2.0
      jest-config: 30.0.5(@types/node@22.17.0)(ts-node@10.9.2(@types/node@22.17.0)(typescript@5.8.3))
      jest-util: 30.0.5
      jest-validate: 30.0.5
      yargs: 17.7.2
    transitivePeerDependencies:
      - '@types/node'
      - babel-plugin-macros
      - esbuild-register
      - supports-color
      - ts-node

  jest-config@30.0.5(@types/node@22.17.0)(ts-node@10.9.2(@types/node@22.17.0)(typescript@5.8.3)):
    dependencies:
      '@babel/core': 7.28.0
      '@jest/get-type': 30.0.1
      '@jest/pattern': 30.0.1
      '@jest/test-sequencer': 30.0.5
      '@jest/types': 30.0.5
      babel-jest: 30.0.5(@babel/core@7.28.0)
      chalk: 4.1.2
      ci-info: 4.3.0
      deepmerge: 4.3.1
      glob: 10.4.5
      graceful-fs: 4.2.11
      jest-circus: 30.0.5
      jest-docblock: 30.0.1
      jest-environment-node: 30.0.5
      jest-regex-util: 30.0.1
      jest-resolve: 30.0.5
      jest-runner: 30.0.5
      jest-util: 30.0.5
      jest-validate: 30.0.5
      micromatch: 4.0.8
      parse-json: 5.2.0
      pretty-format: 30.0.5
      slash: 3.0.0
      strip-json-comments: 3.1.1
    optionalDependencies:
      '@types/node': 22.17.0
      ts-node: 10.9.2(@types/node@22.17.0)(typescript@5.8.3)
    transitivePeerDependencies:
      - babel-plugin-macros
      - supports-color

  jest-diff@30.0.5:
    dependencies:
      '@jest/diff-sequences': 30.0.1
      '@jest/get-type': 30.0.1
      chalk: 4.1.2
      pretty-format: 30.0.5

  jest-docblock@30.0.1:
    dependencies:
      detect-newline: 3.1.0

  jest-each@30.0.5:
    dependencies:
      '@jest/get-type': 30.0.1
      '@jest/types': 30.0.5
      chalk: 4.1.2
      jest-util: 30.0.5
      pretty-format: 30.0.5

  jest-environment-jsdom@30.0.5(bufferutil@4.0.9)(utf-8-validate@5.0.10):
    dependencies:
      '@jest/environment': 30.0.5
      '@jest/environment-jsdom-abstract': 30.0.5(jsdom@26.1.0(bufferutil@4.0.9)(utf-8-validate@5.0.10))
      '@types/jsdom': 21.1.7
      '@types/node': 22.17.0
      jsdom: 26.1.0(bufferutil@4.0.9)(utf-8-validate@5.0.10)
    transitivePeerDependencies:
      - bufferutil
      - supports-color
      - utf-8-validate

  jest-environment-node@30.0.5:
    dependencies:
      '@jest/environment': 30.0.5
      '@jest/fake-timers': 30.0.5
      '@jest/types': 30.0.5
      '@types/node': 22.17.0
      jest-mock: 30.0.5
      jest-util: 30.0.5
      jest-validate: 30.0.5

  jest-haste-map@30.0.5:
    dependencies:
      '@jest/types': 30.0.5
      '@types/node': 22.17.0
      anymatch: 3.1.3
      fb-watchman: 2.0.2
      graceful-fs: 4.2.11
      jest-regex-util: 30.0.1
      jest-util: 30.0.5
      jest-worker: 30.0.5
      micromatch: 4.0.8
      walker: 1.0.8
    optionalDependencies:
      fsevents: 2.3.3

  jest-leak-detector@30.0.5:
    dependencies:
      '@jest/get-type': 30.0.1
      pretty-format: 30.0.5

  jest-matcher-utils@30.0.5:
    dependencies:
      '@jest/get-type': 30.0.1
      chalk: 4.1.2
      jest-diff: 30.0.5
      pretty-format: 30.0.5

  jest-message-util@30.0.5:
    dependencies:
      '@babel/code-frame': 7.27.1
      '@jest/types': 30.0.5
      '@types/stack-utils': 2.0.3
      chalk: 4.1.2
      graceful-fs: 4.2.11
      micromatch: 4.0.8
      pretty-format: 30.0.5
      slash: 3.0.0
      stack-utils: 2.0.6

  jest-mock@30.0.5:
    dependencies:
      '@jest/types': 30.0.5
      '@types/node': 22.17.0
      jest-util: 30.0.5

  jest-pnp-resolver@1.2.3(jest-resolve@30.0.5):
    optionalDependencies:
      jest-resolve: 30.0.5

  jest-regex-util@30.0.1: {}

  jest-resolve-dependencies@30.0.5:
    dependencies:
      jest-regex-util: 30.0.1
      jest-snapshot: 30.0.5
    transitivePeerDependencies:
      - supports-color

  jest-resolve@30.0.5:
    dependencies:
      chalk: 4.1.2
      graceful-fs: 4.2.11
      jest-haste-map: 30.0.5
      jest-pnp-resolver: 1.2.3(jest-resolve@30.0.5)
      jest-util: 30.0.5
      jest-validate: 30.0.5
      slash: 3.0.0
      unrs-resolver: 1.11.1

  jest-runner@30.0.5:
    dependencies:
      '@jest/console': 30.0.5
      '@jest/environment': 30.0.5
      '@jest/test-result': 30.0.5
      '@jest/transform': 30.0.5
      '@jest/types': 30.0.5
      '@types/node': 22.17.0
      chalk: 4.1.2
      emittery: 0.13.1
      exit-x: 0.2.2
      graceful-fs: 4.2.11
      jest-docblock: 30.0.1
      jest-environment-node: 30.0.5
      jest-haste-map: 30.0.5
      jest-leak-detector: 30.0.5
      jest-message-util: 30.0.5
      jest-resolve: 30.0.5
      jest-runtime: 30.0.5
      jest-util: 30.0.5
      jest-watcher: 30.0.5
      jest-worker: 30.0.5
      p-limit: 3.1.0
      source-map-support: 0.5.13
    transitivePeerDependencies:
      - supports-color

  jest-runtime@30.0.5:
    dependencies:
      '@jest/environment': 30.0.5
      '@jest/fake-timers': 30.0.5
      '@jest/globals': 30.0.5
      '@jest/source-map': 30.0.1
      '@jest/test-result': 30.0.5
      '@jest/transform': 30.0.5
      '@jest/types': 30.0.5
      '@types/node': 22.17.0
      chalk: 4.1.2
      cjs-module-lexer: 2.1.0
      collect-v8-coverage: 1.0.2
      glob: 10.4.5
      graceful-fs: 4.2.11
      jest-haste-map: 30.0.5
      jest-message-util: 30.0.5
      jest-mock: 30.0.5
      jest-regex-util: 30.0.1
      jest-resolve: 30.0.5
      jest-snapshot: 30.0.5
      jest-util: 30.0.5
      slash: 3.0.0
      strip-bom: 4.0.0
    transitivePeerDependencies:
      - supports-color

  jest-snapshot@30.0.5:
    dependencies:
      '@babel/core': 7.28.0
      '@babel/generator': 7.28.0
      '@babel/plugin-syntax-jsx': 7.27.1(@babel/core@7.28.0)
      '@babel/plugin-syntax-typescript': 7.27.1(@babel/core@7.28.0)
      '@babel/types': 7.28.2
      '@jest/expect-utils': 30.0.5
      '@jest/get-type': 30.0.1
      '@jest/snapshot-utils': 30.0.5
      '@jest/transform': 30.0.5
      '@jest/types': 30.0.5
      babel-preset-current-node-syntax: 1.2.0(@babel/core@7.28.0)
      chalk: 4.1.2
      expect: 30.0.5
      graceful-fs: 4.2.11
      jest-diff: 30.0.5
      jest-matcher-utils: 30.0.5
      jest-message-util: 30.0.5
      jest-util: 30.0.5
      pretty-format: 30.0.5
      semver: 7.7.2
      synckit: 0.11.11
    transitivePeerDependencies:
      - supports-color

  jest-util@30.0.5:
    dependencies:
      '@jest/types': 30.0.5
      '@types/node': 22.17.0
      chalk: 4.1.2
      ci-info: 4.3.0
      graceful-fs: 4.2.11
      picomatch: 4.0.3

  jest-validate@30.0.5:
    dependencies:
      '@jest/get-type': 30.0.1
      '@jest/types': 30.0.5
      camelcase: 6.3.0
      chalk: 4.1.2
      leven: 3.1.0
      pretty-format: 30.0.5

  jest-watcher@30.0.5:
    dependencies:
      '@jest/test-result': 30.0.5
      '@jest/types': 30.0.5
      '@types/node': 22.17.0
      ansi-escapes: 4.3.2
      chalk: 4.1.2
      emittery: 0.13.1
      jest-util: 30.0.5
      string-length: 4.0.2

  jest-worker@30.0.5:
    dependencies:
      '@types/node': 22.17.0
      '@ungap/structured-clone': 1.3.0
      jest-util: 30.0.5
      merge-stream: 2.0.0
      supports-color: 8.1.1

  jest@30.0.5(@types/node@22.17.0)(ts-node@10.9.2(@types/node@22.17.0)(typescript@5.8.3)):
    dependencies:
      '@jest/core': 30.0.5(ts-node@10.9.2(@types/node@22.17.0)(typescript@5.8.3))
      '@jest/types': 30.0.5
      import-local: 3.2.0
      jest-cli: 30.0.5(@types/node@22.17.0)(ts-node@10.9.2(@types/node@22.17.0)(typescript@5.8.3))
    transitivePeerDependencies:
      - '@types/node'
      - babel-plugin-macros
      - esbuild-register
      - supports-color
      - ts-node

  jiti@1.21.7: {}

  js-sha3@0.8.0: {}

  js-tokens@4.0.0: {}

  js-yaml@3.14.1:
    dependencies:
      argparse: 1.0.10
      esprima: 4.0.1

  js-yaml@4.1.0:
    dependencies:
      argparse: 2.0.1

  jsdom@26.1.0(bufferutil@4.0.9)(utf-8-validate@5.0.10):
    dependencies:
      cssstyle: 4.6.0
      data-urls: 5.0.0
      decimal.js: 10.6.0
      html-encoding-sniffer: 4.0.0
      http-proxy-agent: 7.0.2
      https-proxy-agent: 7.0.6
      is-potential-custom-element-name: 1.0.1
      nwsapi: 2.2.21
      parse5: 7.3.0
      rrweb-cssom: 0.8.0
      saxes: 6.0.0
      symbol-tree: 3.2.4
      tough-cookie: 5.1.2
      w3c-xmlserializer: 5.0.0
      webidl-conversions: 7.0.0
      whatwg-encoding: 3.1.1
      whatwg-mimetype: 4.0.0
      whatwg-url: 14.2.0
      ws: 8.18.3(bufferutil@4.0.9)(utf-8-validate@5.0.10)
      xml-name-validator: 5.0.0
    transitivePeerDependencies:
      - bufferutil
      - supports-color
      - utf-8-validate

  jsesc@3.1.0: {}

  json-buffer@3.0.1: {}

  json-parse-even-better-errors@2.3.1: {}

  json-schema-traverse@0.4.1: {}

  json-stable-stringify-without-jsonify@1.0.1: {}

  json-stringify-safe@5.0.1: {}

  json5@1.0.2:
    dependencies:
      minimist: 1.2.8

  json5@2.2.3: {}

  jsx-ast-utils@3.3.5:
    dependencies:
      array-includes: 3.1.9
      array.prototype.flat: 1.3.3
      object.assign: 4.1.7
      object.values: 1.2.1

  keyv@4.5.4:
    dependencies:
      json-buffer: 3.0.1

  language-subtag-registry@0.3.23: {}

  language-tags@1.0.9:
    dependencies:
      language-subtag-registry: 0.3.23

  leven@3.1.0: {}

  levn@0.4.1:
    dependencies:
      prelude-ls: 1.2.1
      type-check: 0.4.0

  lilconfig@3.1.3: {}

  lines-and-columns@1.2.4: {}

  locate-path@5.0.0:
    dependencies:
      p-locate: 4.1.0

  locate-path@6.0.0:
    dependencies:
      p-locate: 5.0.0

  lodash.memoize@4.1.2: {}

  lodash.merge@4.6.2: {}

  lodash@4.17.21: {}

  loose-envify@1.4.0:
    dependencies:
      js-tokens: 4.0.0

  lru-cache@10.4.3: {}

  lru-cache@5.1.1:
    dependencies:
      yallist: 3.1.1

  lucide-react@0.454.0(react@18.3.1):
    dependencies:
      react: 18.3.1

  lz-string@1.5.0: {}

  make-dir@4.0.0:
    dependencies:
      semver: 7.7.2

  make-error@1.3.6: {}

  makeerror@1.0.12:
    dependencies:
      tmpl: 1.0.5

  math-intrinsics@1.1.0: {}

  md5.js@1.3.5:
    dependencies:
      hash-base: 3.1.0
      inherits: 2.0.4
      safe-buffer: 5.2.1

  media-typer@1.1.0: {}

  merge-descriptors@2.0.0: {}

  merge-stream@2.0.0: {}

  merge2@1.4.1: {}

  micromatch@4.0.8:
    dependencies:
      braces: 3.0.3
      picomatch: 2.3.1

  mime-db@1.52.0: {}

  mime-db@1.54.0: {}

  mime-types@2.1.35:
    dependencies:
      mime-db: 1.52.0

  mime-types@3.0.1:
    dependencies:
      mime-db: 1.54.0

  mimic-fn@2.1.0: {}

  min-indent@1.0.1: {}

  minimalistic-assert@1.0.1: {}

  minimalistic-crypto-utils@1.0.1: {}

  minimatch@3.1.2:
    dependencies:
      brace-expansion: 1.1.12

  minimatch@5.1.6:
    dependencies:
      brace-expansion: 2.0.2

  minimatch@9.0.5:
    dependencies:
      brace-expansion: 2.0.2

  minimist@1.2.8: {}

  minipass@7.1.2: {}

  ms@2.1.3: {}

  msw@2.10.4(@types/node@22.17.0)(typescript@5.8.3):
    dependencies:
      '@bundled-es-modules/cookie': 2.0.1
      '@bundled-es-modules/statuses': 1.0.1
      '@bundled-es-modules/tough-cookie': 0.1.6
      '@inquirer/confirm': 5.1.14(@types/node@22.17.0)
      '@mswjs/interceptors': 0.39.5
      '@open-draft/deferred-promise': 2.2.0
      '@open-draft/until': 2.1.0
      '@types/cookie': 0.6.0
      '@types/statuses': 2.0.6
      graphql: 16.11.0
      headers-polyfill: 4.0.3
      is-node-process: 1.2.0
      outvariant: 1.4.3
      path-to-regexp: 6.3.0
      picocolors: 1.1.1
      strict-event-emitter: 0.5.1
      type-fest: 4.41.0
      yargs: 17.7.2
    optionalDependencies:
      typescript: 5.8.3
    transitivePeerDependencies:
      - '@types/node'

  mute-stream@2.0.0: {}

  mz@2.7.0:
    dependencies:
      any-promise: 1.3.0
      object-assign: 4.1.1
      thenify-all: 1.6.0

  nanoid@3.3.11: {}

  napi-postinstall@0.3.2: {}

  natural-compare@1.4.0: {}

  negotiator@0.6.3: {}

  negotiator@1.0.0: {}

  next-themes@0.4.6(react-dom@18.3.1(react@18.3.1))(react@18.3.1):
    dependencies:
      react: 18.3.1
      react-dom: 18.3.1(react@18.3.1)

  next@15.2.4(@babel/core@7.28.0)(react-dom@18.3.1(react@18.3.1))(react@18.3.1):
    dependencies:
      '@next/env': 15.2.4
      '@swc/counter': 0.1.3
      '@swc/helpers': 0.5.15
      busboy: 1.6.0
      caniuse-lite: 1.0.30001731
      postcss: 8.4.31
      react: 18.3.1
      react-dom: 18.3.1(react@18.3.1)
      styled-jsx: 5.1.6(@babel/core@7.28.0)(react@18.3.1)
    optionalDependencies:
      '@next/swc-darwin-arm64': 15.2.4
      '@next/swc-darwin-x64': 15.2.4
      '@next/swc-linux-arm64-gnu': 15.2.4
      '@next/swc-linux-arm64-musl': 15.2.4
      '@next/swc-linux-x64-gnu': 15.2.4
      '@next/swc-linux-x64-musl': 15.2.4
      '@next/swc-win32-arm64-msvc': 15.2.4
      '@next/swc-win32-x64-msvc': 15.2.4
      sharp: 0.33.5
    transitivePeerDependencies:
      - '@babel/core'
      - babel-plugin-macros

  node-domexception@1.0.0: {}

  node-fetch@2.7.0:
    dependencies:
      whatwg-url: 5.0.0

  node-fetch@3.3.2:
    dependencies:
      data-uri-to-buffer: 4.0.1
      fetch-blob: 3.2.0
      formdata-polyfill: 4.0.10

  node-gyp-build@4.8.4:
    optional: true

  node-int64@0.4.0: {}

  node-releases@2.0.19: {}

  normalize-path@3.0.0: {}

  normalize-range@0.1.2: {}

  npm-run-path@4.0.1:
    dependencies:
      path-key: 3.1.1

  nwsapi@2.2.21: {}

  object-assign@4.1.1: {}

  object-hash@3.0.0: {}

  object-inspect@1.13.4: {}

  object-keys@1.1.1: {}

  object.assign@4.1.7:
    dependencies:
      call-bind: 1.0.8
      call-bound: 1.0.4
      define-properties: 1.2.1
      es-object-atoms: 1.1.1
      has-symbols: 1.1.0
      object-keys: 1.1.1

  object.entries@1.1.9:
    dependencies:
      call-bind: 1.0.8
      call-bound: 1.0.4
      define-properties: 1.2.1
      es-object-atoms: 1.1.1

  object.fromentries@2.0.8:
    dependencies:
      call-bind: 1.0.8
      define-properties: 1.2.1
      es-abstract: 1.24.0
      es-object-atoms: 1.1.1

  object.groupby@1.0.3:
    dependencies:
      call-bind: 1.0.8
      define-properties: 1.2.1
      es-abstract: 1.24.0

  object.values@1.2.1:
    dependencies:
      call-bind: 1.0.8
      call-bound: 1.0.4
      define-properties: 1.2.1
      es-object-atoms: 1.1.1

  on-finished@2.4.1:
    dependencies:
      ee-first: 1.1.1

  once@1.4.0:
    dependencies:
      wrappy: 1.0.2

  onetime@5.1.2:
    dependencies:
      mimic-fn: 2.1.0

  optionator@0.9.4:
    dependencies:
      deep-is: 0.1.4
      fast-levenshtein: 2.0.6
      levn: 0.4.1
      prelude-ls: 1.2.1
      type-check: 0.4.0
      word-wrap: 1.2.5

  outvariant@1.4.3: {}

  own-keys@1.0.1:
    dependencies:
      get-intrinsic: 1.3.0
      object-keys: 1.1.1
      safe-push-apply: 1.0.0

  p-limit@2.3.0:
    dependencies:
      p-try: 2.2.0

  p-limit@3.1.0:
    dependencies:
      yocto-queue: 0.1.0

  p-locate@4.1.0:
    dependencies:
      p-limit: 2.3.0

  p-locate@5.0.0:
    dependencies:
      p-limit: 3.1.0

  p-try@2.2.0: {}

  package-json-from-dist@1.0.1: {}

  pako@2.1.0: {}

  parent-module@1.0.1:
    dependencies:
      callsites: 3.1.0

  parse-json@5.2.0:
    dependencies:
      '@babel/code-frame': 7.27.1
      error-ex: 1.3.2
      json-parse-even-better-errors: 2.3.1
      lines-and-columns: 1.2.4

  parse5@7.3.0:
    dependencies:
      entities: 6.0.1

  parseurl@1.3.3: {}

  path-exists@4.0.0: {}

  path-is-absolute@1.0.1: {}

  path-key@3.1.1: {}

  path-parse@1.0.7: {}

  path-scurry@1.11.1:
    dependencies:
      lru-cache: 10.4.3
      minipass: 7.1.2

  path-to-regexp@6.3.0: {}

  path-to-regexp@8.2.0: {}

  picocolors@1.1.1: {}

  picomatch@2.3.1: {}

  picomatch@4.0.3: {}

  pify@2.3.0: {}

  pirates@4.0.7: {}

  pkg-dir@4.2.0:
    dependencies:
      find-up: 4.1.0

  pngjs@5.0.0: {}

  possible-typed-array-names@1.1.0: {}

  postcss-import@15.1.0(postcss@8.5.6):
    dependencies:
      postcss: 8.5.6
      postcss-value-parser: 4.2.0
      read-cache: 1.0.0
      resolve: 1.22.10

  postcss-js@4.0.1(postcss@8.5.6):
    dependencies:
      camelcase-css: 2.0.1
      postcss: 8.5.6

  postcss-load-config@4.0.2(postcss@8.5.6)(ts-node@10.9.2(@types/node@22.17.0)(typescript@5.8.3)):
    dependencies:
      lilconfig: 3.1.3
      yaml: 2.8.0
    optionalDependencies:
      postcss: 8.5.6
      ts-node: 10.9.2(@types/node@22.17.0)(typescript@5.8.3)

  postcss-nested@6.2.0(postcss@8.5.6):
    dependencies:
      postcss: 8.5.6
      postcss-selector-parser: 6.1.2

  postcss-selector-parser@6.1.2:
    dependencies:
      cssesc: 3.0.0
      util-deprecate: 1.0.2

  postcss-value-parser@4.2.0: {}

  postcss@8.4.31:
    dependencies:
      nanoid: 3.3.11
      picocolors: 1.1.1
      source-map-js: 1.2.1

  postcss@8.5.6:
    dependencies:
      nanoid: 3.3.11
      picocolors: 1.1.1
      source-map-js: 1.2.1

  prelude-ls@1.2.1: {}

  pretty-format@27.5.1:
    dependencies:
      ansi-regex: 5.0.1
      ansi-styles: 5.2.0
      react-is: 17.0.2

  pretty-format@30.0.5:
    dependencies:
      '@jest/schemas': 30.0.5
      ansi-styles: 5.2.0
      react-is: 18.3.1

  prop-types@15.8.1:
    dependencies:
      loose-envify: 1.4.0
      object-assign: 4.1.1
      react-is: 16.13.1

  proxy-addr@2.0.7:
    dependencies:
      forwarded: 0.2.0
      ipaddr.js: 1.9.1

  proxy-from-env@1.1.0: {}

  psl@1.15.0:
    dependencies:
      punycode: 2.3.1

  punycode@2.3.1: {}

  pure-rand@7.0.1: {}

  qrcode@1.5.4:
    dependencies:
      dijkstrajs: 1.0.3
      pngjs: 5.0.0
      yargs: 15.4.1

  qs@6.14.0:
    dependencies:
      side-channel: 1.1.0

  querystringify@2.2.0: {}

  queue-microtask@1.2.3: {}

  randombytes@2.1.0:
    dependencies:
      safe-buffer: 5.2.1

  range-parser@1.2.1: {}

  raw-body@3.0.0:
    dependencies:
      bytes: 3.1.2
      http-errors: 2.0.0
      iconv-lite: 0.6.3
      unpipe: 1.0.0

  react-day-picker@8.10.1(date-fns@4.1.0)(react@18.3.1):
    dependencies:
      date-fns: 4.1.0
      react: 18.3.1

  react-dom@18.3.1(react@18.3.1):
    dependencies:
      loose-envify: 1.4.0
      react: 18.3.1
      scheduler: 0.23.2

  react-hook-form@7.61.1(react@18.3.1):
    dependencies:
      react: 18.3.1

  react-is@16.13.1: {}

  react-is@17.0.2: {}

  react-is@18.3.1: {}

  react-qr-reader@3.0.0-beta-1(react-dom@18.3.1(react@18.3.1))(react@18.3.1):
    dependencies:
      '@zxing/browser': 0.0.7(@zxing/library@0.18.6)
      '@zxing/library': 0.18.6
      react: 18.3.1
      react-dom: 18.3.1(react@18.3.1)
      rollup: 2.79.2

  react-remove-scroll-bar@2.3.8(@types/react@18.3.23)(react@18.3.1):
    dependencies:
      react: 18.3.1
      react-style-singleton: 2.2.3(@types/react@18.3.23)(react@18.3.1)
      tslib: 2.8.1
    optionalDependencies:
      '@types/react': 18.3.23

  react-remove-scroll@2.7.1(@types/react@18.3.23)(react@18.3.1):
    dependencies:
      react: 18.3.1
      react-remove-scroll-bar: 2.3.8(@types/react@18.3.23)(react@18.3.1)
      react-style-singleton: 2.2.3(@types/react@18.3.23)(react@18.3.1)
      tslib: 2.8.1
      use-callback-ref: 1.3.3(@types/react@18.3.23)(react@18.3.1)
      use-sidecar: 1.1.3(@types/react@18.3.23)(react@18.3.1)
    optionalDependencies:
      '@types/react': 18.3.23

  react-resizable-panels@2.1.9(react-dom@18.3.1(react@18.3.1))(react@18.3.1):
    dependencies:
      react: 18.3.1
      react-dom: 18.3.1(react@18.3.1)

  react-smooth@4.0.4(react-dom@18.3.1(react@18.3.1))(react@18.3.1):
    dependencies:
      fast-equals: 5.2.2
      prop-types: 15.8.1
      react: 18.3.1
      react-dom: 18.3.1(react@18.3.1)
      react-transition-group: 4.4.5(react-dom@18.3.1(react@18.3.1))(react@18.3.1)

  react-style-singleton@2.2.3(@types/react@18.3.23)(react@18.3.1):
    dependencies:
      get-nonce: 1.0.1
      react: 18.3.1
      tslib: 2.8.1
    optionalDependencies:
      '@types/react': 18.3.23

  react-transition-group@4.4.5(react-dom@18.3.1(react@18.3.1))(react@18.3.1):
    dependencies:
      '@babel/runtime': 7.28.2
      dom-helpers: 5.2.1
      loose-envify: 1.4.0
      prop-types: 15.8.1
      react: 18.3.1
      react-dom: 18.3.1(react@18.3.1)

  react@18.3.1:
    dependencies:
      loose-envify: 1.4.0

  read-cache@1.0.0:
    dependencies:
      pify: 2.3.0

  readable-stream@3.6.2:
    dependencies:
      inherits: 2.0.4
      string_decoder: 1.3.0
      util-deprecate: 1.0.2

  readdirp@3.6.0:
    dependencies:
      picomatch: 2.3.1

  recharts-scale@0.4.5:
    dependencies:
      decimal.js-light: 2.5.1

  recharts@2.15.0(react-dom@18.3.1(react@18.3.1))(react@18.3.1):
    dependencies:
      clsx: 2.1.1
      eventemitter3: 4.0.7
      lodash: 4.17.21
      react: 18.3.1
      react-dom: 18.3.1(react@18.3.1)
      react-is: 18.3.1
      react-smooth: 4.0.4(react-dom@18.3.1(react@18.3.1))(react@18.3.1)
      recharts-scale: 0.4.5
      tiny-invariant: 1.3.3
      victory-vendor: 36.9.2

  redent@3.0.0:
    dependencies:
      indent-string: 4.0.0
      strip-indent: 3.0.0

  reflect.getprototypeof@1.0.10:
    dependencies:
      call-bind: 1.0.8
      define-properties: 1.2.1
      es-abstract: 1.24.0
      es-errors: 1.3.0
      es-object-atoms: 1.1.1
      get-intrinsic: 1.3.0
      get-proto: 1.0.1
      which-builtin-type: 1.2.1

  regenerator-runtime@0.14.1: {}

  regexp.prototype.flags@1.5.4:
    dependencies:
      call-bind: 1.0.8
      define-properties: 1.2.1
      es-errors: 1.3.0
      get-proto: 1.0.1
      gopd: 1.2.0
      set-function-name: 2.0.2

  require-directory@2.1.1: {}

  require-main-filename@2.0.0: {}

  requires-port@1.0.0: {}

  resolve-cwd@3.0.0:
    dependencies:
      resolve-from: 5.0.0

  resolve-from@4.0.0: {}

  resolve-from@5.0.0: {}

  resolve-pkg-maps@1.0.0: {}

  resolve@1.22.10:
    dependencies:
      is-core-module: 2.16.1
      path-parse: 1.0.7
      supports-preserve-symlinks-flag: 1.0.0

  resolve@2.0.0-next.5:
    dependencies:
      is-core-module: 2.16.1
      path-parse: 1.0.7
      supports-preserve-symlinks-flag: 1.0.0

  reusify@1.1.0: {}

  ripemd160@2.0.2:
    dependencies:
      hash-base: 3.1.0
      inherits: 2.0.4

  rollup@2.79.2:
    optionalDependencies:
      fsevents: 2.3.3

  router@2.2.0:
    dependencies:
      debug: 4.4.1
      depd: 2.0.0
      is-promise: 4.0.0
      parseurl: 1.3.3
      path-to-regexp: 8.2.0
    transitivePeerDependencies:
      - supports-color

  rpc-websockets@9.1.3:
    dependencies:
      '@swc/helpers': 0.5.17
      '@types/uuid': 8.3.4
      '@types/ws': 8.18.1
      buffer: 6.0.3
      eventemitter3: 5.0.1
      uuid: 8.3.2
      ws: 8.18.3(bufferutil@4.0.9)(utf-8-validate@5.0.10)
    optionalDependencies:
      bufferutil: 4.0.9
      utf-8-validate: 5.0.10

  rrweb-cssom@0.8.0: {}

  run-parallel@1.2.0:
    dependencies:
      queue-microtask: 1.2.3

  safe-array-concat@1.1.3:
    dependencies:
      call-bind: 1.0.8
      call-bound: 1.0.4
      get-intrinsic: 1.3.0
      has-symbols: 1.1.0
      isarray: 2.0.5

  safe-buffer@5.2.1: {}

  safe-push-apply@1.0.0:
    dependencies:
      es-errors: 1.3.0
      isarray: 2.0.5

  safe-regex-test@1.1.0:
    dependencies:
      call-bound: 1.0.4
      es-errors: 1.3.0
      is-regex: 1.2.1

  safer-buffer@2.1.2: {}

  saxes@6.0.0:
    dependencies:
      xmlchars: 2.2.0

  scheduler@0.23.2:
    dependencies:
      loose-envify: 1.4.0

  semver@6.3.1: {}

  semver@7.7.1: {}

  semver@7.7.2: {}

  send@1.2.0:
    dependencies:
      debug: 4.4.1
      encodeurl: 2.0.0
      escape-html: 1.0.3
      etag: 1.8.1
      fresh: 2.0.0
      http-errors: 2.0.0
      mime-types: 3.0.1
      ms: 2.1.3
      on-finished: 2.4.1
      range-parser: 1.2.1
      statuses: 2.0.2
    transitivePeerDependencies:
      - supports-color

  serve-static@2.2.0:
    dependencies:
      encodeurl: 2.0.0
      escape-html: 1.0.3
      parseurl: 1.3.3
      send: 1.2.0
    transitivePeerDependencies:
      - supports-color

  set-blocking@2.0.0: {}

  set-function-length@1.2.2:
    dependencies:
      define-data-property: 1.1.4
      es-errors: 1.3.0
      function-bind: 1.1.2
      get-intrinsic: 1.3.0
      gopd: 1.2.0
      has-property-descriptors: 1.0.2

  set-function-name@2.0.2:
    dependencies:
      define-data-property: 1.1.4
      es-errors: 1.3.0
      functions-have-names: 1.2.3
      has-property-descriptors: 1.0.2

  set-proto@1.0.0:
    dependencies:
      dunder-proto: 1.0.1
      es-errors: 1.3.0
      es-object-atoms: 1.1.1

  setprototypeof@1.2.0: {}

  sha.js@2.4.12:
    dependencies:
      inherits: 2.0.4
      safe-buffer: 5.2.1
      to-buffer: 1.2.1

  sha256-uint8array@0.10.7: {}

  sharp@0.33.5:
    dependencies:
      color: 4.2.3
      detect-libc: 2.0.4
      semver: 7.7.2
    optionalDependencies:
      '@img/sharp-darwin-arm64': 0.33.5
      '@img/sharp-darwin-x64': 0.33.5
      '@img/sharp-libvips-darwin-arm64': 1.0.4
      '@img/sharp-libvips-darwin-x64': 1.0.4
      '@img/sharp-libvips-linux-arm': 1.0.5
      '@img/sharp-libvips-linux-arm64': 1.0.4
      '@img/sharp-libvips-linux-s390x': 1.0.4
      '@img/sharp-libvips-linux-x64': 1.0.4
      '@img/sharp-libvips-linuxmusl-arm64': 1.0.4
      '@img/sharp-libvips-linuxmusl-x64': 1.0.4
      '@img/sharp-linux-arm': 0.33.5
      '@img/sharp-linux-arm64': 0.33.5
      '@img/sharp-linux-s390x': 0.33.5
      '@img/sharp-linux-x64': 0.33.5
      '@img/sharp-linuxmusl-arm64': 0.33.5
      '@img/sharp-linuxmusl-x64': 0.33.5
      '@img/sharp-wasm32': 0.33.5
      '@img/sharp-win32-ia32': 0.33.5
      '@img/sharp-win32-x64': 0.33.5
    optional: true

  shebang-command@2.0.0:
    dependencies:
      shebang-regex: 3.0.0

  shebang-regex@3.0.0: {}

  side-channel-list@1.0.0:
    dependencies:
      es-errors: 1.3.0
      object-inspect: 1.13.4

  side-channel-map@1.0.1:
    dependencies:
      call-bound: 1.0.4
      es-errors: 1.3.0
      get-intrinsic: 1.3.0
      object-inspect: 1.13.4

  side-channel-weakmap@1.0.2:
    dependencies:
      call-bound: 1.0.4
      es-errors: 1.3.0
      get-intrinsic: 1.3.0
      object-inspect: 1.13.4
      side-channel-map: 1.0.1

  side-channel@1.1.0:
    dependencies:
      es-errors: 1.3.0
      object-inspect: 1.13.4
      side-channel-list: 1.0.0
      side-channel-map: 1.0.1
      side-channel-weakmap: 1.0.2

  signal-exit@3.0.7: {}

  signal-exit@4.1.0: {}

  simple-swizzle@0.2.2:
    dependencies:
      is-arrayish: 0.3.2
    optional: true

  slash@3.0.0: {}

  socket.io-adapter@2.5.5(bufferutil@4.0.9)(utf-8-validate@5.0.10):
    dependencies:
      debug: 4.3.7
      ws: 8.17.1(bufferutil@4.0.9)(utf-8-validate@5.0.10)
    transitivePeerDependencies:
      - bufferutil
      - supports-color
      - utf-8-validate

  socket.io-client@4.8.1(bufferutil@4.0.9)(utf-8-validate@5.0.10):
    dependencies:
      '@socket.io/component-emitter': 3.1.2
      debug: 4.3.7
      engine.io-client: 6.6.3(bufferutil@4.0.9)(utf-8-validate@5.0.10)
      socket.io-parser: 4.2.4
    transitivePeerDependencies:
      - bufferutil
      - supports-color
      - utf-8-validate

  socket.io-parser@4.2.4:
    dependencies:
      '@socket.io/component-emitter': 3.1.2
      debug: 4.3.7
    transitivePeerDependencies:
      - supports-color

  socket.io@4.8.1(bufferutil@4.0.9)(utf-8-validate@5.0.10):
    dependencies:
      accepts: 1.3.8
      base64id: 2.0.0
      cors: 2.8.5
      debug: 4.3.7
      engine.io: 6.6.4(bufferutil@4.0.9)(utf-8-validate@5.0.10)
      socket.io-adapter: 2.5.5(bufferutil@4.0.9)(utf-8-validate@5.0.10)
      socket.io-parser: 4.2.4
    transitivePeerDependencies:
      - bufferutil
      - supports-color
      - utf-8-validate

  sonner@1.7.4(react-dom@18.3.1(react@18.3.1))(react@18.3.1):
    dependencies:
      react: 18.3.1
      react-dom: 18.3.1(react@18.3.1)

  source-map-js@1.2.1: {}

  source-map-support@0.5.13:
    dependencies:
      buffer-from: 1.1.2
      source-map: 0.6.1

  source-map@0.6.1: {}

  sprintf-js@1.0.3: {}

  stable-hash@0.0.5: {}

  stack-utils@2.0.6:
    dependencies:
      escape-string-regexp: 2.0.0

  statuses@2.0.1: {}

  statuses@2.0.2: {}

  stop-iteration-iterator@1.1.0:
    dependencies:
      es-errors: 1.3.0
      internal-slot: 1.1.0

  stream-chain@2.2.5: {}

  stream-json@1.9.1:
    dependencies:
      stream-chain: 2.2.5

  streamsearch@1.1.0: {}

  strict-event-emitter@0.5.1: {}

  string-length@4.0.2:
    dependencies:
      char-regex: 1.0.2
      strip-ansi: 6.0.1

  string-width@4.2.3:
    dependencies:
      emoji-regex: 8.0.0
      is-fullwidth-code-point: 3.0.0
      strip-ansi: 6.0.1

  string-width@5.1.2:
    dependencies:
      eastasianwidth: 0.2.0
      emoji-regex: 9.2.2
      strip-ansi: 7.1.0

  string.prototype.includes@2.0.1:
    dependencies:
      call-bind: 1.0.8
      define-properties: 1.2.1
      es-abstract: 1.24.0

  string.prototype.matchall@4.0.12:
    dependencies:
      call-bind: 1.0.8
      call-bound: 1.0.4
      define-properties: 1.2.1
      es-abstract: 1.24.0
      es-errors: 1.3.0
      es-object-atoms: 1.1.1
      get-intrinsic: 1.3.0
      gopd: 1.2.0
      has-symbols: 1.1.0
      internal-slot: 1.1.0
      regexp.prototype.flags: 1.5.4
      set-function-name: 2.0.2
      side-channel: 1.1.0

  string.prototype.repeat@1.0.0:
    dependencies:
      define-properties: 1.2.1
      es-abstract: 1.24.0

  string.prototype.trim@1.2.10:
    dependencies:
      call-bind: 1.0.8
      call-bound: 1.0.4
      define-data-property: 1.1.4
      define-properties: 1.2.1
      es-abstract: 1.24.0
      es-object-atoms: 1.1.1
      has-property-descriptors: 1.0.2

  string.prototype.trimend@1.0.9:
    dependencies:
      call-bind: 1.0.8
      call-bound: 1.0.4
      define-properties: 1.2.1
      es-object-atoms: 1.1.1

  string.prototype.trimstart@1.0.8:
    dependencies:
      call-bind: 1.0.8
      define-properties: 1.2.1
      es-object-atoms: 1.1.1

  string_decoder@1.3.0:
    dependencies:
      safe-buffer: 5.2.1

  strip-ansi@6.0.1:
    dependencies:
      ansi-regex: 5.0.1

  strip-ansi@7.1.0:
    dependencies:
      ansi-regex: 6.1.0

  strip-bom@3.0.0: {}

  strip-bom@4.0.0: {}

  strip-final-newline@2.0.0: {}

  strip-indent@3.0.0:
    dependencies:
      min-indent: 1.0.1

  strip-json-comments@3.1.1: {}

  styled-jsx@5.1.6(@babel/core@7.28.0)(react@18.3.1):
    dependencies:
      client-only: 0.0.1
      react: 18.3.1
    optionalDependencies:
      '@babel/core': 7.28.0

  sucrase@3.35.0:
    dependencies:
      '@jridgewell/gen-mapping': 0.3.12
      commander: 4.1.1
      glob: 10.4.5
      lines-and-columns: 1.2.4
      mz: 2.7.0
      pirates: 4.0.7
      ts-interface-checker: 0.1.13

  superstruct@0.15.5: {}

  superstruct@2.0.2: {}

  supports-color@7.2.0:
    dependencies:
      has-flag: 4.0.0

  supports-color@8.1.1:
    dependencies:
      has-flag: 4.0.0

  supports-preserve-symlinks-flag@1.0.0: {}

  symbol-tree@3.2.4: {}

  synckit@0.11.11:
    dependencies:
      '@pkgr/core': 0.2.9

  tailwind-merge@2.6.0: {}

  tailwindcss-animate@1.0.7(tailwindcss@3.4.17(ts-node@10.9.2(@types/node@22.17.0)(typescript@5.8.3))):
    dependencies:
      tailwindcss: 3.4.17(ts-node@10.9.2(@types/node@22.17.0)(typescript@5.8.3))

  tailwindcss@3.4.17(ts-node@10.9.2(@types/node@22.17.0)(typescript@5.8.3)):
    dependencies:
      '@alloc/quick-lru': 5.2.0
      arg: 5.0.2
      chokidar: 3.6.0
      didyoumean: 1.2.2
      dlv: 1.1.3
      fast-glob: 3.3.3
      glob-parent: 6.0.2
      is-glob: 4.0.3
      jiti: 1.21.7
      lilconfig: 3.1.3
      micromatch: 4.0.8
      normalize-path: 3.0.0
      object-hash: 3.0.0
      picocolors: 1.1.1
      postcss: 8.5.6
      postcss-import: 15.1.0(postcss@8.5.6)
      postcss-js: 4.0.1(postcss@8.5.6)
      postcss-load-config: 4.0.2(postcss@8.5.6)(ts-node@10.9.2(@types/node@22.17.0)(typescript@5.8.3))
      postcss-nested: 6.2.0(postcss@8.5.6)
      postcss-selector-parser: 6.1.2
      resolve: 1.22.10
      sucrase: 3.35.0
    transitivePeerDependencies:
      - ts-node

  test-exclude@6.0.0:
    dependencies:
      '@istanbuljs/schema': 0.1.3
      glob: 7.2.3
      minimatch: 3.1.2

  text-encoding-utf-8@1.0.2: {}

  thenify-all@1.6.0:
    dependencies:
      thenify: 3.3.1

  thenify@3.3.1:
    dependencies:
      any-promise: 1.3.0

  tiny-invariant@1.3.3: {}

  tiny-secp256k1@2.2.4:
    dependencies:
      uint8array-tools: 0.0.7

  tinyglobby@0.2.14:
    dependencies:
      fdir: 6.4.6(picomatch@4.0.3)
      picomatch: 4.0.3

  tldts-core@6.1.86: {}

  tldts@6.1.86:
    dependencies:
      tldts-core: 6.1.86

  tmpl@1.0.5: {}

  to-buffer@1.2.1:
    dependencies:
      isarray: 2.0.5
      safe-buffer: 5.2.1
      typed-array-buffer: 1.0.3

  to-regex-range@5.0.1:
    dependencies:
      is-number: 7.0.0

  toidentifier@1.0.1: {}

  toml@3.0.0: {}

  tough-cookie@4.1.4:
    dependencies:
      psl: 1.15.0
      punycode: 2.3.1
      universalify: 0.2.0
      url-parse: 1.5.10

  tough-cookie@5.1.2:
    dependencies:
      tldts: 6.1.86

  tr46@0.0.3: {}

  tr46@5.1.1:
    dependencies:
      punycode: 2.3.1

  tronweb@6.0.4(bufferutil@4.0.9)(utf-8-validate@5.0.10):
    dependencies:
      '@babel/runtime': 7.26.10
      axios: 1.11.0
      bignumber.js: 9.1.2
      ethereum-cryptography: 2.2.1
      ethers: 6.13.5(bufferutil@4.0.9)(utf-8-validate@5.0.10)
      eventemitter3: 5.0.1
      google-protobuf: 3.21.4
      semver: 7.7.1
      validator: 13.12.0
    transitivePeerDependencies:
      - bufferutil
      - debug
      - utf-8-validate

  ts-api-utils@2.1.0(typescript@5.8.3):
    dependencies:
      typescript: 5.8.3

  ts-custom-error@3.3.1: {}

  ts-interface-checker@0.1.13: {}

  ts-jest@29.4.0(@babel/core@7.28.0)(@jest/transform@30.0.5)(@jest/types@30.0.5)(babel-jest@30.0.5(@babel/core@7.28.0))(jest-util@30.0.5)(jest@30.0.5(@types/node@22.17.0)(ts-node@10.9.2(@types/node@22.17.0)(typescript@5.8.3)))(typescript@5.8.3):
    dependencies:
      bs-logger: 0.2.6
      ejs: 3.1.10
      fast-json-stable-stringify: 2.1.0
      jest: 30.0.5(@types/node@22.17.0)(ts-node@10.9.2(@types/node@22.17.0)(typescript@5.8.3))
      json5: 2.2.3
      lodash.memoize: 4.1.2
      make-error: 1.3.6
      semver: 7.7.2
      type-fest: 4.41.0
      typescript: 5.8.3
      yargs-parser: 21.1.1
    optionalDependencies:
      '@babel/core': 7.28.0
      '@jest/transform': 30.0.5
      '@jest/types': 30.0.5
      babel-jest: 30.0.5(@babel/core@7.28.0)
      jest-util: 30.0.5

  ts-node@10.9.2(@types/node@22.17.0)(typescript@5.8.3):
    dependencies:
      '@cspotcode/source-map-support': 0.8.1
      '@tsconfig/node10': 1.0.11
      '@tsconfig/node12': 1.0.11
      '@tsconfig/node14': 1.0.3
      '@tsconfig/node16': 1.0.4
      '@types/node': 22.17.0
      acorn: 8.15.0
      acorn-walk: 8.3.4
      arg: 4.1.3
      create-require: 1.1.1
      diff: 4.0.2
      make-error: 1.3.6
      typescript: 5.8.3
      v8-compile-cache-lib: 3.0.1
      yn: 3.1.1

  tsconfig-paths@3.15.0:
    dependencies:
      '@types/json5': 0.0.29
      json5: 1.0.2
      minimist: 1.2.8
      strip-bom: 3.0.0

  tslib@2.4.0: {}

  tslib@2.6.3: {}

  tslib@2.7.0: {}

  tslib@2.8.1: {}

  tsx@4.20.3:
    dependencies:
      esbuild: 0.25.8
      get-tsconfig: 4.10.1
    optionalDependencies:
      fsevents: 2.3.3

  type-check@0.4.0:
    dependencies:
      prelude-ls: 1.2.1

  type-detect@4.0.8: {}

  type-fest@0.21.3: {}

  type-fest@4.41.0: {}

  type-is@2.0.1:
    dependencies:
      content-type: 1.0.5
      media-typer: 1.1.0
      mime-types: 3.0.1

  typed-array-buffer@1.0.3:
    dependencies:
      call-bound: 1.0.4
      es-errors: 1.3.0
      is-typed-array: 1.1.15

  typed-array-byte-length@1.0.3:
    dependencies:
      call-bind: 1.0.8
      for-each: 0.3.5
      gopd: 1.2.0
      has-proto: 1.2.0
      is-typed-array: 1.1.15

  typed-array-byte-offset@1.0.4:
    dependencies:
      available-typed-arrays: 1.0.7
      call-bind: 1.0.8
      for-each: 0.3.5
      gopd: 1.2.0
      has-proto: 1.2.0
      is-typed-array: 1.1.15
      reflect.getprototypeof: 1.0.10

  typed-array-length@1.0.7:
    dependencies:
      call-bind: 1.0.8
      for-each: 0.3.5
      gopd: 1.2.0
      is-typed-array: 1.1.15
      possible-typed-array-names: 1.1.0
      reflect.getprototypeof: 1.0.10

  typedarray-to-buffer@3.1.5:
    dependencies:
      is-typedarray: 1.0.0

  typeforce@1.18.0: {}

  typescript@5.8.3: {}

  uint8array-tools@0.0.7: {}

  unbox-primitive@1.1.0:
    dependencies:
      call-bound: 1.0.4
      has-bigints: 1.1.0
      has-symbols: 1.1.0
      which-boxed-primitive: 1.1.1

  undici-types@6.19.8: {}

  undici-types@6.21.0: {}

  universalify@0.2.0: {}

  unpipe@1.0.0: {}

  unrs-resolver@1.11.1:
    dependencies:
      napi-postinstall: 0.3.2
    optionalDependencies:
      '@unrs/resolver-binding-android-arm-eabi': 1.11.1
      '@unrs/resolver-binding-android-arm64': 1.11.1
      '@unrs/resolver-binding-darwin-arm64': 1.11.1
      '@unrs/resolver-binding-darwin-x64': 1.11.1
      '@unrs/resolver-binding-freebsd-x64': 1.11.1
      '@unrs/resolver-binding-linux-arm-gnueabihf': 1.11.1
      '@unrs/resolver-binding-linux-arm-musleabihf': 1.11.1
      '@unrs/resolver-binding-linux-arm64-gnu': 1.11.1
      '@unrs/resolver-binding-linux-arm64-musl': 1.11.1
      '@unrs/resolver-binding-linux-ppc64-gnu': 1.11.1
      '@unrs/resolver-binding-linux-riscv64-gnu': 1.11.1
      '@unrs/resolver-binding-linux-riscv64-musl': 1.11.1
      '@unrs/resolver-binding-linux-s390x-gnu': 1.11.1
      '@unrs/resolver-binding-linux-x64-gnu': 1.11.1
      '@unrs/resolver-binding-linux-x64-musl': 1.11.1
      '@unrs/resolver-binding-wasm32-wasi': 1.11.1
      '@unrs/resolver-binding-win32-arm64-msvc': 1.11.1
      '@unrs/resolver-binding-win32-ia32-msvc': 1.11.1
      '@unrs/resolver-binding-win32-x64-msvc': 1.11.1

  update-browserslist-db@1.1.3(browserslist@4.25.1):
    dependencies:
      browserslist: 4.25.1
      escalade: 3.2.0
      picocolors: 1.1.1

  uri-js@4.4.1:
    dependencies:
      punycode: 2.3.1

  url-parse@1.5.10:
    dependencies:
      querystringify: 2.2.0
      requires-port: 1.0.0

  use-callback-ref@1.3.3(@types/react@18.3.23)(react@18.3.1):
    dependencies:
      react: 18.3.1
      tslib: 2.8.1
    optionalDependencies:
      '@types/react': 18.3.23

  use-sidecar@1.1.3(@types/react@18.3.23)(react@18.3.1):
    dependencies:
      detect-node-es: 1.1.0
      react: 18.3.1
      tslib: 2.8.1
    optionalDependencies:
      '@types/react': 18.3.23

  use-sync-external-store@1.5.0(react@18.3.1):
    dependencies:
      react: 18.3.1

  utf-8-validate@5.0.10:
    dependencies:
      node-gyp-build: 4.8.4
    optional: true

  util-deprecate@1.0.2: {}

  uuid@8.3.2: {}

  v8-compile-cache-lib@3.0.1: {}

  v8-to-istanbul@9.3.0:
    dependencies:
      '@jridgewell/trace-mapping': 0.3.29
      '@types/istanbul-lib-coverage': 2.0.6
      convert-source-map: 2.0.0

  validator@13.12.0: {}

  varuint-bitcoin@1.1.2:
    dependencies:
      safe-buffer: 5.2.1

  vary@1.1.2: {}

  vaul@0.9.9(@types/react-dom@18.3.7(@types/react@18.3.23))(@types/react@18.3.23)(react-dom@18.3.1(react@18.3.1))(react@18.3.1):
    dependencies:
      '@radix-ui/react-dialog': 1.1.4(@types/react-dom@18.3.7(@types/react@18.3.23))(@types/react@18.3.23)(react-dom@18.3.1(react@18.3.1))(react@18.3.1)
      react: 18.3.1
      react-dom: 18.3.1(react@18.3.1)
    transitivePeerDependencies:
      - '@types/react'
      - '@types/react-dom'

  victory-vendor@36.9.2:
    dependencies:
      '@types/d3-array': 3.2.1
      '@types/d3-ease': 3.0.2
      '@types/d3-interpolate': 3.0.4
      '@types/d3-scale': 4.0.9
      '@types/d3-shape': 3.1.7
      '@types/d3-time': 3.0.4
      '@types/d3-timer': 3.0.2
      d3-array: 3.2.4
      d3-ease: 3.0.1
      d3-interpolate: 3.0.1
      d3-scale: 4.0.2
      d3-shape: 3.2.0
      d3-time: 3.1.0
      d3-timer: 3.0.1

  w3c-xmlserializer@5.0.0:
    dependencies:
      xml-name-validator: 5.0.0

  walker@1.0.8:
    dependencies:
      makeerror: 1.0.12

  web-streams-polyfill@3.3.3: {}

  webidl-conversions@3.0.1: {}

  webidl-conversions@7.0.0: {}

  whatwg-encoding@3.1.1:
    dependencies:
      iconv-lite: 0.6.3

  whatwg-mimetype@4.0.0: {}

  whatwg-url@14.2.0:
    dependencies:
      tr46: 5.1.1
      webidl-conversions: 7.0.0

  whatwg-url@5.0.0:
    dependencies:
      tr46: 0.0.3
      webidl-conversions: 3.0.1

  which-boxed-primitive@1.1.1:
    dependencies:
      is-bigint: 1.1.0
      is-boolean-object: 1.2.2
      is-number-object: 1.1.1
      is-string: 1.1.1
      is-symbol: 1.1.1

  which-builtin-type@1.2.1:
    dependencies:
      call-bound: 1.0.4
      function.prototype.name: 1.1.8
      has-tostringtag: 1.0.2
      is-async-function: 2.1.1
      is-date-object: 1.1.0
      is-finalizationregistry: 1.1.1
      is-generator-function: 1.1.0
      is-regex: 1.2.1
      is-weakref: 1.1.1
      isarray: 2.0.5
      which-boxed-primitive: 1.1.1
      which-collection: 1.0.2
      which-typed-array: 1.1.19

  which-collection@1.0.2:
    dependencies:
      is-map: 2.0.3
      is-set: 2.0.3
      is-weakmap: 2.0.2
      is-weakset: 2.0.4

  which-module@2.0.1: {}

  which-typed-array@1.1.19:
    dependencies:
      available-typed-arrays: 1.0.7
      call-bind: 1.0.8
      call-bound: 1.0.4
      for-each: 0.3.5
      get-proto: 1.0.1
      gopd: 1.2.0
      has-tostringtag: 1.0.2

  which@2.0.2:
    dependencies:
      isexe: 2.0.0

  wif@2.0.6:
    dependencies:
      bs58check: 2.1.2

  word-wrap@1.2.5: {}

  wrap-ansi@6.2.0:
    dependencies:
      ansi-styles: 4.3.0
      string-width: 4.2.3
      strip-ansi: 6.0.1

  wrap-ansi@7.0.0:
    dependencies:
      ansi-styles: 4.3.0
      string-width: 4.2.3
      strip-ansi: 6.0.1

  wrap-ansi@8.1.0:
    dependencies:
      ansi-styles: 6.2.1
      string-width: 5.1.2
      strip-ansi: 7.1.0

  wrappy@1.0.2: {}

  write-file-atomic@5.0.1:
    dependencies:
      imurmurhash: 0.1.4
      signal-exit: 4.1.0

  ws@7.5.10(bufferutil@4.0.9)(utf-8-validate@5.0.10):
    optionalDependencies:
      bufferutil: 4.0.9
      utf-8-validate: 5.0.10

  ws@8.17.1(bufferutil@4.0.9)(utf-8-validate@5.0.10):
    optionalDependencies:
      bufferutil: 4.0.9
      utf-8-validate: 5.0.10

  ws@8.18.3(bufferutil@4.0.9)(utf-8-validate@5.0.10):
    optionalDependencies:
      bufferutil: 4.0.9
      utf-8-validate: 5.0.10

  xml-name-validator@5.0.0: {}

  xmlchars@2.2.0: {}

  xmlhttprequest-ssl@2.1.2: {}

  y18n@4.0.3: {}

  y18n@5.0.8: {}

  yallist@3.1.1: {}

  yaml@2.8.0: {}

  yargs-parser@18.1.3:
    dependencies:
      camelcase: 5.3.1
      decamelize: 1.2.0

  yargs-parser@21.1.1: {}

  yargs@15.4.1:
    dependencies:
      cliui: 6.0.0
      decamelize: 1.2.0
      find-up: 4.1.0
      get-caller-file: 2.0.5
      require-directory: 2.1.1
      require-main-filename: 2.0.0
      set-blocking: 2.0.0
      string-width: 4.2.3
      which-module: 2.0.1
      y18n: 4.0.3
      yargs-parser: 18.1.3

  yargs@17.7.2:
    dependencies:
      cliui: 8.0.1
      escalade: 3.2.0
      get-caller-file: 2.0.5
      require-directory: 2.1.1
      string-width: 4.2.3
      y18n: 5.0.8
      yargs-parser: 21.1.1

  yn@3.1.1: {}

  yocto-queue@0.1.0: {}

  yoctocolors-cjs@2.1.2: {}

  zod@3.25.76: {}

  zustand@5.0.7(@types/react@18.3.23)(react@18.3.1)(use-sync-external-store@1.5.0(react@18.3.1)):
    optionalDependencies:
      '@types/react': 18.3.23
      react: 18.3.1
      use-sync-external-store: 1.5.0(react@18.3.1)<|MERGE_RESOLUTION|>--- conflicted
+++ resolved
@@ -2067,7 +2067,6 @@
   '@swc/helpers@0.5.15':
     resolution: {integrity: sha512-JQ5TuMi45Owi4/BIMAJBoSQoOJu12oOk/gADqlcUL9JEdHB8vyjUSsxqeNXnmXHjYKMi2WcYtezGEEhqUI/E2g==}
 
-<<<<<<< HEAD
   '@tanstack/query-core@5.83.1':
     resolution: {integrity: sha512-OG69LQgT7jSp+5pPuCfzltq/+7l2xoweggjme9vlbCPa/d7D7zaqv5vN/S82SzSYZ4EDLTxNO1PWrv49RAS64Q==}
 
@@ -2084,10 +2083,6 @@
     resolution: {integrity: sha512-JHZ3xox3p0sqCgM7ykBRtMWSLmWgjR7I+oJMAZ1beK/O/gfShI2b/PdovL2/ivVLUZklXgBenQu4ZjPhIM+yrw==}
     peerDependencies:
       react: ^18 || ^19
-=======
-  '@swc/helpers@0.5.17':
-    resolution: {integrity: sha512-5IKx/Y13RsYd+sauPb2x+U/xZikHjolzfuDgTAl/Tdf3Q8rslRvC19NKDLgAJQ6wsqADk10ntlv08nPFw/gO/A==}
->>>>>>> 1f504a82
 
   '@testing-library/dom@10.4.1':
     resolution: {integrity: sha512-o4PXJQidqJl82ckFaXUeoAW+XysPLauYI43Abki5hABd853iMhitooc6znOnczgbTYmEP6U6/y1ZyKAIsvMKGg==}
@@ -7519,7 +7514,6 @@
     dependencies:
       tslib: 2.8.1
 
-<<<<<<< HEAD
   '@tanstack/query-core@5.83.1': {}
 
   '@tanstack/query-devtools@5.83.1': {}
@@ -7534,11 +7528,6 @@
     dependencies:
       '@tanstack/query-core': 5.83.1
       react: 18.3.1
-=======
-  '@swc/helpers@0.5.17':
-    dependencies:
-      tslib: 2.8.1
->>>>>>> 1f504a82
 
   '@testing-library/dom@10.4.1':
     dependencies:
