--- conflicted
+++ resolved
@@ -1,350 +1,267 @@
-"use client"
-
-import { useState } from "react"
-import { Card, CardContent, CardHeader, CardTitle } from "@/components/ui/card"
-import { Button } from "@/components/ui/button"
-import { Input } from "@/components/ui/input"
-import { Label } from "@/components/ui/label"
-import { Badge } from "@/components/ui/badge"
-import { Dialog, DialogContent, DialogHeader, DialogTitle, DialogTrigger } from "@/components/ui/dialog"
-import { Slider } from "@/components/ui/slider"
-import { TokenSelector } from "./token-selector"
-import { BitcoinAddressInput } from "./bitcoin-address-input"
-import { OrderSummary } from "./order-summary"
-import { ArrowUpDown, Settings, Info } from "lucide-react"
-
-interface SwapInterfaceProps {
-  onOrderCreated: (orderId: string) => void
-}
-
-export function SwapInterface({ onOrderCreated }: SwapInterfaceProps) {
-  const [fromToken, setFromToken] = useState({ symbol: "USDC", name: "USD Coin", balance: "1,250.00" })
-  const [toToken, setToToken] = useState({ symbol: "BTC", name: "Bitcoin", balance: "0.00" })
-  const [fromAmount, setFromAmount] = useState("")
-  const [toAmount, setToAmount] = useState("")
-  const [bitcoinAddress, setBitcoinAddress] = useState("")
-  const [slippage, setSlippage] = useState("0.5")
-  const [isLoading, setIsLoading] = useState(false)
-  const [isSettingsOpen, setIsSettingsOpen] = useState(false)
-
-  const handleSwapTokens = () => {
-    const temp = fromToken
-    setFromToken(toToken)
-    setToToken(temp)
-    setFromAmount(toAmount)
-    setToAmount(fromAmount)
-  }
-
-  const handleAmountChange = (value: string) => {
-    setFromAmount(value)
-    // Simulate price calculation
-    const rate = 0.000023 // Example BTC/USDC rate
-    const calculated = (Number.parseFloat(value) * rate).toFixed(8)
-    setToAmount(calculated)
-  }
-
-  const handleMaxAmount = () => {
-    // Remove commas and convert to number
-    const maxBalance = parseFloat(fromToken.balance.replace(/,/g, ""))
-    setFromAmount(maxBalance.toString())
-    // Trigger price calculation
-    const rate = 0.000023
-    const calculated = (maxBalance * rate).toFixed(8)
-    setToAmount(calculated)
-  }
-
-  const handleSlippageChange = (value: number[]) => {
-    setSlippage(value[0].toString())
-  }
-
-  const handleCreateOrder = async () => {
-    setIsLoading(true)
-    // Simulate order creation
-    setTimeout(() => {
-      const orderId = `order_${Date.now()}`
-      onOrderCreated(orderId)
-      setIsLoading(false)
-    }, 2000)
-  }
-
-  const isValidSwap = fromAmount && toAmount && bitcoinAddress && Number.parseFloat(fromAmount) > 0
-
-  return (
-<<<<<<< HEAD
-    <Card className="bg-card/50 border-border backdrop-blur-sm w-full max-w-md mx-auto">
-      <CardHeader className="pb-4 px-4 sm:px-6">
-        <div className="flex items-center justify-between">
-          <CardTitle className="text-foreground text-lg sm:text-xl">Swap</CardTitle>
-          <div className="flex items-center space-x-2">
-            <Badge variant="secondary" className="bg-primary/20 text-primary border-primary/30 text-xs sm:text-sm">
-=======
-    <Card className="bg-card/50 border-border backdrop-blur-sm">
-      <CardHeader className="pb-4">
-        <div className="flex items-center justify-between">
-          <CardTitle className="text-foreground text-xl">Swap</CardTitle>
-          <div className="flex items-center space-x-2">
-            <Badge variant="secondary" className="bg-primary/20 text-primary border-primary/30">
->>>>>>> 46507ad9
-              Best Rate
-            </Badge>
-            <Dialog open={isSettingsOpen} onOpenChange={setIsSettingsOpen}>
-              <DialogTrigger asChild>
-<<<<<<< HEAD
-                <Button variant="ghost" size="sm" className="text-muted-foreground hover:text-foreground p-2">
-                  <Settings className="w-4 h-4" />
-                </Button>
-              </DialogTrigger>
-              <DialogContent className="bg-card border-border w-[90vw] max-w-sm mx-auto">
-=======
-                <Button variant="ghost" size="sm" className="text-muted-foreground hover:text-foreground">
-                  <Settings className="w-4 h-4" />
-                </Button>
-              </DialogTrigger>
-              <DialogContent className="bg-card border-border">
->>>>>>> 46507ad9
-                <DialogHeader>
-                  <DialogTitle className="text-foreground">Swap Settings</DialogTitle>
-                </DialogHeader>
-                <div className="space-y-4">
-                  <div className="space-y-2">
-                    <Label className="text-muted-foreground">Slippage Tolerance</Label>
-                    <div className="space-y-2">
-                      <Slider
-                        value={[parseFloat(slippage)]}
-                        onValueChange={handleSlippageChange}
-                        max={5}
-                        min={0.1}
-                        step={0.1}
-                        className="w-full"
-                      />
-                      <div className="flex justify-between text-sm">
-                        <span className="text-muted-foreground">0.1%</span>
-                        <span className="text-foreground font-medium">{slippage}%</span>
-                        <span className="text-muted-foreground">5%</span>
-                      </div>
-                    </div>
-                  </div>
-                  <div className="flex space-x-2">
-                    <Button
-                      variant="outline"
-                      size="sm"
-                      onClick={() => setSlippage("0.5")}
-<<<<<<< HEAD
-                      className="flex-1 border-border text-muted-foreground hover:bg-accent text-xs"
-=======
-                      className="flex-1 border-border text-muted-foreground hover:bg-accent"
->>>>>>> 46507ad9
-                    >
-                      0.5%
-                    </Button>
-                    <Button
-                      variant="outline"
-                      size="sm"
-                      onClick={() => setSlippage("1.0")}
-<<<<<<< HEAD
-                      className="flex-1 border-border text-muted-foreground hover:bg-accent text-xs"
-=======
-                      className="flex-1 border-border text-muted-foreground hover:bg-accent"
->>>>>>> 46507ad9
-                    >
-                      1.0%
-                    </Button>
-                    <Button
-                      variant="outline"
-                      size="sm"
-                      onClick={() => setSlippage("2.0")}
-<<<<<<< HEAD
-                      className="flex-1 border-border text-muted-foreground hover:bg-accent text-xs"
-=======
-                      className="flex-1 border-border text-muted-foreground hover:bg-accent"
->>>>>>> 46507ad9
-                    >
-                      2.0%
-                    </Button>
-                  </div>
-                </div>
-              </DialogContent>
-            </Dialog>
-          </div>
-        </div>
-      </CardHeader>
-
-      <CardContent className="space-y-4 px-4 sm:px-6">
-        {/* From Token */}
-        <div className="space-y-2">
-<<<<<<< HEAD
-          <Label className="text-muted-foreground text-sm">From</Label>
-=======
-          <Label className="text-muted-foreground">From</Label>
->>>>>>> 46507ad9
-          <div className="relative">
-            <Input
-              type="number"
-              placeholder="0.00"
-              value={fromAmount}
-              onChange={(e) => handleAmountChange(e.target.value)}
-<<<<<<< HEAD
-              className="bg-muted/50 border-border text-foreground text-lg sm:text-xl h-14 sm:h-16 pr-28 sm:pr-32"
-=======
-              className="bg-muted/50 border-border text-foreground text-xl h-16 pr-32"
->>>>>>> 46507ad9
-            />
-            <div className="absolute right-2 top-2">
-              <TokenSelector token={fromToken} onSelect={setFromToken} type="from" />
-            </div>
-          </div>
-<<<<<<< HEAD
-          <div className="flex justify-between text-xs sm:text-sm">
-=======
-          <div className="flex justify-between text-sm">
->>>>>>> 46507ad9
-            <span className="text-muted-foreground">
-              Balance: {fromToken.balance} {fromToken.symbol}
-            </span>
-            <Button
-              variant="ghost"
-              size="sm"
-<<<<<<< HEAD
-              className="text-primary hover:text-primary/80 h-auto p-0 text-xs"
-=======
-              className="text-primary hover:text-primary/80 h-auto p-0"
->>>>>>> 46507ad9
-              onClick={handleMaxAmount}
-            >
-              Max
-            </Button>
-          </div>
-        </div>
-
-        {/* Swap Button */}
-        <div className="flex justify-center">
-          <Button
-            onClick={handleSwapTokens}
-            variant="ghost"
-            size="sm"
-<<<<<<< HEAD
-            className="rounded-full bg-muted hover:bg-accent text-foreground p-2"
-=======
-            className="rounded-full bg-muted hover:bg-accent text-foreground"
->>>>>>> 46507ad9
-          >
-            <ArrowUpDown className="w-4 h-4" />
-          </Button>
-        </div>
-
-        {/* To Token */}
-        <div className="space-y-2">
-<<<<<<< HEAD
-          <Label className="text-muted-foreground text-sm">To</Label>
-=======
-          <Label className="text-muted-foreground">To</Label>
->>>>>>> 46507ad9
-          <div className="relative">
-            <Input
-              type="number"
-              placeholder="0.00"
-              value={toAmount}
-              readOnly
-<<<<<<< HEAD
-              className="bg-muted/50 border-border text-foreground text-lg sm:text-xl h-14 sm:h-16 pr-28 sm:pr-32"
-=======
-              className="bg-muted/50 border-border text-foreground text-xl h-16 pr-32"
->>>>>>> 46507ad9
-            />
-            <div className="absolute right-2 top-2">
-              <TokenSelector token={toToken} onSelect={setToToken} type="to" />
-            </div>
-          </div>
-<<<<<<< HEAD
-          <div className="text-xs sm:text-sm text-muted-foreground">
-=======
-          <div className="text-sm text-muted-foreground">
->>>>>>> 46507ad9
-            Balance: {toToken.balance} {toToken.symbol}
-          </div>
-        </div>
-
-        {/* Bitcoin Address Input */}
-        {toToken.symbol === "BTC" && <BitcoinAddressInput value={bitcoinAddress} onChange={setBitcoinAddress} />}
-
-        {/* Price Info */}
-        {fromAmount && toAmount && (
-          <div className="bg-muted/30 rounded-lg p-3 space-y-2">
-<<<<<<< HEAD
-            <div className="flex justify-between text-xs sm:text-sm">
-              <span className="text-muted-foreground">Rate</span>
-              <span className="text-foreground text-right">
-                1 {fromToken.symbol} = 0.000023 {toToken.symbol}
-              </span>
-            </div>
-            <div className="flex justify-between text-xs sm:text-sm">
-              <span className="text-muted-foreground">Slippage Tolerance</span>
-              <span className="text-foreground">{slippage}%</span>
-            </div>
-            <div className="flex justify-between text-xs sm:text-sm">
-=======
-            <div className="flex justify-between text-sm">
-              <span className="text-muted-foreground">Rate</span>
-              <span className="text-foreground">
-                1 {fromToken.symbol} = 0.000023 {toToken.symbol}
-              </span>
-            </div>
-            <div className="flex justify-between text-sm">
-              <span className="text-muted-foreground">Slippage Tolerance</span>
-              <span className="text-foreground">{slippage}%</span>
-            </div>
-            <div className="flex justify-between text-sm">
->>>>>>> 46507ad9
-              <span className="text-muted-foreground">Network Fee</span>
-              <span className="text-foreground">~$2.50</span>
-            </div>
-          </div>
-        )}
-
-        {/* Order Summary */}
-        {isValidSwap && (
-          <OrderSummary
-            fromToken={fromToken}
-            toToken={toToken}
-            fromAmount={fromAmount}
-            toAmount={toAmount}
-            bitcoinAddress={bitcoinAddress}
-          />
-        )}
-
-        {/* Swap Button */}
-        <Button
-          onClick={handleCreateOrder}
-          disabled={!isValidSwap || isLoading}
-<<<<<<< HEAD
-          className="w-full h-12 bg-primary hover:bg-primary/90 text-primary-foreground font-semibold text-sm sm:text-base"
-=======
-          className="w-full h-12 bg-primary hover:bg-primary/90 text-primary-foreground font-semibold"
->>>>>>> 46507ad9
-        >
-          {isLoading ? (
-            <div className="flex items-center space-x-2">
-              <div className="w-4 h-4 border-2 border-primary-foreground/30 border-t-primary-foreground rounded-full animate-spin" />
-<<<<<<< HEAD
-              <span className="text-xs sm:text-sm">Creating Order...</span>
-=======
-              <span>Creating Order...</span>
->>>>>>> 46507ad9
-            </div>
-          ) : (
-            "Create Swap Order"
-          )}
-        </Button>
-
-        {/* Info */}
-        <div className="flex items-start space-x-2 text-xs text-muted-foreground bg-muted/20 rounded-lg p-3">
-          <Info className="w-4 h-4 mt-0.5 flex-shrink-0" />
-          <p className="text-xs leading-relaxed">
-            This swap uses atomic swap technology to ensure trustless execution. Your funds remain secure throughout the
-            process.
-          </p>
-        </div>
-      </CardContent>
-    </Card>
-  )
-}+"use client"
+
+import { useState } from "react"
+import { Card, CardContent, CardHeader, CardTitle } from "@/components/ui/card"
+import { Button } from "@/components/ui/button"
+import { Input } from "@/components/ui/input"
+import { Label } from "@/components/ui/label"
+import { Badge } from "@/components/ui/badge"
+import { Dialog, DialogContent, DialogHeader, DialogTitle, DialogTrigger } from "@/components/ui/dialog"
+import { Slider } from "@/components/ui/slider"
+import { TokenSelector } from "./token-selector"
+import { BitcoinAddressInput } from "./bitcoin-address-input"
+import { OrderSummary } from "./order-summary"
+import { ArrowUpDown, Settings, Info } from "lucide-react"
+
+interface SwapInterfaceProps {
+  onOrderCreated: (orderId: string) => void
+}
+
+export function SwapInterface({ onOrderCreated }: SwapInterfaceProps) {
+  const [fromToken, setFromToken] = useState({ symbol: "USDC", name: "USD Coin", balance: "1,250.00" })
+  const [toToken, setToToken] = useState({ symbol: "BTC", name: "Bitcoin", balance: "0.00" })
+  const [fromAmount, setFromAmount] = useState("")
+  const [toAmount, setToAmount] = useState("")
+  const [bitcoinAddress, setBitcoinAddress] = useState("")
+  const [slippage, setSlippage] = useState("0.5")
+  const [isLoading, setIsLoading] = useState(false)
+  const [isSettingsOpen, setIsSettingsOpen] = useState(false)
+
+  const handleSwapTokens = () => {
+    const temp = fromToken
+    setFromToken(toToken)
+    setToToken(temp)
+    setFromAmount(toAmount)
+    setToAmount(fromAmount)
+  }
+
+  const handleAmountChange = (value: string) => {
+    setFromAmount(value)
+    // Simulate price calculation
+    const rate = 0.000023 // Example BTC/USDC rate
+    const calculated = (Number.parseFloat(value) * rate).toFixed(8)
+    setToAmount(calculated)
+  }
+
+  const handleMaxAmount = () => {
+    // Remove commas and convert to number
+    const maxBalance = parseFloat(fromToken.balance.replace(/,/g, ""))
+    setFromAmount(maxBalance.toString())
+    // Trigger price calculation
+    const rate = 0.000023
+    const calculated = (maxBalance * rate).toFixed(8)
+    setToAmount(calculated)
+  }
+
+  const handleSlippageChange = (value: number[]) => {
+    setSlippage(value[0].toString())
+  }
+
+  const handleCreateOrder = async () => {
+    setIsLoading(true)
+    // Simulate order creation
+    setTimeout(() => {
+      const orderId = `order_${Date.now()}`
+      onOrderCreated(orderId)
+      setIsLoading(false)
+    }, 2000)
+  }
+
+  const isValidSwap = fromAmount && toAmount && bitcoinAddress && Number.parseFloat(fromAmount) > 0
+
+  return (
+    <Card className="bg-card/50 border-border backdrop-blur-sm w-full max-w-md mx-auto">
+      <CardHeader className="pb-4 px-4 sm:px-6">
+        <div className="flex items-center justify-between">
+          <CardTitle className="text-foreground text-lg sm:text-xl">Swap</CardTitle>
+          <div className="flex items-center space-x-2">
+            <Badge variant="secondary" className="bg-primary/20 text-primary border-primary/30 text-xs sm:text-sm">
+              Best Rate
+            </Badge>
+            <Dialog open={isSettingsOpen} onOpenChange={setIsSettingsOpen}>
+              <DialogTrigger asChild>
+                <Button variant="ghost" size="sm" className="text-muted-foreground hover:text-foreground p-2">
+                  <Settings className="w-4 h-4" />
+                </Button>
+              </DialogTrigger>
+              <DialogContent className="bg-card border-border w-[90vw] max-w-sm mx-auto">
+                <DialogHeader>
+                  <DialogTitle className="text-foreground">Swap Settings</DialogTitle>
+                </DialogHeader>
+                <div className="space-y-4">
+                  <div className="space-y-2">
+                    <Label className="text-muted-foreground">Slippage Tolerance</Label>
+                    <div className="space-y-2">
+                      <Slider
+                        value={[parseFloat(slippage)]}
+                        onValueChange={handleSlippageChange}
+                        max={5}
+                        min={0.1}
+                        step={0.1}
+                        className="w-full"
+                      />
+                      <div className="flex justify-between text-sm">
+                        <span className="text-muted-foreground">0.1%</span>
+                        <span className="text-foreground font-medium">{slippage}%</span>
+                        <span className="text-muted-foreground">5%</span>
+                      </div>
+                    </div>
+                  </div>
+                  <div className="flex space-x-2">
+                    <Button
+                      variant="outline"
+                      size="sm"
+                      onClick={() => setSlippage("0.5")}
+                      className="flex-1 border-border text-muted-foreground hover:bg-accent text-xs"
+                    >
+                      0.5%
+                    </Button>
+                    <Button
+                      variant="outline"
+                      size="sm"
+                      onClick={() => setSlippage("1.0")}
+                      className="flex-1 border-border text-muted-foreground hover:bg-accent text-xs"
+                    >
+                      1.0%
+                    </Button>
+                    <Button
+                      variant="outline"
+                      size="sm"
+                      onClick={() => setSlippage("2.0")}
+                      className="flex-1 border-border text-muted-foreground hover:bg-accent text-xs"
+                    >
+                      2.0%
+                    </Button>
+                  </div>
+                </div>
+              </DialogContent>
+            </Dialog>
+          </div>
+        </div>
+      </CardHeader>
+
+      <CardContent className="space-y-4 px-4 sm:px-6">
+        {/* From Token */}
+        <div className="space-y-2">
+          <Label className="text-muted-foreground text-sm">From</Label>
+          <div className="relative">
+            <Input
+              type="number"
+              placeholder="0.00"
+              value={fromAmount}
+              onChange={(e) => handleAmountChange(e.target.value)}
+              className="bg-muted/50 border-border text-foreground text-lg sm:text-xl h-14 sm:h-16 pr-28 sm:pr-32"
+            />
+            <div className="absolute right-2 top-2">
+              <TokenSelector token={fromToken} onSelect={setFromToken} type="from" />
+            </div>
+          </div>
+          <div className="flex justify-between text-xs sm:text-sm">
+            <span className="text-muted-foreground">
+              Balance: {fromToken.balance} {fromToken.symbol}
+            </span>
+            <Button
+              variant="ghost"
+              size="sm"
+              className="text-primary hover:text-primary/80 h-auto p-0 text-xs"
+              onClick={handleMaxAmount}
+            >
+              Max
+            </Button>
+          </div>
+        </div>
+
+        {/* Swap Button */}
+        <div className="flex justify-center">
+          <Button
+            onClick={handleSwapTokens}
+            variant="ghost"
+            size="sm"
+            className="rounded-full bg-muted hover:bg-accent text-foreground p-2"
+          >
+            <ArrowUpDown className="w-4 h-4" />
+          </Button>
+        </div>
+
+        {/* To Token */}
+        <div className="space-y-2">
+          <Label className="text-muted-foreground text-sm">To</Label>
+          <div className="relative">
+            <Input
+              type="number"
+              placeholder="0.00"
+              value={toAmount}
+              readOnly
+              className="bg-muted/50 border-border text-foreground text-lg sm:text-xl h-14 sm:h-16 pr-28 sm:pr-32"
+            />
+            <div className="absolute right-2 top-2">
+              <TokenSelector token={toToken} onSelect={setToToken} type="to" />
+            </div>
+          </div>
+          <div className="text-xs sm:text-sm text-muted-foreground">
+            Balance: {toToken.balance} {toToken.symbol}
+          </div>
+        </div>
+
+        {/* Bitcoin Address Input */}
+        {toToken.symbol === "BTC" && <BitcoinAddressInput value={bitcoinAddress} onChange={setBitcoinAddress} />}
+
+        {/* Price Info */}
+        {fromAmount && toAmount && (
+          <div className="bg-muted/30 rounded-lg p-3 space-y-2">
+            <div className="flex justify-between text-xs sm:text-sm">
+              <span className="text-muted-foreground">Rate</span>
+              <span className="text-foreground text-right">
+                1 {fromToken.symbol} = 0.000023 {toToken.symbol}
+              </span>
+            </div>
+            <div className="flex justify-between text-xs sm:text-sm">
+              <span className="text-muted-foreground">Slippage Tolerance</span>
+              <span className="text-foreground">{slippage}%</span>
+            </div>
+            <div className="flex justify-between text-xs sm:text-sm">
+              <span className="text-muted-foreground">Network Fee</span>
+              <span className="text-foreground">~$2.50</span>
+            </div>
+          </div>
+        )}
+
+        {/* Order Summary */}
+        {isValidSwap && (
+          <OrderSummary
+            fromToken={fromToken}
+            toToken={toToken}
+            fromAmount={fromAmount}
+            toAmount={toAmount}
+            bitcoinAddress={bitcoinAddress}
+          />
+        )}
+
+        {/* Swap Button */}
+        <Button
+          onClick={handleCreateOrder}
+          disabled={!isValidSwap || isLoading}
+          className="w-full h-12 bg-primary hover:bg-primary/90 text-primary-foreground font-semibold text-sm sm:text-base"
+        >
+          {isLoading ? (
+            <div className="flex items-center space-x-2">
+              <div className="w-4 h-4 border-2 border-primary-foreground/30 border-t-primary-foreground rounded-full animate-spin" />
+              <span className="text-xs sm:text-sm">Creating Order...</span>
+            </div>
+          ) : (
+            "Create Swap Order"
+          )}
+        </Button>
+
+        {/* Info */}
+        <div className="flex items-start space-x-2 text-xs text-muted-foreground bg-muted/20 rounded-lg p-3">
+          <Info className="w-4 h-4 mt-0.5 flex-shrink-0" />
+          <p className="text-xs leading-relaxed">
+            This swap uses atomic swap technology to ensure trustless execution. Your funds remain secure throughout the
+            process.
+          </p>
+        </div>
+      </CardContent>
+    </Card>
+  )
+}